--- conflicted
+++ resolved
@@ -29,11 +29,8 @@
  * @property {RuntimeSpec} runtime current runtimes, for which code is generated
  * @property {InitFragment<GenerateContext>[]} initFragments mutable array of init fragments for the current module
  * @property {ConcatenationScope=} concatenationScope when in a concatenated module, information about other concatenated modules
-<<<<<<< HEAD
+ * @property {CodeGenerationResults} codeGenerationResults the code generation results
  * @property {InitFragment<GenerateContext>[]} chunkInitFragments chunkInitFragments
-=======
- * @property {CodeGenerationResults} codeGenerationResults the code generation results
->>>>>>> 05ebf5bb
  */
 
 /**
