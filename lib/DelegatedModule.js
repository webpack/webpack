/*
	MIT License http://www.opensource.org/licenses/mit-license.php
	Author Tobias Koppers @sokra
*/
"use strict";

const Module = require("./Module");
const OriginalSource = require("webpack-sources").OriginalSource;
const RawSource = require("webpack-sources").RawSource;
const WebpackMissingModule = require("./dependencies/WebpackMissingModule");
const DelegatedSourceDependency = require("./dependencies/DelegatedSourceDependency");
<<<<<<< HEAD

class DelegatedModule extends Module {
	constructor(sourceRequest, data, type, userRequest) {
		super();
		this.sourceRequest = sourceRequest;
		this.request = data.id;
		this.meta = data.meta;
		this.type = type;
		this.userRequest = userRequest;
		this.built = false;
		this.delegated = true;
		this.delegateData = data;
	}

	identifier() {
		return "delegated " + JSON.stringify(this.request) + " from " + this.sourceRequest;
	}

	readableIdentifier() {
		return "delegated " + this.userRequest + " from " + this.sourceRequest;
	}

	needRebuild() {
		return false;
	}

	build(options, compilation, resolver, fs, callback) {
		this.built = true;
		this.builtTime = new Date().getTime();
		this.usedExports = true;
		this.providedExports = this.delegateData.exports || true;
		this.dependencies.length = 0;
		this.addDependency(new DelegatedSourceDependency(this.sourceRequest));
		callback();
	}

	unbuild() {
		this.built = false;
		super.unbuild();
	}

	source() {
		const sourceModule = this.dependencies[0].module;
		let str;

		if(!sourceModule) {
			str = WebpackMissingModule.moduleCode(this.sourceRequest);
		} else {
			str = "module.exports = (__webpack_require__(" + sourceModule.id + "))";
			switch(this.type) {
				case "require":
					str += "(" + JSON.stringify(this.request) + ");";
					break;
				case "object":
					str += "[" + JSON.stringify(this.request) + "];";
					break;
			}
		}
=======

class DelegatedModule extends Module {
	constructor(sourceRequest, data, type, userRequest) {
		super();
		this.sourceRequest = sourceRequest;
		this.request = data.id;
		this.meta = data.meta;
		this.type = type;
		this.userRequest = userRequest;
		this.built = false;
		this.delegated = true;
		this.delegateData = data;
	}

	identifier() {
		return `delegated ${JSON.stringify(this.request)} from ${this.sourceRequest}`;
	}

	readableIdentifier() {
		return `delegated ${this.userRequest} from ${this.sourceRequest}`;
	}

	needRebuild() {
		return false;
	}

	build(options, compilation, resolver, fs, callback) {
		this.built = true;
		this.builtTime = new Date().getTime();
		this.usedExports = true;
		this.providedExports = this.delegateData.exports || true;
		this.dependencies.length = 0;
		this.addDependency(new DelegatedSourceDependency(this.sourceRequest));
		callback();
	}

	unbuild() {
		this.built = false;
		super.unbuild();
	}

	source() {
		const sourceModule = this.dependencies[0].module;
		let str;

		if(!sourceModule) {
			str = WebpackMissingModule.moduleCode(this.sourceRequest);
		} else {
			str = `module.exports = (__webpack_require__(${sourceModule.id}))`;

			switch(this.type) {
				case "require":
					str += `(${JSON.stringify(this.request)})`;
					break;
				case "object":
					str += `[${JSON.stringify(this.request)}]`;
					break;
			}
		}

>>>>>>> 114c2e0f
		if(this.useSourceMap) {
			return new OriginalSource(str, this.identifier());
		} else {
			return new RawSource(str);
		}
	}
<<<<<<< HEAD

	size() {
		return 42;
	}
}
=======

	size() {
		return 42;
	}
}

>>>>>>> 114c2e0f
module.exports = DelegatedModule;<|MERGE_RESOLUTION|>--- conflicted
+++ resolved
@@ -9,66 +9,6 @@
 const RawSource = require("webpack-sources").RawSource;
 const WebpackMissingModule = require("./dependencies/WebpackMissingModule");
 const DelegatedSourceDependency = require("./dependencies/DelegatedSourceDependency");
-<<<<<<< HEAD
-
-class DelegatedModule extends Module {
-	constructor(sourceRequest, data, type, userRequest) {
-		super();
-		this.sourceRequest = sourceRequest;
-		this.request = data.id;
-		this.meta = data.meta;
-		this.type = type;
-		this.userRequest = userRequest;
-		this.built = false;
-		this.delegated = true;
-		this.delegateData = data;
-	}
-
-	identifier() {
-		return "delegated " + JSON.stringify(this.request) + " from " + this.sourceRequest;
-	}
-
-	readableIdentifier() {
-		return "delegated " + this.userRequest + " from " + this.sourceRequest;
-	}
-
-	needRebuild() {
-		return false;
-	}
-
-	build(options, compilation, resolver, fs, callback) {
-		this.built = true;
-		this.builtTime = new Date().getTime();
-		this.usedExports = true;
-		this.providedExports = this.delegateData.exports || true;
-		this.dependencies.length = 0;
-		this.addDependency(new DelegatedSourceDependency(this.sourceRequest));
-		callback();
-	}
-
-	unbuild() {
-		this.built = false;
-		super.unbuild();
-	}
-
-	source() {
-		const sourceModule = this.dependencies[0].module;
-		let str;
-
-		if(!sourceModule) {
-			str = WebpackMissingModule.moduleCode(this.sourceRequest);
-		} else {
-			str = "module.exports = (__webpack_require__(" + sourceModule.id + "))";
-			switch(this.type) {
-				case "require":
-					str += "(" + JSON.stringify(this.request) + ");";
-					break;
-				case "object":
-					str += "[" + JSON.stringify(this.request) + "];";
-					break;
-			}
-		}
-=======
 
 class DelegatedModule extends Module {
 	constructor(sourceRequest, data, type, userRequest) {
@@ -129,25 +69,16 @@
 			}
 		}
 
->>>>>>> 114c2e0f
 		if(this.useSourceMap) {
 			return new OriginalSource(str, this.identifier());
 		} else {
 			return new RawSource(str);
 		}
 	}
-<<<<<<< HEAD
-
-	size() {
-		return 42;
-	}
-}
-=======
 
 	size() {
 		return 42;
 	}
 }
 
->>>>>>> 114c2e0f
 module.exports = DelegatedModule;