/*
	MIT License http://www.opensource.org/licenses/mit-license.php
	Author Tobias Koppers @sokra
*/
"use strict";

<<<<<<< HEAD
function MultiEntryPlugin(context, entries, name) {
	this.context = context;
	this.entries = entries;
	this.name = name;
}
module.exports = MultiEntryPlugin;
MultiEntryPlugin.createDependency = function(entries, name) {
	return new MultiEntryDependency(entries.map((e, idx) => {
		var dep = new SingleEntryDependency(e);
		dep.loc = name + ":" + (100000 + idx);
		return dep;
	}), name);
};
MultiEntryPlugin.prototype.apply = function(compiler) {
	compiler.plugin("compilation", function(compilation, params) {
		var multiModuleFactory = new MultiModuleFactory();
		var normalModuleFactory = params.normalModuleFactory;
=======
const MultiEntryDependency = require("./dependencies/MultiEntryDependency");
const SingleEntryDependency = require("./dependencies/SingleEntryDependency");
const MultiModuleFactory = require("./MultiModuleFactory");
>>>>>>> 42b95d93

module.exports = class MultiEntryPlugin {
	constructor(context, entries, name) {
		this.context = context;
		this.entries = entries;
		this.name = name;
	}

<<<<<<< HEAD
		compilation.dependencyFactories.set(SingleEntryDependency, normalModuleFactory);
	});
	compiler.plugin("make", function(compilation, callback) {
		var dep = MultiEntryPlugin.createDependency(this.entries, this.name);
		compilation.addEntry(this.context, dep, this.name, callback);
	}.bind(this));
};
=======
	apply(compiler) {
		compiler.plugin("compilation", (compilation, params) => {
			const multiModuleFactory = new MultiModuleFactory();
			const normalModuleFactory = params.normalModuleFactory;

			compilation.dependencyFactories.set(MultiEntryDependency, multiModuleFactory);
			compilation.dependencyFactories.set(SingleEntryDependency, normalModuleFactory);
		});
		compiler.plugin("make", (compilation, callback) => {
			compilation.addEntry(this.context, new MultiEntryDependency(this.entries.map((e, idx) => {
				const dep = new SingleEntryDependency(e);
				dep.loc = `${this.name}:${(100000 + idx)}`;
				return dep;
			}, this), this.name), this.name, callback);
		});
	}
}
>>>>>>> 42b95d93
<|MERGE_RESOLUTION|>--- conflicted
+++ resolved
@@ -4,29 +4,9 @@
 */
 "use strict";
 
-<<<<<<< HEAD
-function MultiEntryPlugin(context, entries, name) {
-	this.context = context;
-	this.entries = entries;
-	this.name = name;
-}
-module.exports = MultiEntryPlugin;
-MultiEntryPlugin.createDependency = function(entries, name) {
-	return new MultiEntryDependency(entries.map((e, idx) => {
-		var dep = new SingleEntryDependency(e);
-		dep.loc = name + ":" + (100000 + idx);
-		return dep;
-	}), name);
-};
-MultiEntryPlugin.prototype.apply = function(compiler) {
-	compiler.plugin("compilation", function(compilation, params) {
-		var multiModuleFactory = new MultiModuleFactory();
-		var normalModuleFactory = params.normalModuleFactory;
-=======
 const MultiEntryDependency = require("./dependencies/MultiEntryDependency");
 const SingleEntryDependency = require("./dependencies/SingleEntryDependency");
 const MultiModuleFactory = require("./MultiModuleFactory");
->>>>>>> 42b95d93
 
 module.exports = class MultiEntryPlugin {
 	constructor(context, entries, name) {
@@ -35,15 +15,6 @@
 		this.name = name;
 	}
 
-<<<<<<< HEAD
-		compilation.dependencyFactories.set(SingleEntryDependency, normalModuleFactory);
-	});
-	compiler.plugin("make", function(compilation, callback) {
-		var dep = MultiEntryPlugin.createDependency(this.entries, this.name);
-		compilation.addEntry(this.context, dep, this.name, callback);
-	}.bind(this));
-};
-=======
 	apply(compiler) {
 		compiler.plugin("compilation", (compilation, params) => {
 			const multiModuleFactory = new MultiModuleFactory();
@@ -53,12 +24,16 @@
 			compilation.dependencyFactories.set(SingleEntryDependency, normalModuleFactory);
 		});
 		compiler.plugin("make", (compilation, callback) => {
-			compilation.addEntry(this.context, new MultiEntryDependency(this.entries.map((e, idx) => {
-				const dep = new SingleEntryDependency(e);
-				dep.loc = `${this.name}:${(100000 + idx)}`;
-				return dep;
-			}, this), this.name), this.name, callback);
+			const dep = MultiEntryPlugin.createDependency(this.entries, this.name);
+			compilation.addEntry(this.context, dep, this.name, callback);
 		});
 	}
-}
->>>>>>> 42b95d93
+
+	static createDependency(entries, name) {
+		return new MultiEntryDependency(entries.map((e, idx) => {
+			const dep = new SingleEntryDependency(e);
+			dep.loc = name + ":" + (100000 + idx);
+			return dep;
+		}), name);
+	}
+}