--- conflicted
+++ resolved
@@ -7,33 +7,6 @@
 const validateOptions = require("schema-utils");
 const schema = require("../schemas/plugins/WatchIgnorePlugin.json");
 
-<<<<<<< HEAD
-/** @typedef {import("./Compiler")} Compiler */
-
-class WatchIgnorePlugin {
-	constructor(paths) {
-		validateOptions(schema, paths, "Watch Ignore Plugin");
-		this.paths = paths;
-	}
-
-	/**
-	 * @param {Compiler} compiler Webpack Compiler
-	 * @returns {void}
-	 */
-	apply(compiler) {
-		compiler.hooks.afterEnvironment.tap("WatchIgnorePlugin", () => {
-			compiler.watchFileSystem = new IgnoringWatchFileSystem(
-				compiler.watchFileSystem,
-				this.paths
-			);
-		});
-	}
-}
-
-module.exports = WatchIgnorePlugin;
-
-=======
->>>>>>> 32fdca23
 class IgnoringWatchFileSystem {
 	constructor(wfs, paths) {
 		this.wfs = wfs;
@@ -114,6 +87,10 @@
 		this.paths = paths;
 	}
 
+	/**
+	 * @param {Compiler} compiler Webpack Compiler
+	 * @returns {void}
+	 */
 	apply(compiler) {
 		compiler.hooks.afterEnvironment.tap("WatchIgnorePlugin", () => {
 			compiler.watchFileSystem = new IgnoringWatchFileSystem(
