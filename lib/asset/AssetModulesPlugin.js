--- conflicted
+++ resolved
@@ -115,18 +115,9 @@
 								baseDataPath: "generator"
 							});
 
-<<<<<<< HEAD
-							let { dataUrl } = generatorOptions;
-							if (!dataUrl || typeof dataUrl === "object") {
-								dataUrl = {
-									encoding: "base64",
-									mimetype: undefined,
-									...dataUrl
-								};
-=======
 							let dataUrl = undefined;
 							if (type !== "asset/resource") {
-								dataUrl = generatorOptions.dataUrl;
+								({ dataUrl } = generatorOptions);
 								if (!dataUrl || typeof dataUrl === "object") {
 									dataUrl = {
 										encoding: "base64",
@@ -138,8 +129,7 @@
 
 							let filename = undefined;
 							if (type !== "asset/inline") {
-								filename = generatorOptions.filename;
->>>>>>> d92da4f3
+								({ filename } = generatorOptions);
 							}
 
 							const AssetGenerator = getAssetGenerator();
