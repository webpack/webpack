/*
	MIT License http://www.opensource.org/licenses/mit-license.php
	Author Tobias Koppers @sokra
*/

"use strict";

const { SyncBailHook } = require("tapable");
const { RawSource } = require("webpack-sources");
const ChunkGraph = require("./ChunkGraph");
const HotUpdateChunk = require("./HotUpdateChunk");
const NormalModule = require("./NormalModule");
const RuntimeGlobals = require("./RuntimeGlobals");
const ModuleHotAcceptDependency = require("./dependencies/ModuleHotAcceptDependency");
const ModuleHotDeclineDependency = require("./dependencies/ModuleHotDeclineDependency");
const ModuleHotDependency = require("./dependencies/ModuleHotDependency");
const HotModuleReplacementRuntimeModule = require("./hmr/HotModuleReplacementRuntimeModule");
const JavascriptParser = require("./javascript/JavascriptParser");
const {
	evaluateToIdentifier,
	evaluateToString,
	toConstantDependency
} = require("./javascript/JavascriptParserHelpers");
const { find } = require("./util/SetHelpers");
const { compareModulesById } = require("./util/comparators");

/** @typedef {import("./Chunk")} Chunk */
/** @typedef {import("./Compiler")} Compiler */
/** @typedef {import("./Module")} Module */

/**
 * @typedef {Object} HMRJavascriptParserHooks
 * @property {SyncBailHook<[TODO, string[]], void>} hotAcceptCallback
 * @property {SyncBailHook<[TODO, string[]], void>} hotAcceptWithoutCallback
 */

/** @type {WeakMap<JavascriptParser, HMRJavascriptParserHooks>} */
const parserHooksMap = new WeakMap();

class HotModuleReplacementPlugin {
	/**
	 * @param {JavascriptParser} parser the parser
	 * @returns {HMRJavascriptParserHooks} the attached hooks
	 */
	static getParserHooks(parser) {
		if (!(parser instanceof JavascriptParser)) {
			throw new TypeError(
				"The 'parser' argument must be an instance of JavascriptParser"
			);
		}
		let hooks = parserHooksMap.get(parser);
		if (hooks === undefined) {
			hooks = {
				hotAcceptCallback: new SyncBailHook(["expression", "requests"]),
				hotAcceptWithoutCallback: new SyncBailHook(["expression", "requests"])
			};
			parserHooksMap.set(parser, hooks);
		}
		return hooks;
	}

	constructor(options) {
		this.options = options || {};
		this.multiStep = this.options.multiStep;
		this.fullBuildTimeout = this.options.fullBuildTimeout || 200;
	}

	/**
	 * @param {Compiler} compiler webpack compiler
	 * @returns {void}
	 */
	apply(compiler) {
<<<<<<< HEAD
		const { multiStep } = this;
		const { fullBuildTimeout } = this;
		const { hotUpdateMainFilename } = compiler.options.output;
=======
		const multiStep = this.multiStep;
		const fullBuildTimeout = this.fullBuildTimeout;
>>>>>>> 8dca6f1b
		compiler.hooks.additionalPass.tapAsync(
			"HotModuleReplacementPlugin",
			callback => {
				if (multiStep) return setTimeout(callback, fullBuildTimeout);
				return callback();
			}
		);

		const addParserPlugins = (parser, parserOptions) => {
			const {
				hotAcceptCallback,
				hotAcceptWithoutCallback
			} = HotModuleReplacementPlugin.getParserHooks(parser);

			parser.hooks.expression
				.for("__webpack_hash__")
				.tap(
					"HotModuleReplacementPlugin",
					toConstantDependency(parser, `${RuntimeGlobals.getFullHash}()`, [
						RuntimeGlobals.getFullHash
					])
				);
			parser.hooks.evaluateTypeof
				.for("__webpack_hash__")
				.tap("HotModuleReplacementPlugin", evaluateToString("string"));
			parser.hooks.evaluateIdentifier.for("module.hot").tap(
				{
					name: "HotModuleReplacementPlugin",
					before: "NodeStuffPlugin"
				},
				expr => {
					return evaluateToIdentifier(
						"module.hot",
						"module",
						() => ["hot"],
						true
					)(expr);
				}
			);
			parser.hooks.call
				.for("module.hot.accept")
				.tap("HotModuleReplacementPlugin", expr => {
					const dep = new ModuleHotDependency(expr.callee.range, "accept");
					dep.loc = expr.loc;
					parser.state.module.addDependency(dep);
					if (expr.arguments.length >= 1) {
						const arg = parser.evaluateExpression(expr.arguments[0]);
						let params = [];
						let requests = [];
						if (arg.isString()) {
							params = [arg];
						} else if (arg.isArray()) {
							params = arg.items.filter(param => param.isString());
						}
						if (params.length > 0) {
							params.forEach((param, idx) => {
								const request = param.string;
								const dep = new ModuleHotAcceptDependency(request, param.range);
								dep.optional = true;
								dep.loc = Object.create(expr.loc);
								dep.loc.index = idx;
								parser.state.module.addDependency(dep);
								requests.push(request);
							});
							if (expr.arguments.length > 1) {
								hotAcceptCallback.call(expr.arguments[1], requests);
								parser.walkExpression(expr.arguments[1]); // other args are ignored
								return true;
							} else {
								hotAcceptWithoutCallback.call(expr, requests);
								return true;
							}
						}
					}
					return true;
				});
			parser.hooks.call
				.for("module.hot.decline")
				.tap("HotModuleReplacementPlugin", expr => {
					const dep = new ModuleHotDependency(expr.callee.range, "decline");
					dep.loc = expr.loc;
					parser.state.module.addDependency(dep);
					if (expr.arguments.length === 1) {
						const arg = parser.evaluateExpression(expr.arguments[0]);
						let params = [];
						if (arg.isString()) {
							params = [arg];
						} else if (arg.isArray()) {
							params = arg.items.filter(param => param.isString());
						}
						params.forEach((param, idx) => {
							const dep = new ModuleHotDeclineDependency(
								param.string,
								param.range
							);
							dep.optional = true;
							dep.loc = Object.create(expr.loc);
							dep.loc.index = idx;
							parser.state.module.addDependency(dep);
						});
					}
					return true;
				});
			parser.hooks.expression
				.for("module.hot")
				.tap("HotModuleReplacementPlugin", expr => {
					const dep = new ModuleHotDependency(expr.range);
					dep.loc = expr.loc;
					parser.state.module.addDependency(dep);
					return true;
				});
		};

		compiler.hooks.compilation.tap(
			"HotModuleReplacementPlugin",
			(compilation, { normalModuleFactory }) => {
				// This applies the HMR plugin only to the targeted compiler
				// It should not affect child compilations
				if (compilation.compiler !== compiler) return;

				compilation.dependencyFactories.set(
					ModuleHotAcceptDependency,
					normalModuleFactory
				);
				compilation.dependencyTemplates.set(
					ModuleHotAcceptDependency,
					new ModuleHotAcceptDependency.Template()
				);

				compilation.dependencyFactories.set(
					ModuleHotDeclineDependency,
					normalModuleFactory
				);
				compilation.dependencyTemplates.set(
					ModuleHotDeclineDependency,
					new ModuleHotDeclineDependency.Template()
				);

				compilation.dependencyTemplates.set(
					ModuleHotDependency,
					new ModuleHotDependency.Template()
				);

				compilation.hooks.record.tap(
					"HotModuleReplacementPlugin",
					(compilation, records) => {
						if (records.hash === compilation.hash) return;
						const { chunkGraph } = compilation;
						records.hash = compilation.hash;
						records.moduleHashs = {};
						for (const module of compilation.modules) {
							const identifier = module.identifier();
							records.moduleHashs[identifier] = chunkGraph.getModuleHash(
								module
							);
						}
						records.chunkHashs = {};
						for (const chunk of compilation.chunks) {
							records.chunkHashs[chunk.id] = chunk.hash;
						}
						records.chunkModuleIds = {};
						for (const chunk of compilation.chunks) {
							records.chunkModuleIds[
								chunk.id
							] = Array.from(
								chunkGraph.getOrderedChunkModulesIterable(
									chunk,
									compareModulesById(chunkGraph)
								),
								m => chunkGraph.getModuleId(m)
							);
						}
					}
				);
				let initialPass = false;
				let recompilation = false;
				compilation.hooks.afterHash.tap("HotModuleReplacementPlugin", () => {
					let { records } = compilation;
					if (!records) {
						initialPass = true;
						return;
					}
					if (!records.hash) initialPass = true;
					const preHash = records.preHash || "x";
					const prepreHash = records.prepreHash || "x";
					if (preHash === compilation.hash) {
						recompilation = true;
						compilation.modifyHash(prepreHash);
						return;
					}
					records.prepreHash = records.hash || "x";
					records.preHash = compilation.hash;
					compilation.modifyHash(records.prepreHash);
				});
				compilation.hooks.shouldGenerateChunkAssets.tap(
					"HotModuleReplacementPlugin",
					() => {
						if (multiStep && !recompilation && !initialPass) return false;
					}
				);
				compilation.hooks.needAdditionalPass.tap(
					"HotModuleReplacementPlugin",
					() => {
						if (multiStep && !recompilation && !initialPass) return true;
					}
				);
				compilation.hooks.additionalChunkAssets.tap(
					"HotModuleReplacementPlugin",
					() => {
						const { chunkGraph } = compilation;
						const { records } = compilation;
						if (records.hash === compilation.hash) return;
						if (
							!records.moduleHashs ||
							!records.chunkHashs ||
							!records.chunkModuleIds
						)
							return;
						/** @type {Set<Module>} */
						const updatedModules = new Set();
						for (const module of compilation.modules) {
							const identifier = module.identifier();
							const hash = chunkGraph.getModuleHash(module);
							if (records.moduleHashs[identifier] !== hash) {
								updatedModules.add(module);
							}
						}
						const hotUpdateMainContent = {
							h: compilation.hash,
							c: [],
							r: [],
							m: undefined
						};
						const allRemovedModules = new Set();
						for (const key of Object.keys(records.chunkHashs)) {
							const currentChunk = find(
								compilation.chunks,
								chunk => `${chunk.id}` === key
							);
							if (currentChunk) {
								const chunkId = currentChunk.id;
								const newModules = chunkGraph
									.getChunkModules(currentChunk)
									.filter(module => updatedModules.has(module));
								const newRuntimeModules = Array.from(
									chunkGraph.getChunkRuntimeModulesIterable(currentChunk)
								).filter(module => updatedModules.has(module));
								/** @type {Set<number|string>} */
								const allModules = new Set();
								for (const module of chunkGraph.getChunkModulesIterable(
									currentChunk
								)) {
									allModules.add(chunkGraph.getModuleId(module));
								}
								const removedModules = records.chunkModuleIds[chunkId].filter(
									id => !allModules.has(id)
								);
								if (newModules.length > 0 || removedModules.length > 0) {
									const hotUpdateChunk = new HotUpdateChunk();
									ChunkGraph.setChunkGraphForChunk(hotUpdateChunk, chunkGraph);
									hotUpdateChunk.id = chunkId;
									chunkGraph.attachModules(hotUpdateChunk, newModules);
									chunkGraph.attachRuntimeModules(
										hotUpdateChunk,
										newRuntimeModules
									);
									hotUpdateChunk.removedModules = removedModules;
									const renderManifest = compilation.getRenderManifest({
										chunk: hotUpdateChunk,
										hash: records.hash,
										fullHash: records.hash,
										outputOptions: compilation.outputOptions,
										moduleTemplates: compilation.moduleTemplates,
										dependencyTemplates: compilation.dependencyTemplates,
										codeGenerationResults: compilation.codeGenerationResults,
										runtimeTemplate: compilation.runtimeTemplate,
										moduleGraph: compilation.moduleGraph,
										chunkGraph
									});
									for (const entry of renderManifest) {
										const {
											path: filename,
											info: assetInfo
										} = compilation.getPathWithInfo(
											entry.filenameTemplate,
											entry.pathOptions
										);
										const source = entry.render();
										compilation.additionalChunkAssets.push(filename);
										compilation.emitAsset(filename, source, {
											hotModuleReplacement: true,
											...assetInfo
										});
										currentChunk.files.add(filename);
										compilation.hooks.chunkAsset.call(currentChunk, filename);
									}
									hotUpdateMainContent.c.push(chunkId);
								}
							} else {
								const chunkId = `${+key}` === key ? +key : key;
								hotUpdateMainContent.r.push(chunkId);
								for (const id of records.chunkModuleIds[chunkId])
									allRemovedModules.add(id);
							}
						}
						hotUpdateMainContent.m = Array.from(allRemovedModules);
						const source = new RawSource(JSON.stringify(hotUpdateMainContent));
						const {
							path: filename,
							info: assetInfo
						} = compilation.getPathWithInfo(
							compilation.outputOptions.hotUpdateMainFilename,
							{
								hash: records.hash
							}
						);
						compilation.emitAsset(filename, source, {
							hotModuleReplacement: true,
							...assetInfo
						});
					}
				);

				compilation.hooks.additionalTreeRuntimeRequirements.tap(
					"HotModuleReplacementPlugin",
					(chunk, runtimeRequirements) => {
						runtimeRequirements.add(RuntimeGlobals.hmrDownloadManifest);
						runtimeRequirements.add(RuntimeGlobals.hmrDownloadUpdateHandlers);
						runtimeRequirements.add(RuntimeGlobals.getFullHash);
						runtimeRequirements.add(RuntimeGlobals.interceptModuleExecution);
						runtimeRequirements.add(RuntimeGlobals.moduleCache);
						compilation.addRuntimeModule(
							chunk,
							new HotModuleReplacementRuntimeModule()
						);
					}
				);

				// TODO add HMR support for javascript/esm
				normalModuleFactory.hooks.parser
					.for("javascript/auto")
					.tap("HotModuleReplacementPlugin", addParserPlugins);
				normalModuleFactory.hooks.parser
					.for("javascript/dynamic")
					.tap("HotModuleReplacementPlugin", addParserPlugins);

				NormalModule.getCompilationHooks(compilation).loader.tap(
					"HotModuleReplacementPlugin",
					context => {
						context.hot = true;
					}
				);
			}
		);
	}
}

module.exports = HotModuleReplacementPlugin;<|MERGE_RESOLUTION|>--- conflicted
+++ resolved
@@ -70,14 +70,8 @@
 	 * @returns {void}
 	 */
 	apply(compiler) {
-<<<<<<< HEAD
 		const { multiStep } = this;
 		const { fullBuildTimeout } = this;
-		const { hotUpdateMainFilename } = compiler.options.output;
-=======
-		const multiStep = this.multiStep;
-		const fullBuildTimeout = this.fullBuildTimeout;
->>>>>>> 8dca6f1b
 		compiler.hooks.additionalPass.tapAsync(
 			"HotModuleReplacementPlugin",
 			callback => {
