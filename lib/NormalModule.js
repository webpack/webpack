/*
	MIT License http://www.opensource.org/licenses/mit-license.php
	Author Tobias Koppers @sokra
*/

"use strict";

const { getContext, runLoaders } = require("loader-runner");
const { SyncHook } = require("tapable");
const {
	CachedSource,
	OriginalSource,
	RawSource,
	SourceMapSource
} = require("webpack-sources");
const Compilation = require("./Compilation");
const Module = require("./Module");
const ModuleBuildError = require("./ModuleBuildError");
const ModuleError = require("./ModuleError");
const ModuleParseError = require("./ModuleParseError");
const ModuleWarning = require("./ModuleWarning");
const RuntimeGlobals = require("./RuntimeGlobals");
const WebpackError = require("./WebpackError");
const {
	compareLocations,
	concatComparators,
	compareSelect,
	keepOriginalOrder
} = require("./util/comparators");
const createHash = require("./util/createHash");
const contextify = require("./util/identifier").contextify;
const makeSerializable = require("./util/makeSerializable");

/** @typedef {import("webpack-sources").Source} Source */
/** @typedef {import("./ChunkGraph")} ChunkGraph */
/** @typedef {import("./Compilation")} Compilation */
/** @typedef {import("./DependencyTemplates")} DependencyTemplates */
/** @typedef {import("./Module").LibIdentOptions} LibIdentOptions */
/** @typedef {import("./Module").NeedBuildContext} NeedBuildContext */
/** @typedef {import("./Module").SourceContext} SourceContext */
/** @typedef {import("./RequestShortener")} RequestShortener */
/** @typedef {import("./RuntimeTemplate")} RuntimeTemplate */
/** @typedef {import("./util/createHash").Hash} Hash */

/**
 * @typedef {Object} ParserState
 * @property {NormalModule} current
 * @property {NormalModule} module
 * @property {Compilation} compilation
 * @property {TODO} options
 */

/**
 * @param {string | Buffer} input the input
 * @returns {string} the converted string
 */
const asString = input => {
	if (Buffer.isBuffer(input)) {
		return input.toString("utf-8");
	}
	return input;
};

/**
 * @param {string | Buffer} input the input
 * @returns {Buffer} the converted buffer
 */
const asBuffer = input => {
	if (!Buffer.isBuffer(input)) {
		return Buffer.from(input, "utf-8");
	}
	return input;
};

class NonErrorEmittedError extends WebpackError {
	constructor(error) {
		super();

		this.name = "NonErrorEmittedError";
		this.message = "(Emitted value instead of an instance of Error) " + error;

		Error.captureStackTrace(this, this.constructor);
	}
}

makeSerializable(
	NonErrorEmittedError,
	"webpack/lib/NormalModule",
	"NonErrorEmittedError"
);

/**
 * @typedef {Object} CachedSourceEntry
 * @property {string} hash the hash value
 */

/**
 * @typedef {Object} NormalModuleCompilationHooks
 * @property {SyncHook<[object, NormalModule]>} loader
 */

/** @type {WeakMap<Compilation, NormalModuleCompilationHooks>} */
const compilationHooksMap = new WeakMap();

class NormalModule extends Module {
	/**
	 * @param {Compilation} compilation the compilation
	 * @returns {NormalModuleCompilationHooks} the attached hooks
	 */
	static getCompilationHooks(compilation) {
		if (!(compilation instanceof Compilation)) {
			throw new TypeError(
				"The 'compilation' argument must be an instance of Compilation"
			);
		}
		let hooks = compilationHooksMap.get(compilation);
		if (hooks === undefined) {
			hooks = {
				loader: new SyncHook(["loaderContext", "module"])
			};
			compilationHooksMap.set(compilation, hooks);
		}
		return hooks;
	}

	constructor({
		type,
		request,
		userRequest,
		rawRequest,
		loaders,
		resource,
		matchResource,
		parser,
		generator,
		resolveOptions
	}) {
		super(type, getContext(resource));

		// Info from Factory
		/** @type {string} */
		this.request = request;
		/** @type {string} */
		this.userRequest = userRequest;
		/** @type {string} */
		this.rawRequest = rawRequest;
		/** @type {boolean} */
		this.binary = type.startsWith("webassembly");
		this.parser = parser;
		this.generator = generator;
		this.resource = resource;
		this.matchResource = matchResource;
		this.loaders = loaders;
		if (resolveOptions !== undefined) {
			this.resolveOptions = resolveOptions;
		}

		// Info from Build
		/** @type {WebpackError=} */
		this.error = null;
		/** @private @type {Source=} */
		this._source = null;
		/** @private @type {Map<string, GenerateSourceResult & CachedSourceEntry>} */
		this._cachedSources = new Map();

		// Cache
		this._lastSuccessfulBuildMeta = {};
		this._forceBuild = true;

		// TODO refactor this -> options object filled from Factory
		this.useSourceMap = false;
	}

	/**
	 * @returns {string} a unique identifier of the module
	 */
	identifier() {
		return this.request;
	}

	/**
	 * @param {RequestShortener} requestShortener the request shortener
	 * @returns {string} a user readable identifier of the module
	 */
	readableIdentifier(requestShortener) {
		return requestShortener.shorten(this.userRequest);
	}

	/**
	 * @param {LibIdentOptions} options options
	 * @returns {string | null} an identifier for library inclusion
	 */
	libIdent(options) {
		return contextify(
			options.context,
			this.userRequest,
			options.associatedObjectForCache
		);
	}

	/**
	 * @returns {string | null} absolute path which should be used for condition matching (usually the resource path)
	 */
	nameForCondition() {
		const resource = this.matchResource || this.resource;
		const idx = resource.indexOf("?");
		if (idx >= 0) return resource.substr(0, idx);
		return resource;
	}

	/**
	 * Assuming this module is in the cache. Update the (cached) module with
	 * the fresh module from the factory. Usually updates internal references
	 * and properties.
	 * @param {Module} module fresh module
	 * @returns {void}
	 */
	updateCacheModule(module) {
		super.updateCacheModule(module);
		const m = /** @type {NormalModule} */ (module);
		this.request = m.request;
		this.userRequest = m.userRequest;
		this.rawRequest = m.rawRequest;
		this.parser = m.parser;
		this.generator = m.generator;
		this.resource = m.resource;
		this.matchResource = m.matchResource;
		this.loaders = m.loaders;
	}

	/**
	 * @param {string} name the asset name
	 * @param {string} content the content
	 * @param {string | TODO} sourceMap an optional source map
	 * @returns {Source} the created source
	 */
	createSourceForAsset(name, content, sourceMap) {
		if (!sourceMap) {
			return new RawSource(content);
		}

		if (typeof sourceMap === "string") {
			return new OriginalSource(content, sourceMap);
		}

		return new SourceMapSource(content, name, sourceMap);
	}

	createLoaderContext(resolver, options, compilation, fs) {
		const requestShortener = compilation.runtimeTemplate.requestShortener;
		const loaderContext = {
			version: 2,
			emitWarning: warning => {
				if (!(warning instanceof Error)) {
					warning = new NonErrorEmittedError(warning);
				}
				const currentLoader = this.getCurrentLoader(loaderContext);
				this.warnings.push(
					new ModuleWarning(warning, {
						from: requestShortener.shorten(currentLoader.loader)
					})
				);
			},
			emitError: error => {
				if (!(error instanceof Error)) {
					error = new NonErrorEmittedError(error);
				}
				const currentLoader = this.getCurrentLoader(loaderContext);
				this.errors.push(
					new ModuleError(error, {
						from: requestShortener.shorten(currentLoader.loader)
					})
				);
			},
			resolve(context, request, callback) {
				resolver.resolve({}, context, request, {}, callback);
			},
			getResolve(options) {
				const child = options ? resolver.withOptions(options) : resolver;
				return (context, request, callback) => {
					if (callback) {
						child.resolve({}, context, request, {}, callback);
					} else {
						return new Promise((resolve, reject) => {
							child.resolve({}, context, request, {}, (err, result) => {
								if (err) reject(err);
								else resolve(result);
							});
						});
					}
				};
			},
			emitFile: (name, content, sourceMap) => {
				if (!this.buildInfo.assets) {
					this.buildInfo.assets = Object.create(null);
				}
				this.buildInfo.assets[name] = this.createSourceForAsset(
					name,
					content,
					sourceMap
				);
			},
			rootContext: options.context,
			webpack: true,
			sourceMap: !!this.useSourceMap,
			mode: options.mode || "production",
			_module: this,
			_compilation: compilation,
			_compiler: compilation.compiler,
			fs: fs
		};

		NormalModule.getCompilationHooks(compilation).loader.call(
			loaderContext,
			this
		);

		if (options.loader) {
			Object.assign(loaderContext, options.loader);
		}

		return loaderContext;
	}

	getCurrentLoader(loaderContext, index = loaderContext.loaderIndex) {
		if (
			this.loaders &&
			this.loaders.length &&
			index < this.loaders.length &&
			index >= 0 &&
			this.loaders[index]
		) {
			return this.loaders[index];
		}
		return null;
	}

	/**
	 * @param {string | Buffer} content the content
	 * @param {string | TODO} sourceMap an optional source map
	 * @returns {Source} the created source
	 */
	createSource(content, sourceMap) {
		if (Buffer.isBuffer(content)) {
			// @ts-ignore
			// TODO We need to fix @types/webpack-sources to allow RawSource to take a Buffer | string
			return new RawSource(content);
		}

		// if there is no identifier return raw source
		if (!this.identifier) {
			return new RawSource(content);
		}

		// from here on we assume we have an identifier
		const identifier = this.identifier();

		if (this.useSourceMap && sourceMap) {
			return new SourceMapSource(content, identifier, sourceMap);
		}

		return new OriginalSource(content, identifier);
	}

	doBuild(options, compilation, resolver, fs, callback) {
		const loaderContext = this.createLoaderContext(
			resolver,
			options,
			compilation,
			fs
		);

		const startTime = Date.now();

		const processResult = (err, result) => {
			if (err) {
				if (!(err instanceof Error)) {
					err = new NonErrorEmittedError(err);
				}
				const currentLoader = this.getCurrentLoader(loaderContext);
				const error = new ModuleBuildError(err, {
					from:
						currentLoader &&
						compilation.runtimeTemplate.requestShortener.shorten(
							currentLoader.loader
						)
				});
				return callback(error);
			}

			const source = result[0];
			const sourceMap = result.length >= 1 ? result[1] : null;
			const extraInfo = result.length >= 2 ? result[2] : null;

			if (!Buffer.isBuffer(source) && typeof source !== "string") {
				const currentLoader = this.getCurrentLoader(loaderContext, 0);
				const err = new Error(
					`Final loader (${
						currentLoader
							? compilation.runtimeTemplate.requestShortener.shorten(
									currentLoader.loader
							  )
							: "unknown"
					}) didn't return a Buffer or String`
				);
				const error = new ModuleBuildError(err);
				return callback(error);
			}

			this._source = this.createSource(
				this.binary ? asBuffer(source) : asString(source),
				sourceMap
			);
			this._ast =
				typeof extraInfo === "object" &&
				extraInfo !== null &&
				extraInfo.webpackAST !== undefined
					? extraInfo.webpackAST
					: null;
			return callback();
		};

		runLoaders(
			{
				resource: this.resource,
				loaders: this.loaders,
				context: loaderContext,
				readResource: fs.readFile.bind(fs)
			},
			(err, result) => {
				if (!result) {
					processResult(
						err || new Error("No result from loader-runner processing"),
						null
					);
				}
				this.buildInfo.fileDependencies = new Set(result.fileDependencies);
				this.buildInfo.contextDependencies = new Set(
					result.contextDependencies
				);
				this.buildInfo.missingDependencies = new Set(
					result.missingDependencies
				);
				if (!result.cacheable) {
					this.buildInfo.cacheable = false;
					processResult(err, result.result);
					return;
				}
				this.buildInfo.cacheable = true;
				compilation.fileSystemInfo.createSnapshot(
					startTime,
					result.fileDependencies,
					result.contextDependencies,
					result.missingDependencies,
					null,
					(err2, snapshot) => {
						this.buildInfo.snapshot = snapshot;
						processResult(err || err2, result.result);
					}
				);
			}
		);
	}

	/**
	 * @param {WebpackError} error the error
	 * @returns {void}
	 */
	markModuleAsErrored(error) {
		// Restore build meta from successful build to keep importing state
		this.buildMeta = { ...this._lastSuccessfulBuildMeta };
		this.error = error;
		this.errors.push(error);
	}

	applyNoParseRule(rule, content) {
		// must start with "rule" if rule is a string
		if (typeof rule === "string") {
			return content.indexOf(rule) === 0;
		}

		if (typeof rule === "function") {
			return rule(content);
		}
		// we assume rule is a regexp
		return rule.test(content);
	}

	// check if module should not be parsed
	// returns "true" if the module should !not! be parsed
	// returns "false" if the module !must! be parsed
	shouldPreventParsing(noParseRule, request) {
		// if no noParseRule exists, return false
		// the module !must! be parsed.
		if (!noParseRule) {
			return false;
		}

		// we only have one rule to check
		if (!Array.isArray(noParseRule)) {
			// returns "true" if the module is !not! to be parsed
			return this.applyNoParseRule(noParseRule, request);
		}

		for (let i = 0; i < noParseRule.length; i++) {
			const rule = noParseRule[i];
			// early exit on first truthy match
			// this module is !not! to be parsed
			if (this.applyNoParseRule(rule, request)) {
				return true;
			}
		}
		// no match found, so this module !should! be parsed
		return false;
	}

	_initBuildHash(compilation) {
		const hash = createHash(compilation.outputOptions.hashFunction);
		if (this._source) {
			hash.update("source");
			this._source.updateHash(/** @type {TODO} */ (hash));
		}
		hash.update("meta");
		hash.update(JSON.stringify(this.buildMeta));
<<<<<<< HEAD
		this.buildInfo.hash = hash.digest("hex");
=======
		this._buildHash = /** @type {string} */ (hash.digest("hex"));
>>>>>>> 95d21bb3
	}

	/**
	 * @param {TODO} options TODO
	 * @param {Compilation} compilation the compilation
	 * @param {TODO} resolver TODO
	 * @param {TODO} fs the file system
	 * @param {function(WebpackError=): void} callback callback function
	 * @returns {void}
	 */
	build(options, compilation, resolver, fs, callback) {
		this._forceBuild = false;
		this._source = null;
		this._ast = null;
		this.error = null;
		this.errors.length = 0;
		this.warnings.length = 0;
		this.dependencies.length = 0;
		this.blocks.length = 0;
		this.buildMeta = {};
		this.buildInfo = {
			cacheable: false,
			parsed: true,
			fileDependencies: undefined,
			contextDependencies: undefined,
			missingDependencies: undefined,
			hash: undefined,
			assets: undefined
		};

		return this.doBuild(options, compilation, resolver, fs, err => {
			this._cachedSources.clear();

			// if we have an error mark module as failed and exit
			if (err) {
				this.markModuleAsErrored(err);
				this._initBuildHash(compilation);
				return callback();
			}

			// check if this module should !not! be parsed.
			// if so, exit here;
			const noParseRule = options.module && options.module.noParse;
			if (this.shouldPreventParsing(noParseRule, this.request)) {
				// We assume that we need module and exports
				this.buildInfo.parsed = false;
				this._initBuildHash(compilation);
				return callback();
			}

			const handleParseError = e => {
				const source = /** @type {string} */ (this._source.source());
				const loaders = this.loaders.map(item =>
					contextify(options.context, item.loader)
				);
				const error = new ModuleParseError(source, e, loaders);
				this.markModuleAsErrored(error);
				this._initBuildHash(compilation);
				return callback();
			};

			const handleParseResult = result => {
				this.dependencies.sort(
					concatComparators(
						compareSelect(a => a.loc, compareLocations),
						keepOriginalOrder(this.dependencies)
					)
				);
				this._lastSuccessfulBuildMeta = this.buildMeta;
				this._initBuildHash(compilation);
				return callback();
			};

			let inTry = true;
			try {
				const result = this.parser.parse(
					this._ast || this._source.source(),
					{
						current: this,
						module: this,
						compilation: compilation,
						options: options
					},
					(err, result) => {
						inTry = false;
						if (err) {
							handleParseError(err);
						} else {
							handleParseResult(result);
						}
					}
				);
				inTry = false;
				if (result !== undefined) {
					// parse is sync
					handleParseResult(result);
				}
			} catch (e) {
				if (!inTry) throw e;
				handleParseError(e);
			}
		});
	}

	/**
	 * @param {ChunkGraph} chunkGraph the chunk graph
	 * @param {DependencyTemplates} dependencyTemplates dependency templates
	 * @returns {string} hash
	 */
	_getHashDigest(chunkGraph, dependencyTemplates) {
		const hash = chunkGraph.getModuleHash(this);
		const dtHash = dependencyTemplates.getHash();
		return `${hash}-${dtHash}`;
	}

	/**
	 * @param {SourceContext} sourceContext source context
	 * @returns {Source} generated source
	 */
	source(sourceContext) {
		return this._generateSource(sourceContext).source;
	}

	/**
	 * @returns {Set<string>} types availiable (do not mutate)
	 */
	getSourceTypes() {
		return this.generator.getTypes();
	}

	/**
	 * @typedef {Object} GenerateSourceContext
	 */

	/**
	 * @typedef {Object} GenerateSourceResult
	 * @property {Source} source the generated source
	 * @property {Set<string>} runtimeRequirements the requirements for the runtime
	 */

	/**
	 * @param {SourceContext} sourceContext source context
	 * @returns {GenerateSourceResult} generated source result
	 */
	_generateSource({
		dependencyTemplates,
		runtimeTemplate,
		moduleGraph,
		chunkGraph,
		type = "javascript"
	}) {
		const hashDigest = this._getHashDigest(chunkGraph, dependencyTemplates);
		const cacheEntry = this._cachedSources.get(type);
		if (cacheEntry !== undefined && cacheEntry.hash === hashDigest) {
			// We can reuse the cached data
			return cacheEntry;
		}

		/** @type {Set<string>} */
		const runtimeRequirements = new Set();

		if (!this.buildInfo.parsed) {
			runtimeRequirements.add(RuntimeGlobals.module);
			runtimeRequirements.add(RuntimeGlobals.exports);
		}

		const source = this.error
			? new RawSource(
					"throw new Error(" + JSON.stringify(this.error.message) + ");"
			  )
			: this.generator.generate(this, {
					dependencyTemplates,
					runtimeTemplate,
					moduleGraph,
					chunkGraph,
					runtimeRequirements,
					type
			  });

		const cachedSource = new CachedSource(source);

		// TODO remove cast when webpack-sources types are fixed
		// CachedSource is not a Source?
		const fixedSource = /** @type {TODO} */ (cachedSource);

		/** @type {GenerateSourceResult & CachedSourceEntry} */
		const resultEntry = {
			source: fixedSource,
			runtimeRequirements,
			hash: hashDigest
		};
		this._cachedSources.set(type, resultEntry);
		return resultEntry;
	}

	/**
	 * @returns {Source | null} the original source for the module before webpack transformation
	 */
	originalSource() {
		return this._source;
	}

	/**
	 * @returns {void}
	 */
	invalidateBuild() {
		this._forceBuild = true;
	}

	/**
	 * @param {NeedBuildContext} context context info
	 * @param {function(WebpackError=, boolean=): void} callback callback function, returns true, if the module needs a rebuild
	 * @returns {void}
	 */
	needBuild({ fileSystemInfo }, callback) {
		// build if enforced
		if (this._forceBuild) return callback(null, true);

		// always try to build in case of an error
		if (this.error) return callback(null, true);

		// always build when module is not cacheable
		if (!this.buildInfo.cacheable) return callback(null, true);

		// check snapshot for validity
		fileSystemInfo.checkSnapshotValid(this.buildInfo.snapshot, (err, valid) => {
			callback(err, !valid);
		});
	}

	/**
	 * Get a list of runtime requirements
	 * @param {SourceContext} context context for code generation
	 * @returns {Iterable<string> | null} required runtime modules
	 */
	getRuntimeRequirements(context) {
		return this._generateSource(context).runtimeRequirements;
	}

	/**
	 * @param {string=} type the source type for which the size should be estimated
	 * @returns {number} the estimated size of the module (must be non-zero)
	 */
	size(type) {
		return Math.max(1, this.generator.getSize(this, type));
	}

	/**
	 * @param {Hash} hash the hash used to track dependencies
	 * @param {ChunkGraph} chunkGraph the chunk graph
	 * @returns {void}
	 */
	updateHash(hash, chunkGraph) {
		hash.update(this.buildInfo.hash);
		super.updateHash(hash, chunkGraph);
	}

	serialize(context) {
		const { write } = context;
		// constructor
		write(this.type);
		write(this.resource);
		// deserialize
		write(this._source);
		write(this.error);
		write(this._cachedSources);
		write(this._lastSuccessfulBuildMeta);
		write(this._forceBuild);
		super.serialize(context);
	}

	static deserialize(context) {
		const { read } = context;
		const obj = new NormalModule({
			type: read(),
			resource: read(),
			// will be filled by updateCacheModule
			request: null,
			userRequest: null,
			rawRequest: null,
			loaders: null,
			matchResource: null,
			parser: null,
			generator: null,
			resolveOptions: null
		});
		obj.deserialize(context);
		return obj;
	}

	deserialize(context) {
		const { read } = context;
		this._source = read();
		this.error = read();
		this._cachedSources = read();
		this._lastSuccessfulBuildMeta = read();
		this._forceBuild = read();
		super.deserialize(context);
	}
}

makeSerializable(NormalModule, "webpack/lib/NormalModule");

module.exports = NormalModule;<|MERGE_RESOLUTION|>--- conflicted
+++ resolved
@@ -40,7 +40,7 @@
 /** @typedef {import("./Module").SourceContext} SourceContext */
 /** @typedef {import("./RequestShortener")} RequestShortener */
 /** @typedef {import("./RuntimeTemplate")} RuntimeTemplate */
-/** @typedef {import("./util/createHash").Hash} Hash */
+/** @typedef {import("./util/Hash")} Hash */
 
 /**
  * @typedef {Object} ParserState
@@ -522,11 +522,7 @@
 		}
 		hash.update("meta");
 		hash.update(JSON.stringify(this.buildMeta));
-<<<<<<< HEAD
-		this.buildInfo.hash = hash.digest("hex");
-=======
-		this._buildHash = /** @type {string} */ (hash.digest("hex"));
->>>>>>> 95d21bb3
+		this.buildInfo.hash = /** @type {string} */ (hash.digest("hex"));
 	}
 
 	/**
