--- conflicted
+++ resolved
@@ -331,82 +331,6 @@
 	}
 }
 
-<<<<<<< HEAD
-=======
-// TODO remove in webpack 5
-Object.defineProperty(Module.prototype, "forEachChunk", {
-	configurable: false,
-	value: util.deprecate(
-		/**
-		 * @deprecated
-		 * @param {function(any, any, Set<any>): void} fn callback function
-		 * @returns {void}
-		 * @this {Module}
-		 */
-		function(fn) {
-			this._chunks.forEach(fn);
-		},
-		"Module.forEachChunk: Use for(const chunk of module.chunksIterable) instead"
-	)
-});
-
-// TODO remove in webpack 5
-Object.defineProperty(Module.prototype, "mapChunks", {
-	configurable: false,
-	value: util.deprecate(
-		/**
-		 * @deprecated
-		 * @param {function(any, any): void} fn Mapper function
-		 * @returns {Array<TODO>} Array of chunks mapped
-		 * @this {Module}
-		 */
-		function(fn) {
-			return Array.from(this._chunks, fn);
-		},
-		"Module.mapChunks: Use Array.from(module.chunksIterable, fn) instead"
-	)
-});
-
-// TODO remove in webpack 5
-Object.defineProperty(Module.prototype, "entry", {
-	configurable: false,
-	get() {
-		throw new Error("Module.entry was removed. Use Chunk.entryModule");
-	},
-	set() {
-		throw new Error("Module.entry was removed. Use Chunk.entryModule");
-	}
-});
-
-// TODO remove in webpack 5
-Object.defineProperty(Module.prototype, "meta", {
-	configurable: false,
-	get: util.deprecate(
-		/**
-		 * @deprecated
-		 * @returns {void}
-		 * @this {Module}
-		 */
-		function() {
-			return this.buildMeta;
-		},
-		"Module.meta was renamed to Module.buildMeta"
-	),
-	set: util.deprecate(
-		/**
-		 * @deprecated
-		 * @param {TODO} value Value
-		 * @returns {void}
-		 * @this {Module}
-		 */
-		function(value) {
-			this.buildMeta = value;
-		},
-		"Module.meta was renamed to Module.buildMeta"
-	)
-});
-
->>>>>>> 0d4c87fc
 /** @type {function(): string} */
 Module.prototype.identifier = null;
 
