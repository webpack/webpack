--- conflicted
+++ resolved
@@ -46,13 +46,6 @@
 		}
 		if (promises.size === 1) {
 			for (const p of promises) {
-<<<<<<< HEAD
-				return `${p} = await ${RuntimeGlobals.promise}.resolve(${p});\n`;
-			}
-		}
-		const sepPromises = Array.from(promises).join(", ");
-		return `([${sepPromises}] = await ${RuntimeGlobals.promise}.all([${sepPromises}]));\n`;
-=======
 				return Template.asString([
 					`var __webpack_async_dependencies__ = __webpack_handle_async_dependencies__([${p}]);`,
 					`${p} = (__webpack_async_dependencies__.then ? await __webpack_async_dependencies__ : __webpack_async_dependencies__)[0];`,
@@ -67,7 +60,6 @@
 			`([${sepPromises}] = __webpack_async_dependencies__.then ? await __webpack_async_dependencies__ : __webpack_async_dependencies__);`,
 			""
 		]);
->>>>>>> 04a7d052
 	}
 }
 
