--- conflicted
+++ resolved
@@ -126,17 +126,6 @@
 	});
 
 	return {
-<<<<<<< HEAD
-		const: es6 && node6,
-		arrowFunction: es6 && node6,
-		forOf: es6 && nodeChecker(5),
-		destructuring: es6 && node6,
-		bigIntLiteral: browserslistChecker("bigint") && nodeChecker(10, 4),
-		module: browserslistChecker("es6-module") && nodeChecker(12, 17),
-		dynamicImport: es6DynamicImport && nodeChecker(10, 17),
-		dynamicImportInWorker: es6DynamicImport && nodeChecker(Infinity),
-		promise: es6 && nodeChecker(6, 5),
-=======
 		const: rawChecker({
 			chrome: 49,
 			and_chr: 49,
@@ -264,7 +253,6 @@
 		}),
 		dynamicImport: es6DynamicImport,
 		dynamicImportInWorker: es6DynamicImport && !anyNode,
->>>>>>> 04a7d052
 		// browserslist does not have info about globalThis
 		// so this is based on mdn-browser-compat-data
 		globalThis: rawChecker({
