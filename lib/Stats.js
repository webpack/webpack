--- conflicted
+++ resolved
@@ -81,33 +81,9 @@
 
 		const compilation = this.compilation;
 		const requestShortener = new RequestShortener(optionOrFallback(options.context, process.cwd()));
-<<<<<<< HEAD
-		const showPerformance = optionOrFallback(options.performance, true);
-		const showHash = optionOrFallback(options.hash, true);
-		const showVersion = optionOrFallback(options.version, true);
-		const showEnv = optionOrFallback(options.env, true);
-		const showTimings = optionOrFallback(options.timings, true);
-		const showAssets = optionOrFallback(options.assets, true);
-		const showEntrypoints = optionOrFallback(options.entrypoints, !forToString);
-		const showChunks = optionOrFallback(options.chunks, true);
-		const showChunkModules = optionOrFallback(options.chunkModules, !!forToString);
-		const showChunkOrigins = optionOrFallback(options.chunkOrigins, !forToString);
-		const showModules = optionOrFallback(options.modules, !forToString);
-		const showDepth = optionOrFallback(options.depth, !forToString);
-		const showCachedModules = optionOrFallback(options.cached, true);
-		const showCachedAssets = optionOrFallback(options.cachedAssets, true);
-		const showReasons = optionOrFallback(options.reasons, !forToString);
-		const showUsedExports = optionOrFallback(options.usedExports, !forToString);
-		const showProvidedExports = optionOrFallback(options.providedExports, !forToString);
-		const showChildren = optionOrFallback(options.children, true);
-		const showSource = optionOrFallback(options.source, !forToString);
-		const showModuleTrace = optionOrFallback(options.moduleTrace, true);
-		const showErrors = optionOrFallback(options.errors, true);
-		const showErrorDetails = optionOrFallback(options.errorDetails, !forToString);
-		const showWarnings = optionOrFallback(options.warnings, true);
-=======
 		const showPerformance = optionOrLocalFallback(options.performance, true);
 		const showHash = optionOrLocalFallback(options.hash, true);
+		const showEnv = optionOrFallback(options.env, true);
 		const showVersion = optionOrLocalFallback(options.version, true);
 		const showTimings = optionOrLocalFallback(options.timings, true);
 		const showAssets = optionOrLocalFallback(options.assets, true);
@@ -129,7 +105,6 @@
 		const showErrors = optionOrLocalFallback(options.errors, true);
 		const showErrorDetails = optionOrLocalFallback(options.errorDetails, !forToString);
 		const showWarnings = optionOrLocalFallback(options.warnings, true);
->>>>>>> 3d653290
 		const warningsFilter = optionOrFallback(options.warningsFilter, null);
 		const showPublicPath = optionOrLocalFallback(options.publicPath, !forToString);
 		const excludeModules = [].concat(optionOrFallback(options.exclude, [])).map(item => {
@@ -880,53 +855,6 @@
 	}
 
 	static presetToOptions(name) {
-<<<<<<< HEAD
-		//Accepted values: none, errors-only, minimal, normal, verbose
-		//Any other falsy value will behave as 'none', truthy values as 'normal'
-		const pn = (typeof name === "string") && name.toLowerCase() || name;
-		if(pn === "none" || !pn) {
-			return {
-				hash: false,
-				env: false,
-				version: false,
-				timings: false,
-				assets: false,
-				entrypoints: false,
-				chunks: false,
-				chunkModules: false,
-				modules: false,
-				reasons: false,
-				depth: false,
-				usedExports: false,
-				providedExports: false,
-				children: false,
-				source: false,
-				errors: false,
-				errorDetails: false,
-				warnings: false,
-				publicPath: false,
-				performance: false
-			};
-		} else {
-			return {
-				hash: pn !== "errors-only" && pn !== "minimal",
-				env: pn !== "errors-only" && pn !== "minimal",
-				version: pn === "verbose",
-				timings: pn !== "errors-only" && pn !== "minimal",
-				assets: pn === "verbose",
-				entrypoints: pn === "verbose",
-				chunks: pn !== "errors-only",
-				chunkModules: pn === "verbose",
-				//warnings: pn !== "errors-only",
-				errorDetails: pn !== "errors-only" && pn !== "minimal",
-				reasons: pn === "verbose",
-				depth: pn === "verbose",
-				usedExports: pn === "verbose",
-				providedExports: pn === "verbose",
-				colors: true,
-				performance: true
-			};
-=======
 		// Accepted values: none, errors-only, minimal, normal, detailed, verbose
 		// Any other falsy value will behave as 'none', truthy values as 'normal'
 		const pn = (typeof name === "string") && name.toLowerCase() || name || "none";
@@ -983,7 +911,6 @@
 				};
 			default:
 				return {};
->>>>>>> 3d653290
 		}
 	}
 
