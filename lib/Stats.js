/*
MIT License http://www.opensource.org/licenses/mit-license.php
Author Tobias Koppers @sokra
*/
"use strict";

const RequestShortener = require("./RequestShortener");
const SizeFormatHelpers = require("./SizeFormatHelpers");
const formatLocation = require("./formatLocation");
const identifierUtils = require("./util/identifier");
const Tapable = require("tapable").Tapable;
const SyncHook = require("tapable").SyncHook;
const HookMap = require("tapable").HookMap;
const SyncBailHook = require("tapable").SyncBailHook;

const optionsOrFallback = (...args) => {
	let optionValues = [];
	optionValues.push(...args);
	return optionValues.find(optionValue => typeof optionValue !== "undefined");
};

const isTypeOf = (variable, type) => {
	if (typeof variable === type) return true;
	return false;
};

const assertTypeOf = (variable, type) => {
	if (typeof variable === type || typeof variable === "undefined")
		return variable;
	throw new Error(
		`Expected ${variable} to be of type ${
			type
		} but provided with type ${typeof variable}`
	);
};

class Stats extends Tapable {
	constructor(compilation) {
		super();
		this.compilation = compilation;
		this.hash = compilation.hash;
		this.hooks = {
			willCheckErrors: new SyncHook(),
			willCheckWarnings: new SyncHook(),
			warning: new SyncHook(),
			error: new SyncHook(),
			setDefault: new HookMap(() => new SyncBailHook())
		};
		compilation.hooks.stats.call(this);
	}

	static filterWarnings(warnings, warningsFilter) {
		// we dont have anything to filter so all warnings can be shown
		if (!warningsFilter) {
			return warnings;
		}

		// create a chain of filters
		// if they return "true" a warning should be suppressed
		const normalizedWarningsFilters = [].concat(warningsFilter).map(filter => {
			if (typeof filter === "string") {
				return warning => warning.includes(filter);
			}

			if (filter instanceof RegExp) {
				return warning => filter.test(warning);
			}

			if (typeof filter === "function") {
				return filter;
			}

			throw new Error(
				`Can only filter warnings with Strings or RegExps. (Given: ${filter})`
			);
		});
		return warnings.filter(warning => {
			return !normalizedWarningsFilters.some(check => check(warning));
		});
	}

	hasWarnings() {
		this.hooks.willCheckWarnings.call();
		return (
			this.compilation.warnings.length > 0 ||
			this.compilation.children.some(child => child.getStats().hasWarnings())
		);
	}

	hasErrors() {
		this.hooks.willCheckErrors.call();
		return (
			this.compilation.errors.length > 0 ||
			this.compilation.children.some(child => child.getStats().hasErrors())
		);
	}

	// remove a prefixed "!" that can be specified to reverse sort order
	normalizeFieldKey(field) {
		if (field[0] === "!") {
			return field.substr(1);
		}
		return field;
	}

	// if a field is prefixed by a "!" reverse sort order
	sortOrderRegular(field) {
		if (field[0] === "!") {
			return false;
		}
		return true;
	}

	toJson(options, forToString) {
		if (typeof options === "boolean" || typeof options === "string") {
			options = Stats.presetToOptions(options);
		} else if (!options) {
			options = {};
		}

		const optionOrLocalFallback = (v, def) =>
			typeof v !== "undefined"
				? v
				: typeof options.all !== "undefined" ? options.all : def;

		const testAgainstGivenOption = item => {
			if (typeof item === "string") {
				const regExp = new RegExp(
					`[\\\\/]${item.replace(
						/[-[\]{}()*+?.\\^$|]/g,
						"\\$&"
					)}([\\\\/]|$|!|\\?)`
				); // eslint-disable-line no-useless-escape
				return ident => regExp.test(ident);
			}
			if (item && typeof item === "object" && typeof item.test === "function")
				return ident => item.test(ident);
			if (typeof item === "function") return item;
			if (typeof item === "boolean") return () => item;
		};

		const compilation = this.compilation;
		const context = optionsOrFallback(
			options.context,
			compilation.compiler.context
		);
		const requestShortener =
			compilation.compiler.context === context
				? compilation.requestShortener
				: new RequestShortener(context);

		const showCachedAssets = isTypeOf(options.cachedAssets, "boolean")
			? options.cachedAssets
			: options.all !== undefined
				? options.all
				: assertTypeOf(
						this.hooks.setDefault.for("cachedAssets").call(),
						"boolean"
					);

		const showAssets = isTypeOf(options.assets, "boolean")
			? options.assets
			: options.all !== undefined
				? options.all
				: assertTypeOf(this.hooks.setDefault.for("assets").call(), "boolean");

		const sortAssets = isTypeOf(options.assetsSort, "string")
			? options.assetsSort
			: assertTypeOf(this.hooks.setDefault.for("assetsSort").call(), "string");

		const excludeAssets = []
			.concat(optionsOrFallback(options.excludeAssets, []))
			.map(testAgainstGivenOption);

		const showModules = isTypeOf(options.modules, "boolean")
			? options.modules
			: options.all !== undefined
				? options.all
				: assertTypeOf(this.hooks.setDefault.for("modules").call(), "boolean");

		const showCachedModules = isTypeOf(options.cached, "boolean")
			? options.cached
			: options.all !== undefined
				? options.all
				: assertTypeOf(this.hooks.setDefault.for("cached").call(), "boolean");

		const sortModules = isTypeOf(options.modulesSort, "string")
			? options.modulesSort
			: assertTypeOf(this.hooks.setDefault.for("modulesSort").call(), "string");

		const showNestedModules = isTypeOf(options.nestedModules, "boolean")
			? options.nestedModules
			: options.all !== undefined
				? options.all
				: assertTypeOf(
						this.hooks.setDefault.for("nestedModules").call(),
						"boolean"
					);

		const showChildren = isTypeOf(options.children, "boolean")
			? options.children
			: options.all !== undefined
				? options.all
				: assertTypeOf(this.hooks.setDefault.for("children").call(), "boolean");

		const showModuleTrace = isTypeOf(options.moduleTrace, "boolean")
			? options.moduleTrace
			: options.all !== undefined
				? options.all
				: assertTypeOf(
						this.hooks.setDefault.for("moduleTrace").call(),
						"boolean"
					);

		// TODO: options.excludeModules is not working in this way :(
		const excludeModules = []
			.concat(optionsOrFallback(options.excludeModules, options.exclude, []))
			.map(testAgainstGivenOption);
		const showChunkModules = isTypeOf(options.chunkModules, "boolean")
			? options.chunkModules
			: options.all !== undefined
				? options.all
				: assertTypeOf(
						this.hooks.setDefault.for("chunkModules").call(),
						"boolean"
					);

		const sortChunks = isTypeOf(options.chunksSort, "string")
			? options.chunksSort
			: assertTypeOf(this.hooks.setDefault.for("chunksSort").call(), "string");

		const showPerformance = isTypeOf(options.performance, "boolean")
			? options.performance
			: options.all !== undefined
				? options.all
				: assertTypeOf(
						this.hooks.setDefault.for("performance").call(),
						"boolean"
					);

		const showHash = isTypeOf(options.hash, "boolean")
			? options.hash
			: options.all !== undefined
				? options.all
				: assertTypeOf(this.hooks.setDefault.for("hash").call(), "boolean");

		const showEnv = isTypeOf(options.env, "boolean")
			? options.env
			: options.all !== undefined
				? options.all
				: assertTypeOf(this.hooks.setDefault.for("env").call(), "boolean");

		const showVersion = isTypeOf(options.version, "boolean")
			? options.version
			: options.all !== undefined
				? options.all
				: assertTypeOf(this.hooks.setDefault.for("version").call(), "boolean");
		const showTimings = isTypeOf(options.timings, "boolean")
			? options.timings
			: options.all !== undefined
				? options.all
				: assertTypeOf(this.hooks.setDefault.for("timings").call(), "boolean");

		const showBuiltAt = isTypeOf(options.builtAt, "boolean")
			? options.builtAt
			: options.all !== undefined
				? options.all
				: assertTypeOf(this.hooks.setDefault.for("builtAt").call(), "boolean");

		const showEntrypoints = isTypeOf(options.entrypoints, "boolean")
			? options.entrypoints
			: options.all !== undefined
				? options.all
				: assertTypeOf(
						this.hooks.setDefault.for("entrypoints").call(),
						"boolean"
					);

		const showErrors = isTypeOf(options.errors, "boolean")
			? options.errors
			: options.all !== undefined
				? options.all
				: assertTypeOf(this.hooks.setDefault.for("errors").call(), "boolean");

		const showWarnings = isTypeOf(options.warnings, "boolean")
			? options.warnings
			: options.all !== undefined
				? options.all
				: assertTypeOf(this.hooks.setDefault.for("warnings").call(), "boolean");

		const warningsFilter =
			isTypeOf(options.warningsFilter, "string") ||
			isTypeOf(options.warningsFilter, "function") ||
			isTypeOf(options.warningsFilter, "object")
				? options.warningsFilter
				: this.hooks.setDefault.for("warningsFilter").call();

		options.chunks = isTypeOf(options.chunks, "boolean")
			? options.chunks
			: this.hooks.setDefault.for("chunks").call();

		options.chunkOrigins = isTypeOf(options.chunkOrigins, "boolean")
			? options.chunkOrigins
			: this.hooks.setDefault.for("chunkOrigins").call();

		options.depth = isTypeOf(options.depth, "boolean")
			? options.depth
			: this.hooks.setDefault.for("depth").call();

		options.reasons = isTypeOf(options.reasons, "boolean")
			? options.reasons
			: this.hooks.setDefault.for("reasons").call();

		options.usedExports = isTypeOf(options.usedExports, "boolean")
			? options.usedExports
			: this.hooks.setDefault.for("usedExports").call();

		options.providedExports = isTypeOf(options.providedExports, "boolean")
			? options.providedExports
			: this.hooks.setDefault.for("providedExports").call();

		options.optimizationBailout = isTypeOf(
			options.optimizationBailout,
			"boolean"
		)
			? options.optimizationBailout
			: this.hooks.setDefault.for("optimizationBailout").call();

		options.source = isTypeOf(options.source, "boolean")
			? options.source
			: this.hooks.setDefault.for("source").call();

		options.errorDetails = isTypeOf(options.errorDetails, "boolean")
			? options.errorDetails
			: this.hooks.setDefault.for("errorDetails").call();

		options.publicPath = isTypeOf(options.publicPath, "boolean")
			? options.publicPath
			: this.hooks.setDefault.for("publicPath").call();

		options.maxModules = isTypeOf(options.maxModules, "number")
			? options.maxModules
			: this.hooks.setDefault.for("maxModules").call();

		options.outputPath = isTypeOf(options.outputPath, "boolean")
			? options.outputPath
			: this.hooks.setDefault.for("outputPath").call();

		options.moduleAssets = isTypeOf(options.moduleAssets, "boolean")
			? options.moduleAssets
			: this.hooks.setDefault.for("moduleAssets").call();

		const showModuleAssets = optionOrLocalFallback(
			options.moduleAssets,
			!forToString
		);
		const showChunks = optionOrLocalFallback(options.chunks, !forToString);
		const showChunkOrigins = optionOrLocalFallback(
			options.chunkOrigins,
			!forToString
		);
<<<<<<< HEAD
=======
		const showModules = optionOrLocalFallback(options.modules, true);
		const showNestedModules = optionOrLocalFallback(
			options.nestedModules,
			true
		);
		const showModuleAssets = optionOrLocalFallback(
			options.moduleAssets,
			!forToString
		);
>>>>>>> 166a6b93
		const showDepth = optionOrLocalFallback(options.depth, !forToString);
		const showReasons = optionOrLocalFallback(options.reasons, !forToString);
		const showUsedExports = optionOrLocalFallback(
			options.usedExports,
			!forToString
		);

		const showProvidedExports = optionOrLocalFallback(
			options.providedExports,
			!forToString
		);
		const showOptimizationBailout = optionOrLocalFallback(
			options.optimizationBailout,
			!forToString
		);
		const showSource = optionOrLocalFallback(options.source, !forToString);

		const showErrorDetails = optionOrLocalFallback(
			options.errorDetails,
			!forToString
		);

		const showPublicPath = optionOrLocalFallback(
			options.publicPath,
			!forToString
		);

		const maxModules = optionsOrFallback(
			options.maxModules,
			forToString ? 15 : Infinity
		);
		const showOutputPath = optionOrLocalFallback(
			options.outputPath,
			!forToString
		);

		if (!showCachedModules) {
			excludeModules.push((ident, module) => !module.built);
		}

		const createModuleFilter = () => {
			let i = 0;
			return module => {
				if (excludeModules.length > 0) {
					const ident = requestShortener.shorten(module.resource);
					const excluded = excludeModules.some(fn => fn(ident, module));
					if (excluded) return false;
				}
				const result = i < maxModules;
				i++;
				return result;
			};
		};

		const createAssetFilter = () => {
			return asset => {
				if (excludeAssets.length > 0) {
					const ident = asset.name;
					const excluded = excludeAssets.some(fn => fn(ident, asset));
					if (excluded) return false;
				}
				return showCachedAssets || asset.emitted;
			};
		};

		const sortByFieldAndOrder = (fieldKey, a, b) => {
			if (a[fieldKey] === null && b[fieldKey] === null) return 0;
			if (a[fieldKey] === null) return 1;
			if (b[fieldKey] === null) return -1;
			if (a[fieldKey] === b[fieldKey]) return 0;
			return a[fieldKey] < b[fieldKey] ? -1 : 1;
		};

		const sortByField = field => (a, b) => {
			if (!field) {
				return 0;
			}

			const fieldKey = this.normalizeFieldKey(field);

			// if a field is prefixed with a "!" the sort is reversed!
			const sortIsRegular = this.sortOrderRegular(field);

			return sortByFieldAndOrder(
				fieldKey,
				sortIsRegular ? a : b,
				sortIsRegular ? b : a
			);
		};

		const formatError = e => {
			let text = "";
			if (typeof e === "string")
				e = {
					message: e
				};
			if (e.chunk) {
				text += `chunk ${e.chunk.name || e.chunk.id}${
					e.chunk.hasRuntime()
						? " [entry]"
						: e.chunk.canBeInitial() ? " [initial]" : ""
				}\n`;
			}
			if (e.file) {
				text += `${e.file}\n`;
			}
			if (
				e.module &&
				e.module.readableIdentifier &&
				typeof e.module.readableIdentifier === "function"
			) {
				text += `${e.module.readableIdentifier(requestShortener)}\n`;
			}
			text += e.message;
			if (showErrorDetails && e.details) text += `\n${e.details}`;
			if (showErrorDetails && e.missing)
				text += e.missing.map(item => `\n[${item}]`).join("");
			if (showModuleTrace && e.origin) {
				text += `\n @ ${e.origin.readableIdentifier(requestShortener)}`;
				if (typeof e.originLoc === "object") {
					const locInfo = formatLocation(e.originLoc);
					if (locInfo) text += ` ${locInfo}`;
				}
				if (e.dependencies) {
					for (const dep of e.dependencies) {
						if (!dep.loc) continue;
						if (typeof dep.loc === "string") continue;
						const locInfo = formatLocation(dep.loc);
						if (!locInfo) continue;
						text += ` ${locInfo}`;
					}
				}
				let current = e.origin;
				while (current.issuer) {
					current = current.issuer;
					text += `\n @ ${current.readableIdentifier(requestShortener)}`;
				}
			}
			return text;
		};

		const obj = {
			errors: compilation.errors.map(formatError),
			warnings: Stats.filterWarnings(
				compilation.warnings.map(formatError),
				warningsFilter
			)
		};

		//We just hint other renderers since actually omitting
		//errors/warnings from the JSON would be kind of weird.
		Object.defineProperty(obj, "_showWarnings", {
			value: showWarnings,
			enumerable: false
		});
		Object.defineProperty(obj, "_showErrors", {
			value: showErrors,
			enumerable: false
		});

		if (showVersion) {
			obj.version = require("../package.json").version;
		}

		if (showHash) obj.hash = this.hash;
		if (showTimings && this.startTime && this.endTime) {
			obj.time = this.endTime - this.startTime;
		}

		if (showBuiltAt && this.endTime) {
			obj.builtAt = this.endTime;
		}

		if (showEnv && options._env) {
			obj.env = options._env;
		}

		if (compilation.needAdditionalPass) {
			obj.needAdditionalPass = true;
		}
		if (showPublicPath) {
			obj.publicPath = this.compilation.mainTemplate.getPublicPath({
				hash: this.compilation.hash
			});
		}
		if (showOutputPath) {
			obj.outputPath = this.compilation.mainTemplate.outputOptions.path;
		}
		if (showAssets) {
			const assetsByFile = {};
			const compilationAssets = Object.keys(compilation.assets);
			obj.assetsByChunkName = {};
			obj.assets = compilationAssets
				.map(asset => {
					const obj = {
						name: asset,
						size: compilation.assets[asset].size(),
						chunks: [],
						chunkNames: [],
						emitted: compilation.assets[asset].emitted
					};

					if (showPerformance) {
						obj.isOverSizeLimit = compilation.assets[asset].isOverSizeLimit;
					}

					assetsByFile[asset] = obj;
					return obj;
				})
				.filter(createAssetFilter());
			obj.filteredAssets = compilationAssets.length - obj.assets.length;

			for (const chunk of compilation.chunks) {
				for (const asset of chunk.files) {
					if (assetsByFile[asset]) {
						for (const id of chunk.ids) {
							assetsByFile[asset].chunks.push(id);
						}
						if (chunk.name) {
							assetsByFile[asset].chunkNames.push(chunk.name);
							if (obj.assetsByChunkName[chunk.name])
								obj.assetsByChunkName[chunk.name] = []
									.concat(obj.assetsByChunkName[chunk.name])
									.concat([asset]);
							else obj.assetsByChunkName[chunk.name] = asset;
						}
					}
				}
			}
			obj.assets.sort(sortByField(sortAssets));
		}

		if (showEntrypoints) {
			obj.entrypoints = {};
			for (const keyValuePair of compilation.entrypoints) {
				const name = keyValuePair[0];
				const ep = keyValuePair[1];
				obj.entrypoints[name] = {
					chunks: ep.chunks.map(c => c.id),
					assets: ep.chunks.reduce(
						(array, c) => array.concat(c.files || []),
						[]
					)
				};
				if (showPerformance) {
					obj.entrypoints[name].isOverSizeLimit = ep.isOverSizeLimit;
				}
			}
		}

		const fnModule = module => {
			const path = [];
			let current = module;
			while (current.issuer) {
				path.push((current = current.issuer));
			}
			path.reverse();
			const obj = {
				id: module.id,
				identifier: module.identifier(),
				name: module.readableIdentifier(requestShortener),
				index: module.index,
				index2: module.index2,
				size: module.size(),
				cacheable: module.buildInfo.cacheable,
				built: !!module.built,
				optional: module.optional,
				prefetched: module.prefetched,
				chunks: Array.from(module.chunksIterable, chunk => chunk.id),
				issuer: module.issuer && module.issuer.identifier(),
				issuerId: module.issuer && module.issuer.id,
				issuerName:
					module.issuer && module.issuer.readableIdentifier(requestShortener),
				issuerPath:
					module.issuer &&
					path.map(module => ({
						id: module.id,
						identifier: module.identifier(),
						name: module.readableIdentifier(requestShortener),
						profile: module.profile
					})),
				profile: module.profile,
				failed: !!module.error,
				errors: module.errors ? module.errors.length : 0,
				warnings: module.warnings ? module.warnings.length : 0
			};
			if (showModuleAssets) {
				obj.assets = Object.keys(module.buildInfo.assets || {});
			}
			if (showReasons) {
				obj.reasons = module.reasons
					.map(reason => {
						const obj = {
							moduleId: reason.module ? reason.module.id : null,
							moduleIdentifier: reason.module
								? reason.module.identifier()
								: null,
							module: reason.module
								? reason.module.readableIdentifier(requestShortener)
								: null,
							moduleName: reason.module
								? reason.module.readableIdentifier(requestShortener)
								: null,
							type: reason.dependency ? reason.dependency.type : null,
							userRequest: reason.dependency
								? reason.dependency.userRequest
								: null
						};
						if (reason.dependency) {
							const locInfo = formatLocation(reason.dependency.loc);
							if (locInfo) obj.loc = locInfo;
						}
						return obj;
					})
					.sort((a, b) => a.moduleId - b.moduleId);
			}
			if (showUsedExports) {
				if (module.used === true) obj.usedExports = module.usedExports;
				else if (module.used === false) obj.usedExports = false;
			}
			if (showProvidedExports) {
				obj.providedExports = Array.isArray(module.buildMeta.providedExports)
					? module.buildMeta.providedExports
					: null;
			}
			if (showOptimizationBailout) {
				obj.optimizationBailout = module.optimizationBailout.map(item => {
					if (typeof item === "function") return item(requestShortener);
					return item;
				});
			}
			if (showDepth) {
				obj.depth = module.depth;
			}
			if (showNestedModules) {
				if (module.modules) {
					const modules = module.modules;
					obj.modules = modules
						.sort(sortByField("depth"))
						.filter(createModuleFilter())
						.map(fnModule);
					obj.filteredModules = modules.length - obj.modules.length;
					obj.modules.sort(sortByField(sortModules));
				}
			}
			if (showSource && module._source) {
				obj.source = module._source.source();
			}
			return obj;
		};
		if (showChunks) {
			obj.chunks = compilation.chunks.map(chunk => {
				const parents = new Set();
				const children = new Set();
				const siblings = new Set();
				for (const chunkGroup of chunk.groupsIterable) {
					for (const parentGroup of chunkGroup.parentsIterable) {
						for (const chunk of parentGroup.chunks) {
							parents.add(chunk.id);
						}
					}
					for (const childGroup of chunkGroup.childrenIterable) {
						for (const chunk of childGroup.chunks) {
							children.add(chunk.id);
						}
					}
					for (const sibling of chunkGroup.chunks) {
						if (sibling !== chunk) siblings.add(sibling.id);
					}
				}
				const obj = {
					id: chunk.id,
					rendered: chunk.rendered,
					initial: chunk.canBeInitial(),
					entry: chunk.hasRuntime(),
					recorded: chunk.recorded,
					reason: chunk.chunkReason,
					size: chunk.modulesSize(),
					names: chunk.name ? [chunk.name] : [],
					files: chunk.files.slice(),
					hash: chunk.renderedHash,
					siblings: Array.from(siblings).sort(),
					parents: Array.from(parents).sort(),
					children: Array.from(children).sort()
				};
				if (showChunkModules) {
					obj.modules = chunk
						.getModules()
						.sort(sortByField("depth"))
						.filter(createModuleFilter())
						.map(fnModule);
					obj.filteredModules = chunk.getNumberOfModules() - obj.modules.length;
					obj.modules.sort(sortByField(sortModules));
				}
				if (showChunkOrigins) {
					obj.origins = Array.from(chunk.groupsIterable, g => g.origins)
						.reduce((a, b) => a.concat(b), [])
						.map(origin => ({
							moduleId: origin.module ? origin.module.id : undefined,
							module: origin.module ? origin.module.identifier() : "",
							moduleIdentifier: origin.module ? origin.module.identifier() : "",
							moduleName: origin.module
								? origin.module.readableIdentifier(requestShortener)
								: "",
							loc: formatLocation(origin.loc),
							request: origin.request,
							reasons: origin.reasons || []
						}))
						.sort((a, b) => {
							if (
								typeof a.moduleId === "number" &&
								typeof b.moduleId !== "number"
							)
								return 1;
							if (
								typeof a.moduleId !== "number" &&
								typeof b.moduleId === "number"
							)
								return -1;
							if (
								typeof a.moduleId === "number" &&
								typeof b.moduleId === "number"
							) {
								const diffId = a.moduleId - b.moduleId;
								if (diffId !== 0) return diffId;
							}
							if (a.loc < b.loc) return -1;
							if (a.loc > b.loc) return 1;
							return 0;
						});
				}
				return obj;
			});
			obj.chunks.sort(sortByField(sortChunks));
		}
		if (showModules) {
			obj.modules = compilation.modules
				.slice()
				.sort(sortByField("depth"))
				.filter(createModuleFilter())
				.map(fnModule);
			obj.filteredModules = compilation.modules.length - obj.modules.length;
			obj.modules.sort(sortByField(sortModules));
		}
		if (showChildren) {
			obj.children = compilation.children.map((child, idx) => {
				const childOptions = Stats.getChildOptions(options, idx);
				const obj = new Stats(child).toJson(childOptions, forToString);
				delete obj.hash;
				delete obj.version;
				if (child.name)
					obj.name = identifierUtils.makePathsRelative(
						context,
						child.name,
						compilation.cache
					);
				return obj;
			});
		}

		return obj;
	}

	toString(options) {
		if (typeof options === "boolean" || typeof options === "string") {
			options = Stats.presetToOptions(options);
		} else if (!options) {
			options = {};
		}

		const useColors = optionsOrFallback(options.colors, false);

		const obj = this.toJson(options, true);

		return Stats.jsonToString(obj, useColors);
	}

	static jsonToString(obj, useColors) {
		const buf = [];

		const defaultColors = {
			bold: "\u001b[1m",
			yellow: "\u001b[1m\u001b[33m",
			red: "\u001b[1m\u001b[31m",
			green: "\u001b[1m\u001b[32m",
			cyan: "\u001b[1m\u001b[36m",
			magenta: "\u001b[1m\u001b[35m"
		};

		const colors = Object.keys(defaultColors).reduce(
			(obj, color) => {
				obj[color] = str => {
					if (useColors) {
						buf.push(
							useColors === true || useColors[color] === undefined
								? defaultColors[color]
								: useColors[color]
						);
					}
					buf.push(str);
					if (useColors) {
						buf.push("\u001b[39m\u001b[22m");
					}
				};
				return obj;
			},
			{
				normal: str => buf.push(str)
			}
		);

		const coloredTime = time => {
			let times = [800, 400, 200, 100];
			if (obj.time) {
				times = [obj.time / 2, obj.time / 4, obj.time / 8, obj.time / 16];
			}
			if (time < times[3]) colors.normal(`${time}ms`);
			else if (time < times[2]) colors.bold(`${time}ms`);
			else if (time < times[1]) colors.green(`${time}ms`);
			else if (time < times[0]) colors.yellow(`${time}ms`);
			else colors.red(`${time}ms`);
		};

		const newline = () => buf.push("\n");

		const getText = (arr, row, col) => {
			return arr[row][col].value;
		};

		const table = (array, align, splitter) => {
			const rows = array.length;
			const cols = array[0].length;
			const colSizes = new Array(cols);
			for (let col = 0; col < cols; col++) colSizes[col] = 0;
			for (let row = 0; row < rows; row++) {
				for (let col = 0; col < cols; col++) {
					const value = `${getText(array, row, col)}`;
					if (value.length > colSizes[col]) {
						colSizes[col] = value.length;
					}
				}
			}
			for (let row = 0; row < rows; row++) {
				for (let col = 0; col < cols; col++) {
					const format = array[row][col].color;
					const value = `${getText(array, row, col)}`;
					let l = value.length;
					if (align[col] === "l") format(value);
					for (; l < colSizes[col] && col !== cols - 1; l++) colors.normal(" ");
					if (align[col] === "r") format(value);
					if (col + 1 < cols && colSizes[col] !== 0)
						colors.normal(splitter || "  ");
				}
				newline();
			}
		};

		const getAssetColor = (asset, defaultColor) => {
			if (asset.isOverSizeLimit) {
				return colors.yellow;
			}

			return defaultColor;
		};

		if (obj.hash) {
			colors.normal("Hash: ");
			colors.bold(obj.hash);
			newline();
		}
		if (obj.version) {
			colors.normal("Version: webpack ");
			colors.bold(obj.version);
			newline();
		}
		if (typeof obj.time === "number") {
			colors.normal("Time: ");
			colors.bold(obj.time);
			colors.normal("ms");
			newline();
		}
		if (typeof obj.builtAt === "number") {
			const builtAtDate = new Date(obj.builtAt);
			colors.normal("Built at: ");
			colors.normal(
				builtAtDate.toLocaleDateString({
					day: "2-digit",
					month: "2-digit",
					year: "numeric"
				})
			);
			colors.normal(" ");
			colors.bold(builtAtDate.toLocaleTimeString());
			newline();
		}
		if (obj.env) {
			colors.normal("Environment (--env): ");
			colors.bold(JSON.stringify(obj.env, null, 2));
			newline();
		}
		if (obj.publicPath) {
			colors.normal("PublicPath: ");
			colors.bold(obj.publicPath);
			newline();
		}

		if (obj.assets && obj.assets.length > 0) {
			const t = [
				[
					{
						value: "Asset",
						color: colors.bold
					},
					{
						value: "Size",
						color: colors.bold
					},
					{
						value: "Chunks",
						color: colors.bold
					},
					{
						value: "",
						color: colors.bold
					},
					{
						value: "",
						color: colors.bold
					},
					{
						value: "Chunk Names",
						color: colors.bold
					}
				]
			];
			for (const asset of obj.assets) {
				t.push([
					{
						value: asset.name,
						color: getAssetColor(asset, colors.green)
					},
					{
						value: SizeFormatHelpers.formatSize(asset.size),
						color: getAssetColor(asset, colors.normal)
					},
					{
						value: asset.chunks.join(", "),
						color: colors.bold
					},
					{
						value: asset.emitted ? "[emitted]" : "",
						color: colors.green
					},
					{
						value: asset.isOverSizeLimit ? "[big]" : "",
						color: getAssetColor(asset, colors.normal)
					},
					{
						value: asset.chunkNames.join(", "),
						color: colors.normal
					}
				]);
			}
			table(t, "rrrlll");
		}
		if (obj.filteredAssets > 0) {
			colors.normal(" ");
			if (obj.assets.length > 0) colors.normal("+ ");
			colors.normal(obj.filteredAssets);
			if (obj.assets.length > 0) colors.normal(" hidden");
			colors.normal(obj.filteredAssets !== 1 ? " assets" : " asset");
			newline();
		}
		if (obj.entrypoints) {
			for (const name of Object.keys(obj.entrypoints)) {
				const ep = obj.entrypoints[name];
				colors.normal("Entrypoint ");
				colors.bold(name);
				if (ep.isOverSizeLimit) {
					colors.normal(" ");
					colors.yellow("[big]");
				}
				colors.normal(" =");
				for (const asset of ep.assets) {
					colors.normal(" ");
					colors.green(asset);
				}
				newline();
			}
		}
		const modulesByIdentifier = {};
		if (obj.modules) {
			for (const module of obj.modules) {
				modulesByIdentifier[`$${module.identifier}`] = module;
			}
		} else if (obj.chunks) {
			for (const chunk of obj.chunks) {
				if (chunk.modules) {
					for (const module of chunk.modules) {
						modulesByIdentifier[`$${module.identifier}`] = module;
					}
				}
			}
		}

		const processModuleAttributes = module => {
			colors.normal(" ");
			colors.normal(SizeFormatHelpers.formatSize(module.size));
			if (module.chunks) {
				for (const chunk of module.chunks) {
					colors.normal(" {");
					colors.yellow(chunk);
					colors.normal("}");
				}
			}
			if (typeof module.depth === "number") {
				colors.normal(` [depth ${module.depth}]`);
			}
			if (module.cacheable === false) {
				colors.red(" [not cacheable]");
			}
			if (module.optional) {
				colors.yellow(" [optional]");
			}
			if (module.built) {
				colors.green(" [built]");
			}
			if (module.assets && module.assets.length) {
				colors.magenta(
					` [${module.assets.length} asset${
						module.assets.length === 1 ? "" : "s"
					}]`
				);
			}
			if (module.prefetched) {
				colors.magenta(" [prefetched]");
			}
			if (module.failed) colors.red(" [failed]");
			if (module.warnings)
				colors.yellow(
					` [${module.warnings} warning${module.warnings === 1 ? "" : "s"}]`
				);
			if (module.errors)
				colors.red(
					` [${module.errors} error${module.errors === 1 ? "" : "s"}]`
				);
		};

		const processModuleContent = (module, prefix) => {
			if (Array.isArray(module.providedExports)) {
				colors.normal(prefix);
				if (module.providedExports.length === 0) colors.cyan("[no exports]");
				else colors.cyan(`[exports: ${module.providedExports.join(", ")}]`);
				newline();
			}
			if (module.usedExports !== undefined) {
				if (module.usedExports !== true) {
					colors.normal(prefix);
					if (module.usedExports === null)
						colors.cyan("[used exports unknown]");
					else if (module.usedExports === false)
						colors.cyan("[no exports used]");
					else if (
						Array.isArray(module.usedExports) &&
						module.usedExports.length === 0
					)
						colors.cyan("[no exports used]");
					else if (Array.isArray(module.usedExports))
						colors.cyan(
							`[only some exports used: ${module.usedExports.join(", ")}]`
						);
					newline();
				}
			}
			if (Array.isArray(module.optimizationBailout)) {
				for (const item of module.optimizationBailout) {
					colors.normal(prefix);
					colors.yellow(item);
					newline();
				}
			}
			if (module.reasons) {
				for (const reason of module.reasons) {
					colors.normal(prefix);
					if (reason.type) {
						colors.normal(reason.type);
						colors.normal(" ");
					}
					if (reason.userRequest) {
						colors.cyan(reason.userRequest);
						colors.normal(" ");
					}
					if (reason.moduleId !== null) {
						colors.normal("[");
						colors.normal(reason.moduleId);
						colors.normal("]");
					}
					if (reason.module && reason.module !== reason.moduleId) {
						colors.normal(" ");
						colors.magenta(reason.module);
					}
					if (reason.loc) {
						colors.normal(" ");
						colors.normal(reason.loc);
					}
					newline();
				}
			}
			if (module.profile) {
				colors.normal(prefix);
				let sum = 0;
				if (module.issuerPath) {
					for (const m of module.issuerPath) {
						colors.normal("[");
						colors.normal(m.id);
						colors.normal("] ");
						if (m.profile) {
							const time = (m.profile.factory || 0) + (m.profile.building || 0);
							coloredTime(time);
							sum += time;
							colors.normal(" ");
						}
						colors.normal("-> ");
					}
				}
				for (const key of Object.keys(module.profile)) {
					colors.normal(`${key}:`);
					const time = module.profile[key];
					coloredTime(time);
					colors.normal(" ");
					sum += time;
				}
				colors.normal("= ");
				coloredTime(sum);
				newline();
			}
			if (module.modules) {
				processModulesList(module, prefix + "| ");
			}
		};

		const processModulesList = (obj, prefix) => {
			if (obj.modules) {
				for (const module of obj.modules) {
					colors.normal(prefix);
					const name = module.name || module.identifier;
					let contentPrefix = prefix + "   ";
					if (typeof module.id === "string" || typeof module.id === "number") {
						contentPrefix += "    ";
						if (module.id < 1000) colors.normal(" ");
						if (module.id < 100) colors.normal(" ");
						if (module.id < 10) colors.normal(" ");
						colors.normal("[");
						colors.normal(module.id);
						colors.normal("]");
						if (name !== module.id) colors.normal(" ");
					}
					if (name !== module.id) {
						colors.bold(name);
					}
					processModuleAttributes(module);
					newline();
					processModuleContent(module, contentPrefix);
				}
				if (obj.filteredModules > 0) {
					colors.normal(prefix);
					colors.normal("   ");
					if (obj.modules.length > 0) colors.normal(" + ");
					colors.normal(obj.filteredModules);
					if (obj.modules.length > 0) colors.normal(" hidden");
					colors.normal(obj.filteredModules !== 1 ? " modules" : " module");
					newline();
				}
			}
		};

		if (obj.chunks) {
			for (const chunk of obj.chunks) {
				colors.normal("chunk ");
				if (chunk.id < 1000) colors.normal(" ");
				if (chunk.id < 100) colors.normal(" ");
				if (chunk.id < 10) colors.normal(" ");
				colors.normal("{");
				colors.yellow(chunk.id);
				colors.normal("} ");
				colors.green(chunk.files.join(", "));
				if (chunk.names && chunk.names.length > 0) {
					colors.normal(" (");
					colors.normal(chunk.names.join(", "));
					colors.normal(")");
				}
				colors.normal(" ");
				colors.normal(SizeFormatHelpers.formatSize(chunk.size));
				for (const id of chunk.parents) {
					colors.normal(" <{");
					colors.yellow(id);
					colors.normal("}>");
				}
				for (const id of chunk.siblings) {
					colors.normal(" ={");
					colors.yellow(id);
					colors.normal("}=");
				}
				for (const id of chunk.children) {
					colors.normal(" >{");
					colors.yellow(id);
					colors.normal("}<");
				}
				if (chunk.entry) {
					colors.yellow(" [entry]");
				} else if (chunk.initial) {
					colors.yellow(" [initial]");
				}
				if (chunk.rendered) {
					colors.green(" [rendered]");
				}
				if (chunk.recorded) {
					colors.green(" [recorded]");
				}
				if (chunk.reason) {
					colors.yellow(` ${chunk.reason}`);
				}
				newline();
				if (chunk.origins) {
					for (const origin of chunk.origins) {
						colors.normal("    > ");
						if (origin.reasons && origin.reasons.length) {
							colors.yellow(origin.reasons.join(" "));
							colors.normal(" ");
						}
						if (origin.request) {
							colors.normal(origin.request);
							colors.normal(" ");
						}
						if (origin.module) {
							colors.normal("[");
							colors.normal(origin.moduleId);
							colors.normal("] ");
							const module = modulesByIdentifier[`$${origin.module}`];
							if (module) {
								colors.bold(module.name);
								colors.normal(" ");
							}
						}
						if (origin.loc) {
							colors.normal(origin.loc);
						}
						newline();
					}
				}
				processModulesList(chunk, " ");
			}
		}

		processModulesList(obj, "");

		if (obj._showWarnings && obj.warnings) {
			for (const warning of obj.warnings) {
				newline();
				colors.yellow(`WARNING in ${warning}`);
				newline();
			}
		}
		if (obj._showErrors && obj.errors) {
			for (const error of obj.errors) {
				newline();
				colors.red(`ERROR in ${error}`);
				newline();
			}
		}
		if (obj.children) {
			for (const child of obj.children) {
				const childString = Stats.jsonToString(child, useColors);
				if (childString) {
					if (child.name) {
						colors.normal("Child ");
						colors.bold(child.name);
						colors.normal(":");
					} else {
						colors.normal("Child");
					}
					newline();
					buf.push("    ");
					buf.push(childString.replace(/\n/g, "\n    "));
					newline();
				}
			}
		}
		if (obj.needAdditionalPass) {
			colors.yellow(
				"Compilation needs an additional pass and will compile again."
			);
		}

		while (buf[buf.length - 1] === "\n") buf.pop();
		return buf.join("");
	}

	static presetToOptions(name) {
		// TODO :- DELETE THIS IN UPCOMING VERSION, WE've GOT PLUGINS :)
		// Accepted values: none, errors-only, minimal, normal, detailed, verbose
		// Any other falsy value will behave as 'none', truthy values as 'normal'
		const pn =
			(typeof name === "string" && name.toLowerCase()) || name || "none";
		switch (pn) {
			case "none":
				return {
					all: false
				};
			case "verbose":
				return {
					entrypoints: true,
					modules: false,
					chunks: true,
					chunkModules: true,
					chunkOrigins: true,
					depth: true,
					env: true,
					reasons: true,
					usedExports: true,
					providedExports: true,
					optimizationBailout: true,
					errorDetails: true,
					publicPath: true,
					exclude: false,
					maxModules: Infinity
				};
			case "detailed":
				return {
					entrypoints: true,
					chunks: true,
					chunkModules: false,
					chunkOrigins: true,
					depth: true,
					usedExports: true,
					providedExports: true,
					optimizationBailout: true,
					errorDetails: true,
					publicPath: true,
					exclude: false,
					maxModules: Infinity
				};
			case "minimal":
				return {
					all: false,
					modules: true,
					maxModules: 0,
					errors: true,
					warnings: true
				};
			case "errors-only":
				return {
					all: false,
					errors: true,
					moduleTrace: true
				};
			default:
				return {};
		}
	}

	static getChildOptions(options, idx) {
		let innerOptions;
		if (Array.isArray(options.children)) {
			if (idx < options.children.length) innerOptions = options.children[idx];
		} else if (typeof options.children === "object" && options.children) {
			innerOptions = options.children;
		}
		if (typeof innerOptions === "boolean" || typeof innerOptions === "string")
			innerOptions = Stats.presetToOptions(innerOptions);
		if (!innerOptions) return options;
		const childOptions = Object.assign({}, options);
		delete childOptions.children; // do not inherit children
		return Object.assign(childOptions, innerOptions);
	}
}

module.exports = Stats;<|MERGE_RESOLUTION|>--- conflicted
+++ resolved
@@ -359,18 +359,7 @@
 			options.chunkOrigins,
 			!forToString
 		);
-<<<<<<< HEAD
-=======
-		const showModules = optionOrLocalFallback(options.modules, true);
-		const showNestedModules = optionOrLocalFallback(
-			options.nestedModules,
-			true
-		);
-		const showModuleAssets = optionOrLocalFallback(
-			options.moduleAssets,
-			!forToString
-		);
->>>>>>> 166a6b93
+    
 		const showDepth = optionOrLocalFallback(options.depth, !forToString);
 		const showReasons = optionOrLocalFallback(options.reasons, !forToString);
 		const showUsedExports = optionOrLocalFallback(
