/*
MIT License http://www.opensource.org/licenses/mit-license.php
Author Tobias Koppers @sokra
*/
"use strict";

const RequestShortener = require("./RequestShortener");
const SizeFormatHelpers = require("./SizeFormatHelpers");
const formatLocation = require("./formatLocation");
const identifierUtils = require("./util/identifier");
const Tapable = require("tapable").Tapable;
const HookMap = require("tapable").HookMap;
const SyncWaterfallHook = require("tapable").SyncWaterfallHook;

const optionsOrFallback = (...args) => {
	let optionValues = [];
	optionValues.push(...args);
	return optionValues.find(optionValue => typeof optionValue !== "undefined");
};

const isTypeOf = (variable, type) => {
	return typeof variable === type;
};

const assertTypeOf = (variable, type) => {
	if (typeof variable === type || typeof variable === "undefined")
		return variable;
	throw new Error(
		"Expected " +
			variable +
			" to be of type " +
			type +
			"but provided with type" +
			typeof variable
	);
};

class Stats extends Tapable {
	constructor(compilation) {
		super();
		this.compilation = compilation;
		this.hash = compilation.hash;
<<<<<<< HEAD
		this.hooks = {
			setDefault: new HookMap(() => new SyncWaterfallHook(["lastPluginValue"]))
		};
		compilation.hooks.stats.call(this);
=======
		this.startTime = undefined;
		this.endTime = undefined;
>>>>>>> 0e404b86
	}

	static filterWarnings(warnings, warningsFilter) {
		// we dont have anything to filter so all warnings can be shown
		if (!warningsFilter) {
			return warnings;
		}

		// create a chain of filters
		// if they return "true" a warning should be suppressed
		const normalizedWarningsFilters = [].concat(warningsFilter).map(filter => {
			if (typeof filter === "string") {
				return warning => warning.includes(filter);
			}

			if (filter instanceof RegExp) {
				return warning => filter.test(warning);
			}

			if (typeof filter === "function") {
				return filter;
			}

			throw new Error(
				`Can only filter warnings with Strings or RegExps. (Given: ${filter})`
			);
		});
		return warnings.filter(warning => {
			return !normalizedWarningsFilters.some(check => check(warning));
		});
	}

	hasWarnings() {
		return (
			this.compilation.warnings.length > 0 ||
			this.compilation.children.some(child => child.getStats().hasWarnings())
		);
	}

	hasErrors() {
		return (
			this.compilation.errors.length > 0 ||
			this.compilation.children.some(child => child.getStats().hasErrors())
		);
	}

	// remove a prefixed "!" that can be specified to reverse sort order
	normalizeFieldKey(field) {
		if (field[0] === "!") {
			return field.substr(1);
		}
		return field;
	}

	// if a field is prefixed by a "!" reverse sort order
	sortOrderRegular(field) {
		if (field[0] === "!") {
			return false;
		}
		return true;
	}

	toJson(options, forToString) {
		if (typeof options !== "object" || !options) {
			options = {};
		}

		const optionOrLocalFallback = (v, def) =>
			typeof v !== "undefined"
				? v
				: typeof options.all !== "undefined" ? options.all : def;

		const checkForBooleanOrLocalFallback = variableName => {
			return isTypeOf(options[variableName], "boolean")
				? options[variableName]
				: options.all !== undefined
					? !!options.all
					: assertTypeOf(
							this.hooks.setDefault.for(variableName).call(),
							"boolean"
						);
		};

		const optionOrPluginFallback = (variableName, type) => {
			return isTypeOf(options[variableName], type)
				? options[variableName]
				: assertTypeOf(this.hooks.setDefault.for(variableName).call(), type);
		};

		const testAgainstGivenOption = item => {
			if (typeof item === "string") {
				const regExp = new RegExp(
					`[\\\\/]${item.replace(
						/[-[\]{}()*+?.\\^$|]/g,
						"\\$&"
					)}([\\\\/]|$|!|\\?)`
				); // eslint-disable-line no-useless-escape
				return ident => regExp.test(ident);
			}
			if (item && typeof item === "object" && typeof item.test === "function")
				return ident => item.test(ident);
			if (typeof item === "function") return item;
			if (typeof item === "boolean") return () => item;
		};

		const compilation = this.compilation;
		const context = optionsOrFallback(
			options.context,
			compilation.compiler.context
		);
		const requestShortener =
			compilation.compiler.context === context
				? compilation.requestShortener
				: new RequestShortener(context);

		const showCachedAssets = checkForBooleanOrLocalFallback("cachedAssets");

		const showAssets = checkForBooleanOrLocalFallback("assets");

		const sortAssets = optionOrPluginFallback("assetsSort", "string");

		const excludeAssets = []
			.concat(optionsOrFallback(options.excludeAssets, []))
			.map(testAgainstGivenOption);

		const showModules = checkForBooleanOrLocalFallback("modules");

		const showCachedModules = checkForBooleanOrLocalFallback("cached");

		const sortModules = optionOrPluginFallback("modulesSort", "string");

		const showNestedModules = checkForBooleanOrLocalFallback("nestedModules");

		const showChildren = checkForBooleanOrLocalFallback("children");

		const showModuleTrace = checkForBooleanOrLocalFallback("moduleTrace");

		// TODO: options.excludeModules is not working in this way :(
		const excludeModules = []
			.concat(optionsOrFallback(options.excludeModules, options.exclude, []))
			.map(testAgainstGivenOption);
		const showChunkModules = checkForBooleanOrLocalFallback("chunkModules");

		const sortChunks = optionOrPluginFallback("chunksSort", "string");

		const showPerformance = checkForBooleanOrLocalFallback("performance");

		const showHash = checkForBooleanOrLocalFallback("hash");

		const showEnv = checkForBooleanOrLocalFallback("env");

		const showVersion = checkForBooleanOrLocalFallback("version");
		const showTimings = checkForBooleanOrLocalFallback("timings");

		const showBuiltAt = checkForBooleanOrLocalFallback("builtAt");

		const showEntrypoints = checkForBooleanOrLocalFallback("entrypoints");

		const showErrors = checkForBooleanOrLocalFallback("errors");

		const showWarnings = checkForBooleanOrLocalFallback("warnings");

		const warningsFilter =
			isTypeOf(options.warningsFilter, "string") ||
			isTypeOf(options.warningsFilter, "function") ||
			isTypeOf(options.warningsFilter, "object")
				? options.warningsFilter
				: this.hooks.setDefault.for("warningsFilter").call();

		options.chunks = optionOrPluginFallback("chunks", "boolean");

		options.chunkOrigins = optionOrPluginFallback("chunkOrigins", "boolean");

		options.depth = optionOrPluginFallback("depth", "boolean");

		options.reasons = optionOrPluginFallback("reasons", "boolean");

		options.usedExports = optionOrPluginFallback("usedExports", "boolean");

		options.providedExports = optionOrPluginFallback(
			"providedExports",
			"boolean"
		);

		options.optimizationBailout = optionOrPluginFallback(
			"optimizationBailout",
			"boolean"
		);

		options.source = optionOrPluginFallback("source", "boolean");

		options.errorDetails = optionOrPluginFallback("errorDetails", "boolean");

		options.publicPath = optionOrPluginFallback("publicPath", "boolean");

		options.maxModules = optionOrPluginFallback("maxModules", "number");

		options.outputPath = optionOrPluginFallback("outputPath", "boolean");

		options.moduleAssets = optionOrPluginFallback("moduleAssets", "boolean");

		const showModuleAssets = optionOrLocalFallback(
			options.moduleAssets,
			!forToString
		);
		const showChunks = optionOrLocalFallback(options.chunks, !forToString);
		const showChunkOrigins = optionOrLocalFallback(
			options.chunkOrigins,
			!forToString
		);

		const showDepth = optionOrLocalFallback(options.depth, !forToString);
		const showReasons = optionOrLocalFallback(options.reasons, !forToString);
		const showUsedExports = optionOrLocalFallback(
			options.usedExports,
			!forToString
		);

		const showProvidedExports = optionOrLocalFallback(
			options.providedExports,
			!forToString
		);
		const showOptimizationBailout = optionOrLocalFallback(
			options.optimizationBailout,
			!forToString
		);
		const showSource = optionOrLocalFallback(options.source, !forToString);

		const showErrorDetails = optionOrLocalFallback(
			options.errorDetails,
			!forToString
		);

		const showPublicPath = optionOrLocalFallback(
			options.publicPath,
			!forToString
		);

		const maxModules = optionsOrFallback(
			options.maxModules,
			forToString ? 15 : Infinity
		);
		const showOutputPath = optionOrLocalFallback(
			options.outputPath,
			!forToString
		);

		if (!showCachedModules) {
			excludeModules.push((ident, module) => !module.built);
		}

		const createModuleFilter = () => {
			let i = 0;
			return module => {
				if (excludeModules.length > 0) {
					const ident = requestShortener.shorten(module.resource);
					const excluded = excludeModules.some(fn => fn(ident, module));
					if (excluded) return false;
				}
				const result = i < maxModules;
				i++;
				return result;
			};
		};

		const createAssetFilter = () => {
			return asset => {
				if (excludeAssets.length > 0) {
					const ident = asset.name;
					const excluded = excludeAssets.some(fn => fn(ident, asset));
					if (excluded) return false;
				}
				return showCachedAssets || asset.emitted;
			};
		};

		const sortByFieldAndOrder = (fieldKey, a, b) => {
			if (a[fieldKey] === null && b[fieldKey] === null) return 0;
			if (a[fieldKey] === null) return 1;
			if (b[fieldKey] === null) return -1;
			if (a[fieldKey] === b[fieldKey]) return 0;
			return a[fieldKey] < b[fieldKey] ? -1 : 1;
		};

		const sortByField = field => (a, b) => {
			if (!field) {
				return 0;
			}

			const fieldKey = this.normalizeFieldKey(field);

			// if a field is prefixed with a "!" the sort is reversed!
			const sortIsRegular = this.sortOrderRegular(field);

			return sortByFieldAndOrder(
				fieldKey,
				sortIsRegular ? a : b,
				sortIsRegular ? b : a
			);
		};

		const formatError = e => {
			let text = "";
			if (typeof e === "string")
				e = {
					message: e
				};
			if (e.chunk) {
				text += `chunk ${e.chunk.name || e.chunk.id}${
					e.chunk.hasRuntime()
						? " [entry]"
						: e.chunk.canBeInitial() ? " [initial]" : ""
				}\n`;
			}
			if (e.file) {
				text += `${e.file}\n`;
			}
			if (
				e.module &&
				e.module.readableIdentifier &&
				typeof e.module.readableIdentifier === "function"
			) {
				text += `${e.module.readableIdentifier(requestShortener)}\n`;
			}
			text += e.message;
			if (showErrorDetails && e.details) text += `\n${e.details}`;
			if (showErrorDetails && e.missing)
				text += e.missing.map(item => `\n[${item}]`).join("");
			if (showModuleTrace && e.origin) {
				text += `\n @ ${e.origin.readableIdentifier(requestShortener)}`;
				if (typeof e.originLoc === "object") {
					const locInfo = formatLocation(e.originLoc);
					if (locInfo) text += ` ${locInfo}`;
				}
				if (e.dependencies) {
					for (const dep of e.dependencies) {
						if (!dep.loc) continue;
						if (typeof dep.loc === "string") continue;
						const locInfo = formatLocation(dep.loc);
						if (!locInfo) continue;
						text += ` ${locInfo}`;
					}
				}
				let current = e.origin;
				while (current.issuer) {
					current = current.issuer;
					text += `\n @ ${current.readableIdentifier(requestShortener)}`;
				}
			}
			return text;
		};

		const obj = {
			errors: compilation.errors.map(formatError),
			warnings: Stats.filterWarnings(
				compilation.warnings.map(formatError),
				warningsFilter
			)
		};

		//We just hint other renderers since actually omitting
		//errors/warnings from the JSON would be kind of weird.
		Object.defineProperty(obj, "_showWarnings", {
			value: showWarnings,
			enumerable: false
		});
		Object.defineProperty(obj, "_showErrors", {
			value: showErrors,
			enumerable: false
		});

		if (showVersion) {
			obj.version = require("../package.json").version;
		}

		if (showHash) obj.hash = this.hash;
		if (showTimings && this.startTime && this.endTime) {
			obj.time = this.endTime - this.startTime;
		}

		if (showBuiltAt && this.endTime) {
			obj.builtAt = this.endTime;
		}

		if (showEnv && options._env) {
			obj.env = options._env;
		}

		if (compilation.needAdditionalPass) {
			obj.needAdditionalPass = true;
		}
		if (showPublicPath) {
			obj.publicPath = this.compilation.mainTemplate.getPublicPath({
				hash: this.compilation.hash
			});
		}
		if (showOutputPath) {
			obj.outputPath = this.compilation.mainTemplate.outputOptions.path;
		}
		if (showAssets) {
			const assetsByFile = {};
			const compilationAssets = Object.keys(compilation.assets);
			obj.assetsByChunkName = {};
			obj.assets = compilationAssets
				.map(asset => {
					const obj = {
						name: asset,
						size: compilation.assets[asset].size(),
						chunks: [],
						chunkNames: [],
						emitted: compilation.assets[asset].emitted
					};

					if (showPerformance) {
						obj.isOverSizeLimit = compilation.assets[asset].isOverSizeLimit;
					}

					assetsByFile[asset] = obj;
					return obj;
				})
				.filter(createAssetFilter());
			obj.filteredAssets = compilationAssets.length - obj.assets.length;

			for (const chunk of compilation.chunks) {
				for (const asset of chunk.files) {
					if (assetsByFile[asset]) {
						for (const id of chunk.ids) {
							assetsByFile[asset].chunks.push(id);
						}
						if (chunk.name) {
							assetsByFile[asset].chunkNames.push(chunk.name);
							if (obj.assetsByChunkName[chunk.name])
								obj.assetsByChunkName[chunk.name] = []
									.concat(obj.assetsByChunkName[chunk.name])
									.concat([asset]);
							else obj.assetsByChunkName[chunk.name] = asset;
						}
					}
				}
			}
			obj.assets.sort(sortByField(sortAssets));
		}

		if (showEntrypoints) {
			obj.entrypoints = {};
			for (const keyValuePair of compilation.entrypoints) {
				const name = keyValuePair[0];
				const ep = keyValuePair[1];
				obj.entrypoints[name] = {
					chunks: ep.chunks.map(c => c.id),
					assets: ep.chunks.reduce(
						(array, c) => array.concat(c.files || []),
						[]
					)
				};
				if (showPerformance) {
					obj.entrypoints[name].isOverSizeLimit = ep.isOverSizeLimit;
				}
			}
		}

		const fnModule = module => {
			const path = [];
			let current = module;
			while (current.issuer) {
				path.push((current = current.issuer));
			}
			path.reverse();
			const obj = {
				id: module.id,
				identifier: module.identifier(),
				name: module.readableIdentifier(requestShortener),
				index: module.index,
				index2: module.index2,
				size: module.size(),
				cacheable: module.buildInfo.cacheable,
				built: !!module.built,
				optional: module.optional,
				prefetched: module.prefetched,
				chunks: Array.from(module.chunksIterable, chunk => chunk.id),
				issuer: module.issuer && module.issuer.identifier(),
				issuerId: module.issuer && module.issuer.id,
				issuerName:
					module.issuer && module.issuer.readableIdentifier(requestShortener),
				issuerPath:
					module.issuer &&
					path.map(module => ({
						id: module.id,
						identifier: module.identifier(),
						name: module.readableIdentifier(requestShortener),
						profile: module.profile
					})),
				profile: module.profile,
				failed: !!module.error,
				errors: module.errors ? module.errors.length : 0,
				warnings: module.warnings ? module.warnings.length : 0
			};
			if (showModuleAssets) {
				obj.assets = Object.keys(module.buildInfo.assets || {});
			}
			if (showReasons) {
				obj.reasons = module.reasons
					.map(reason => {
						const obj = {
							moduleId: reason.module ? reason.module.id : null,
							moduleIdentifier: reason.module
								? reason.module.identifier()
								: null,
							module: reason.module
								? reason.module.readableIdentifier(requestShortener)
								: null,
							moduleName: reason.module
								? reason.module.readableIdentifier(requestShortener)
								: null,
							type: reason.dependency ? reason.dependency.type : null,
							userRequest: reason.dependency
								? reason.dependency.userRequest
								: null
						};
						if (reason.dependency) {
							const locInfo = formatLocation(reason.dependency.loc);
							if (locInfo) obj.loc = locInfo;
						}
						return obj;
					})
					.sort((a, b) => a.moduleId - b.moduleId);
			}
			if (showUsedExports) {
				if (module.used === true) obj.usedExports = module.usedExports;
				else if (module.used === false) obj.usedExports = false;
			}
			if (showProvidedExports) {
				obj.providedExports = Array.isArray(module.buildMeta.providedExports)
					? module.buildMeta.providedExports
					: null;
			}
			if (showOptimizationBailout) {
				obj.optimizationBailout = module.optimizationBailout.map(item => {
					if (typeof item === "function") return item(requestShortener);
					return item;
				});
			}
			if (showDepth) {
				obj.depth = module.depth;
			}
			if (showNestedModules) {
				if (module.modules) {
					const modules = module.modules;
					obj.modules = modules
						.sort(sortByField("depth"))
						.filter(createModuleFilter())
						.map(fnModule);
					obj.filteredModules = modules.length - obj.modules.length;
					obj.modules.sort(sortByField(sortModules));
				}
			}
			if (showSource && module._source) {
				obj.source = module._source.source();
			}
			return obj;
		};
		if (showChunks) {
			obj.chunks = compilation.chunks.map(chunk => {
				const parents = new Set();
				const children = new Set();
				const siblings = new Set();
				for (const chunkGroup of chunk.groupsIterable) {
					for (const parentGroup of chunkGroup.parentsIterable) {
						for (const chunk of parentGroup.chunks) {
							parents.add(chunk.id);
						}
					}
					for (const childGroup of chunkGroup.childrenIterable) {
						for (const chunk of childGroup.chunks) {
							children.add(chunk.id);
						}
					}
					for (const sibling of chunkGroup.chunks) {
						if (sibling !== chunk) siblings.add(sibling.id);
					}
				}
				const obj = {
					id: chunk.id,
					rendered: chunk.rendered,
					initial: chunk.canBeInitial(),
					entry: chunk.hasRuntime(),
					recorded: chunk.recorded,
					reason: chunk.chunkReason,
					size: chunk.modulesSize(),
					names: chunk.name ? [chunk.name] : [],
					files: chunk.files.slice(),
					hash: chunk.renderedHash,
					siblings: Array.from(siblings).sort(),
					parents: Array.from(parents).sort(),
					children: Array.from(children).sort()
				};
				if (showChunkModules) {
					obj.modules = chunk
						.getModules()
						.sort(sortByField("depth"))
						.filter(createModuleFilter())
						.map(fnModule);
					obj.filteredModules = chunk.getNumberOfModules() - obj.modules.length;
					obj.modules.sort(sortByField(sortModules));
				}
				if (showChunkOrigins) {
					obj.origins = Array.from(chunk.groupsIterable, g => g.origins)
						.reduce((a, b) => a.concat(b), [])
						.map(origin => ({
							moduleId: origin.module ? origin.module.id : undefined,
							module: origin.module ? origin.module.identifier() : "",
							moduleIdentifier: origin.module ? origin.module.identifier() : "",
							moduleName: origin.module
								? origin.module.readableIdentifier(requestShortener)
								: "",
							loc: formatLocation(origin.loc),
							request: origin.request,
							reasons: origin.reasons || []
						}))
						.sort((a, b) => {
							if (
								typeof a.moduleId === "number" &&
								typeof b.moduleId !== "number"
							)
								return 1;
							if (
								typeof a.moduleId !== "number" &&
								typeof b.moduleId === "number"
							)
								return -1;
							if (
								typeof a.moduleId === "number" &&
								typeof b.moduleId === "number"
							) {
								const diffId = a.moduleId - b.moduleId;
								if (diffId !== 0) return diffId;
							}
							if (a.loc < b.loc) return -1;
							if (a.loc > b.loc) return 1;
							return 0;
						});
				}
				return obj;
			});
			obj.chunks.sort(sortByField(sortChunks));
		}
		if (showModules) {
			obj.modules = compilation.modules
				.slice()
				.sort(sortByField("depth"))
				.filter(createModuleFilter())
				.map(fnModule);
			obj.filteredModules = compilation.modules.length - obj.modules.length;
			obj.modules.sort(sortByField(sortModules));
		}
		if (showChildren) {
			obj.children = compilation.children.map((child, idx) => {
				const childOptions = Stats.getChildOptions(options, idx);
				const obj = new Stats(child).toJson(childOptions, forToString);
				delete obj.hash;
				delete obj.version;
				if (child.name)
					obj.name = identifierUtils.makePathsRelative(
						context,
						child.name,
						compilation.cache
					);
				return obj;
			});
		}

		return obj;
	}

	toString(options) {
		if (typeof options !== "object" || !options) {
			options = {};
		}

		const useColors = optionsOrFallback(options.colors, false);

		const obj = this.toJson(options, true);

		return Stats.jsonToString(obj, useColors);
	}

	static jsonToString(obj, useColors) {
		const buf = [];

		const defaultColors = {
			bold: "\u001b[1m",
			yellow: "\u001b[1m\u001b[33m",
			red: "\u001b[1m\u001b[31m",
			green: "\u001b[1m\u001b[32m",
			cyan: "\u001b[1m\u001b[36m",
			magenta: "\u001b[1m\u001b[35m"
		};

		const colors = Object.keys(defaultColors).reduce(
			(obj, color) => {
				obj[color] = str => {
					if (useColors) {
						buf.push(
							useColors === true || useColors[color] === undefined
								? defaultColors[color]
								: useColors[color]
						);
					}
					buf.push(str);
					if (useColors) {
						buf.push("\u001b[39m\u001b[22m");
					}
				};
				return obj;
			},
			{
				normal: str => buf.push(str)
			}
		);

		const coloredTime = time => {
			let times = [800, 400, 200, 100];
			if (obj.time) {
				times = [obj.time / 2, obj.time / 4, obj.time / 8, obj.time / 16];
			}
			if (time < times[3]) colors.normal(`${time}ms`);
			else if (time < times[2]) colors.bold(`${time}ms`);
			else if (time < times[1]) colors.green(`${time}ms`);
			else if (time < times[0]) colors.yellow(`${time}ms`);
			else colors.red(`${time}ms`);
		};

		const newline = () => buf.push("\n");

		const getText = (arr, row, col) => {
			return arr[row][col].value;
		};

		const table = (array, align, splitter) => {
			const rows = array.length;
			const cols = array[0].length;
			const colSizes = new Array(cols);
			for (let col = 0; col < cols; col++) colSizes[col] = 0;
			for (let row = 0; row < rows; row++) {
				for (let col = 0; col < cols; col++) {
					const value = `${getText(array, row, col)}`;
					if (value.length > colSizes[col]) {
						colSizes[col] = value.length;
					}
				}
			}
			for (let row = 0; row < rows; row++) {
				for (let col = 0; col < cols; col++) {
					const format = array[row][col].color;
					const value = `${getText(array, row, col)}`;
					let l = value.length;
					if (align[col] === "l") format(value);
					for (; l < colSizes[col] && col !== cols - 1; l++) colors.normal(" ");
					if (align[col] === "r") format(value);
					if (col + 1 < cols && colSizes[col] !== 0)
						colors.normal(splitter || "  ");
				}
				newline();
			}
		};

		const getAssetColor = (asset, defaultColor) => {
			if (asset.isOverSizeLimit) {
				return colors.yellow;
			}

			return defaultColor;
		};

		if (obj.hash) {
			colors.normal("Hash: ");
			colors.bold(obj.hash);
			newline();
		}
		if (obj.version) {
			colors.normal("Version: webpack ");
			colors.bold(obj.version);
			newline();
		}
		if (typeof obj.time === "number") {
			colors.normal("Time: ");
			colors.bold(obj.time);
			colors.normal("ms");
			newline();
		}
		if (typeof obj.builtAt === "number") {
			const builtAtDate = new Date(obj.builtAt);
			colors.normal("Built at: ");
			colors.normal(
				builtAtDate.toLocaleDateString({
					day: "2-digit",
					month: "2-digit",
					year: "numeric"
				})
			);
			colors.normal(" ");
			colors.bold(builtAtDate.toLocaleTimeString());
			newline();
		}
		if (obj.env) {
			colors.normal("Environment (--env): ");
			colors.bold(JSON.stringify(obj.env, null, 2));
			newline();
		}
		if (obj.publicPath) {
			colors.normal("PublicPath: ");
			colors.bold(obj.publicPath);
			newline();
		}

		if (obj.assets && obj.assets.length > 0) {
			const t = [
				[
					{
						value: "Asset",
						color: colors.bold
					},
					{
						value: "Size",
						color: colors.bold
					},
					{
						value: "Chunks",
						color: colors.bold
					},
					{
						value: "",
						color: colors.bold
					},
					{
						value: "",
						color: colors.bold
					},
					{
						value: "Chunk Names",
						color: colors.bold
					}
				]
			];
			for (const asset of obj.assets) {
				t.push([
					{
						value: asset.name,
						color: getAssetColor(asset, colors.green)
					},
					{
						value: SizeFormatHelpers.formatSize(asset.size),
						color: getAssetColor(asset, colors.normal)
					},
					{
						value: asset.chunks.join(", "),
						color: colors.bold
					},
					{
						value: asset.emitted ? "[emitted]" : "",
						color: colors.green
					},
					{
						value: asset.isOverSizeLimit ? "[big]" : "",
						color: getAssetColor(asset, colors.normal)
					},
					{
						value: asset.chunkNames.join(", "),
						color: colors.normal
					}
				]);
			}
			table(t, "rrrlll");
		}
		if (obj.filteredAssets > 0) {
			colors.normal(" ");
			if (obj.assets.length > 0) colors.normal("+ ");
			colors.normal(obj.filteredAssets);
			if (obj.assets.length > 0) colors.normal(" hidden");
			colors.normal(obj.filteredAssets !== 1 ? " assets" : " asset");
			newline();
		}
		if (obj.entrypoints) {
			for (const name of Object.keys(obj.entrypoints)) {
				const ep = obj.entrypoints[name];
				colors.normal("Entrypoint ");
				colors.bold(name);
				if (ep.isOverSizeLimit) {
					colors.normal(" ");
					colors.yellow("[big]");
				}
				colors.normal(" =");
				for (const asset of ep.assets) {
					colors.normal(" ");
					colors.green(asset);
				}
				newline();
			}
		}
		const modulesByIdentifier = {};
		if (obj.modules) {
			for (const module of obj.modules) {
				modulesByIdentifier[`$${module.identifier}`] = module;
			}
		} else if (obj.chunks) {
			for (const chunk of obj.chunks) {
				if (chunk.modules) {
					for (const module of chunk.modules) {
						modulesByIdentifier[`$${module.identifier}`] = module;
					}
				}
			}
		}

		const processModuleAttributes = module => {
			colors.normal(" ");
			colors.normal(SizeFormatHelpers.formatSize(module.size));
			if (module.chunks) {
				for (const chunk of module.chunks) {
					colors.normal(" {");
					colors.yellow(chunk);
					colors.normal("}");
				}
			}
			if (typeof module.depth === "number") {
				colors.normal(` [depth ${module.depth}]`);
			}
			if (module.cacheable === false) {
				colors.red(" [not cacheable]");
			}
			if (module.optional) {
				colors.yellow(" [optional]");
			}
			if (module.built) {
				colors.green(" [built]");
			}
			if (module.assets && module.assets.length) {
				colors.magenta(
					` [${module.assets.length} asset${
						module.assets.length === 1 ? "" : "s"
					}]`
				);
			}
			if (module.prefetched) {
				colors.magenta(" [prefetched]");
			}
			if (module.failed) colors.red(" [failed]");
			if (module.warnings)
				colors.yellow(
					` [${module.warnings} warning${module.warnings === 1 ? "" : "s"}]`
				);
			if (module.errors)
				colors.red(
					` [${module.errors} error${module.errors === 1 ? "" : "s"}]`
				);
		};

		const processModuleContent = (module, prefix) => {
			if (Array.isArray(module.providedExports)) {
				colors.normal(prefix);
				if (module.providedExports.length === 0) colors.cyan("[no exports]");
				else colors.cyan(`[exports: ${module.providedExports.join(", ")}]`);
				newline();
			}
			if (module.usedExports !== undefined) {
				if (module.usedExports !== true) {
					colors.normal(prefix);
					if (module.usedExports === null)
						colors.cyan("[used exports unknown]");
					else if (module.usedExports === false)
						colors.cyan("[no exports used]");
					else if (
						Array.isArray(module.usedExports) &&
						module.usedExports.length === 0
					)
						colors.cyan("[no exports used]");
					else if (Array.isArray(module.usedExports))
						colors.cyan(
							`[only some exports used: ${module.usedExports.join(", ")}]`
						);
					newline();
				}
			}
			if (Array.isArray(module.optimizationBailout)) {
				for (const item of module.optimizationBailout) {
					colors.normal(prefix);
					colors.yellow(item);
					newline();
				}
			}
			if (module.reasons) {
				for (const reason of module.reasons) {
					colors.normal(prefix);
					if (reason.type) {
						colors.normal(reason.type);
						colors.normal(" ");
					}
					if (reason.userRequest) {
						colors.cyan(reason.userRequest);
						colors.normal(" ");
					}
					if (reason.moduleId !== null) {
						colors.normal("[");
						colors.normal(reason.moduleId);
						colors.normal("]");
					}
					if (reason.module && reason.module !== reason.moduleId) {
						colors.normal(" ");
						colors.magenta(reason.module);
					}
					if (reason.loc) {
						colors.normal(" ");
						colors.normal(reason.loc);
					}
					newline();
				}
			}
			if (module.profile) {
				colors.normal(prefix);
				let sum = 0;
				if (module.issuerPath) {
					for (const m of module.issuerPath) {
						colors.normal("[");
						colors.normal(m.id);
						colors.normal("] ");
						if (m.profile) {
							const time = (m.profile.factory || 0) + (m.profile.building || 0);
							coloredTime(time);
							sum += time;
							colors.normal(" ");
						}
						colors.normal("-> ");
					}
				}
				for (const key of Object.keys(module.profile)) {
					colors.normal(`${key}:`);
					const time = module.profile[key];
					coloredTime(time);
					colors.normal(" ");
					sum += time;
				}
				colors.normal("= ");
				coloredTime(sum);
				newline();
			}
			if (module.modules) {
				processModulesList(module, prefix + "| ");
			}
		};

		const processModulesList = (obj, prefix) => {
			if (obj.modules) {
				for (const module of obj.modules) {
					colors.normal(prefix);
					const name = module.name || module.identifier;
					let contentPrefix = prefix + "   ";
					if (typeof module.id === "string" || typeof module.id === "number") {
						contentPrefix += "    ";
						if (module.id < 1000) colors.normal(" ");
						if (module.id < 100) colors.normal(" ");
						if (module.id < 10) colors.normal(" ");
						colors.normal("[");
						colors.normal(module.id);
						colors.normal("]");
						if (name !== module.id) colors.normal(" ");
					}
					if (name !== module.id) {
						colors.bold(name);
					}
					processModuleAttributes(module);
					newline();
					processModuleContent(module, contentPrefix);
				}
				if (obj.filteredModules > 0) {
					colors.normal(prefix);
					colors.normal("   ");
					if (obj.modules.length > 0) colors.normal(" + ");
					colors.normal(obj.filteredModules);
					if (obj.modules.length > 0) colors.normal(" hidden");
					colors.normal(obj.filteredModules !== 1 ? " modules" : " module");
					newline();
				}
			}
		};

		if (obj.chunks) {
			for (const chunk of obj.chunks) {
				colors.normal("chunk ");
				if (chunk.id < 1000) colors.normal(" ");
				if (chunk.id < 100) colors.normal(" ");
				if (chunk.id < 10) colors.normal(" ");
				colors.normal("{");
				colors.yellow(chunk.id);
				colors.normal("} ");
				colors.green(chunk.files.join(", "));
				if (chunk.names && chunk.names.length > 0) {
					colors.normal(" (");
					colors.normal(chunk.names.join(", "));
					colors.normal(")");
				}
				colors.normal(" ");
				colors.normal(SizeFormatHelpers.formatSize(chunk.size));
				for (const id of chunk.parents) {
					colors.normal(" <{");
					colors.yellow(id);
					colors.normal("}>");
				}
				for (const id of chunk.siblings) {
					colors.normal(" ={");
					colors.yellow(id);
					colors.normal("}=");
				}
				for (const id of chunk.children) {
					colors.normal(" >{");
					colors.yellow(id);
					colors.normal("}<");
				}
				if (chunk.entry) {
					colors.yellow(" [entry]");
				} else if (chunk.initial) {
					colors.yellow(" [initial]");
				}
				if (chunk.rendered) {
					colors.green(" [rendered]");
				}
				if (chunk.recorded) {
					colors.green(" [recorded]");
				}
				if (chunk.reason) {
					colors.yellow(` ${chunk.reason}`);
				}
				newline();
				if (chunk.origins) {
					for (const origin of chunk.origins) {
						colors.normal("    > ");
						if (origin.reasons && origin.reasons.length) {
							colors.yellow(origin.reasons.join(" "));
							colors.normal(" ");
						}
						if (origin.request) {
							colors.normal(origin.request);
							colors.normal(" ");
						}
						if (origin.module) {
							colors.normal("[");
							colors.normal(origin.moduleId);
							colors.normal("] ");
							const module = modulesByIdentifier[`$${origin.module}`];
							if (module) {
								colors.bold(module.name);
								colors.normal(" ");
							}
						}
						if (origin.loc) {
							colors.normal(origin.loc);
						}
						newline();
					}
				}
				processModulesList(chunk, " ");
			}
		}

		processModulesList(obj, "");

		if (obj._showWarnings && obj.warnings) {
			for (const warning of obj.warnings) {
				newline();
				colors.yellow(`WARNING in ${warning}`);
				newline();
			}
		}
		if (obj._showErrors && obj.errors) {
			for (const error of obj.errors) {
				newline();
				colors.red(`ERROR in ${error}`);
				newline();
			}
		}
		if (obj.children) {
			for (const child of obj.children) {
				const childString = Stats.jsonToString(child, useColors);
				if (childString) {
					if (child.name) {
						colors.normal("Child ");
						colors.bold(child.name);
						colors.normal(":");
					} else {
						colors.normal("Child");
					}
					newline();
					buf.push("    ");
					buf.push(childString.replace(/\n/g, "\n    "));
					newline();
				}
			}
		}
		if (obj.needAdditionalPass) {
			colors.yellow(
				"Compilation needs an additional pass and will compile again."
			);
		}

		while (buf[buf.length - 1] === "\n") buf.pop();
		return buf.join("");
	}

	static presetToOptions(name) {
		// TODO :- DELETE THIS IN UPCOMING VERSION, WE've GOT PLUGINS :)
		// Accepted values: none, errors-only, minimal, normal, detailed, verbose
		// Any other falsy value will behave as 'none', truthy values as 'normal'
		const pn =
			(typeof name === "string" && name.toLowerCase()) || name || "none";
		switch (pn) {
			case "none":
				return {
					all: false
				};
			case "verbose":
				return {
					entrypoints: true,
					modules: false,
					chunks: true,
					chunkModules: true,
					chunkOrigins: true,
					depth: true,
					env: true,
					reasons: true,
					usedExports: true,
					providedExports: true,
					optimizationBailout: true,
					errorDetails: true,
					publicPath: true,
					exclude: false,
					maxModules: Infinity
				};
			case "detailed":
				return {
					entrypoints: true,
					chunks: true,
					chunkModules: false,
					chunkOrigins: true,
					depth: true,
					usedExports: true,
					providedExports: true,
					optimizationBailout: true,
					errorDetails: true,
					publicPath: true,
					exclude: false,
					maxModules: Infinity
				};
			case "minimal":
				return {
					all: false,
					modules: true,
					maxModules: 0,
					errors: true,
					warnings: true
				};
			case "errors-only":
				return {
					all: false,
					errors: true,
					moduleTrace: true
				};
			default:
				return {};
		}
	}

	static getChildOptions(options, idx) {
		let innerOptions;
		if (Array.isArray(options.children)) {
			if (idx < options.children.length) innerOptions = options.children[idx];
		} else if (typeof options.children === "object" && options.children) {
			innerOptions = options.children;
		}
		if (typeof innerOptions === "boolean" || typeof innerOptions === "string")
			innerOptions = Stats.presetToOptions(innerOptions);
		if (!innerOptions) return options;
		const childOptions = Object.assign({}, options);
		delete childOptions.children; // do not inherit children
		return Object.assign(childOptions, innerOptions);
	}
}

module.exports = Stats;<|MERGE_RESOLUTION|>--- conflicted
+++ resolved
@@ -40,15 +40,12 @@
 		super();
 		this.compilation = compilation;
 		this.hash = compilation.hash;
-<<<<<<< HEAD
 		this.hooks = {
 			setDefault: new HookMap(() => new SyncWaterfallHook(["lastPluginValue"]))
 		};
 		compilation.hooks.stats.call(this);
-=======
 		this.startTime = undefined;
 		this.endTime = undefined;
->>>>>>> 0e404b86
 	}
 
 	static filterWarnings(warnings, warningsFilter) {
