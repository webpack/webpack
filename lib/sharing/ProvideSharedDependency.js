/*
	MIT License http://www.opensource.org/licenses/mit-license.php
	Author Tobias Koppers @sokra
*/

"use strict";

const Dependency = require("../Dependency");
const makeSerializable = require("../util/makeSerializable");

/** @typedef {import("../serialization/ObjectMiddleware").ObjectDeserializerContext} ObjectDeserializerContext */
/** @typedef {import("../serialization/ObjectMiddleware").ObjectSerializerContext} ObjectSerializerContext */

class ProvideSharedDependency extends Dependency {
<<<<<<< HEAD
	constructor(shareScope, name, version, request, eager, prefer) {
=======
	/**
	 * @param {string} shareScope share scope
	 * @param {string} name module name
	 * @param {string | false} version version
	 * @param {string} request request
	 * @param {boolean} eager true, if this is an eager dependency
	 */
	constructor(shareScope, name, version, request, eager) {
>>>>>>> dc4d9742
		super();
		this.shareScope = shareScope;
		this.name = name;
		this.version = version;
		this.request = request;
		this.eager = eager;
		this.prefer = prefer;
	}

	get type() {
		return "provide shared module";
	}

	/**
	 * @returns {string | null} an identifier to merge equal requests
	 */
	getResourceIdentifier() {
		return `provide module (${this.shareScope}) ${this.request} as ${
			this.name
		} @ ${this.version}${this.eager ? " (eager)" : ""}`;
	}

	/**
	 * @param {ObjectSerializerContext} context context
	 */
	serialize(context) {
		context.write(this.shareScope);
		context.write(this.name);
		context.write(this.request);
		context.write(this.version);
		context.write(this.eager);
		context.write(this.prefer);
		super.serialize(context);
	}

	/**
	 * @param {ObjectDeserializerContext} context context
	 * @returns {ProvideSharedDependency} deserialize fallback dependency
	 */
	static deserialize(context) {
		const { read } = context;
		const obj = new ProvideSharedDependency(
			read(),
			read(),
			read(),
			read(),
			read(),
			read()
		);
		this.shareScope = context.read();
		obj.deserialize(context);
		return obj;
	}
}

makeSerializable(
	ProvideSharedDependency,
	"webpack/lib/sharing/ProvideSharedDependency"
);

module.exports = ProvideSharedDependency;<|MERGE_RESOLUTION|>--- conflicted
+++ resolved
@@ -12,18 +12,7 @@
 /** @typedef {import("../serialization/ObjectMiddleware").ObjectSerializerContext} ObjectSerializerContext */
 
 class ProvideSharedDependency extends Dependency {
-<<<<<<< HEAD
 	constructor(shareScope, name, version, request, eager, prefer) {
-=======
-	/**
-	 * @param {string} shareScope share scope
-	 * @param {string} name module name
-	 * @param {string | false} version version
-	 * @param {string} request request
-	 * @param {boolean} eager true, if this is an eager dependency
-	 */
-	constructor(shareScope, name, version, request, eager) {
->>>>>>> dc4d9742
 		super();
 		this.shareScope = shareScope;
 		this.name = name;
