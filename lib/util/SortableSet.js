"use strict";

/**
 * A subset of Set that offers sorting functionality
<<<<<<< HEAD
 * @template T
 *
 * @typedef {(a: T, b: T) => number} SortFunction
=======
 * @template T item type in set
>>>>>>> 486e7600
 */
class SortableSet extends Set {
	/**
	 * Create a new sortable set
<<<<<<< HEAD
	 * @param {IterableIterator<T>=} initialIterable The initial iterable value
=======
	 * @param {Array<T>=} initialIterable The initial iterable value
	 * @typedef {function(T, T): number} SortFunction
>>>>>>> 486e7600
	 * @param {SortFunction=} defaultSort Default sorting function
	 */
	constructor(initialIterable, defaultSort) {
		super(initialIterable);
<<<<<<< HEAD
		/** @private @type {(a: T, b: T) => number}} */
		this._sortFn = defaultSort;
		/** @private @type {(a: T, b: T) => number} | null} */
		this._lastActiveSortFn = null;
		/** @private @type {Map<Function, T> | undefined} */
		this._cache = undefined;
		/** @private @type {Map<Function, T> | undefined} */
=======
		/** @private @type {function(T, T): number}} */
		this._sortFn = defaultSort;
		/** @private @type {function(T, T): number} | null} */
		this._lastActiveSortFn = null;
		/** @private @type {Map<Function, T[]> | undefined} */
		this._cache = undefined;
		/** @private @type {Map<Function, T[]|string|number> | undefined} */
>>>>>>> 486e7600
		this._cacheOrderIndependent = undefined;
	}

	/**
	 * @param {T} value value to add to set
	 * @returns {this} returns itself
	 */
	add(value) {
		this._lastActiveSortFn = null;
		this._invalidateCache();
		this._invalidateOrderedCache();
		super.add(value);
		return this;
	}

	/**
	 * @param {T} value value to delete
	 * @returns {boolean} true if value existed in set, false otherwise
	 */
	delete(value) {
		this._invalidateCache();
		this._invalidateOrderedCache();
		return super.delete(value);
	}

	/**
	 * @returns {void}
	 */
	clear() {
		this._invalidateCache();
		this._invalidateOrderedCache();
		return super.clear();
	}

	/**
	 * Sort with a comparer function
	 * @param {SortFunction} sortFn Sorting comparer function
	 * @returns {void}
	 */
	sortWith(sortFn) {
<<<<<<< HEAD
		if (this.size === 0 || sortFn === this._lastActiveSortFn) {
=======
		if (this.size <= 1 || sortFn === this._lastActiveSortFn) {
>>>>>>> 486e7600
			// already sorted - nothing to do
			return;
		}

		const sortedArray = Array.from(this).sort(sortFn);
		super.clear();
		for (let i = 0; i < sortedArray.length; i += 1) {
			super.add(sortedArray[i]);
		}
		this._lastActiveSortFn = sortFn;
		this._invalidateCache();
	}

	sort() {
		this.sortWith(this._sortFn);
	}

	/**
<<<<<<< HEAD
	 * @param {(instance: this) => any} fn function to calculate value
	 * @returns {any} returns result of fn(this), cached until set changes
=======
	 * Get data from cache
	 * @param {function(SortableSet<T>): T[]} fn function to calculate value
	 * @returns {T[]} returns result of fn(this), cached until set changes
>>>>>>> 486e7600
	 */
	getFromCache(fn) {
		if (this._cache === undefined) {
			this._cache = new Map();
		} else {
			const data = this._cache.get(fn);
			if (data !== undefined) {
				return data;
			}
		}
		const newData = fn(this);
		this._cache.set(fn, newData);
		return newData;
	}

	/**
<<<<<<< HEAD
	 * @param {Function} fn function to calculate value
=======
	 * @param {function(SortableSet<T>): string|number|T[]} fn function to calculate value
>>>>>>> 486e7600
	 * @returns {any} returns result of fn(this), cached until set changes
	 */
	getFromUnorderedCache(fn) {
		if (this._cacheOrderIndependent === undefined) {
			this._cacheOrderIndependent = new Map();
		} else {
			const data = this._cacheOrderIndependent.get(fn);
			if (data !== undefined) {
				return data;
			}
		}
		const newData = fn(this);
		this._cacheOrderIndependent.set(fn, newData);
		return newData;
	}

	/**
	 * @private
	 * @returns {void}
	 */
	_invalidateCache() {
		if (this._cache !== undefined) {
			this._cache.clear();
		}
	}

	/**
	 * @private
	 * @returns {void}
	 */
	_invalidateOrderedCache() {
		if (this._cacheOrderIndependent !== undefined) {
			this._cacheOrderIndependent.clear();
		}
	}
}

module.exports = SortableSet;<|MERGE_RESOLUTION|>--- conflicted
+++ resolved
@@ -2,36 +2,17 @@
 
 /**
  * A subset of Set that offers sorting functionality
-<<<<<<< HEAD
- * @template T
- *
- * @typedef {(a: T, b: T) => number} SortFunction
-=======
  * @template T item type in set
->>>>>>> 486e7600
  */
 class SortableSet extends Set {
 	/**
 	 * Create a new sortable set
-<<<<<<< HEAD
-	 * @param {IterableIterator<T>=} initialIterable The initial iterable value
-=======
 	 * @param {Array<T>=} initialIterable The initial iterable value
 	 * @typedef {function(T, T): number} SortFunction
->>>>>>> 486e7600
 	 * @param {SortFunction=} defaultSort Default sorting function
 	 */
 	constructor(initialIterable, defaultSort) {
 		super(initialIterable);
-<<<<<<< HEAD
-		/** @private @type {(a: T, b: T) => number}} */
-		this._sortFn = defaultSort;
-		/** @private @type {(a: T, b: T) => number} | null} */
-		this._lastActiveSortFn = null;
-		/** @private @type {Map<Function, T> | undefined} */
-		this._cache = undefined;
-		/** @private @type {Map<Function, T> | undefined} */
-=======
 		/** @private @type {function(T, T): number}} */
 		this._sortFn = defaultSort;
 		/** @private @type {function(T, T): number} | null} */
@@ -39,7 +20,6 @@
 		/** @private @type {Map<Function, T[]> | undefined} */
 		this._cache = undefined;
 		/** @private @type {Map<Function, T[]|string|number> | undefined} */
->>>>>>> 486e7600
 		this._cacheOrderIndependent = undefined;
 	}
 
@@ -80,11 +60,7 @@
 	 * @returns {void}
 	 */
 	sortWith(sortFn) {
-<<<<<<< HEAD
-		if (this.size === 0 || sortFn === this._lastActiveSortFn) {
-=======
 		if (this.size <= 1 || sortFn === this._lastActiveSortFn) {
->>>>>>> 486e7600
 			// already sorted - nothing to do
 			return;
 		}
@@ -103,14 +79,9 @@
 	}
 
 	/**
-<<<<<<< HEAD
-	 * @param {(instance: this) => any} fn function to calculate value
-	 * @returns {any} returns result of fn(this), cached until set changes
-=======
 	 * Get data from cache
 	 * @param {function(SortableSet<T>): T[]} fn function to calculate value
 	 * @returns {T[]} returns result of fn(this), cached until set changes
->>>>>>> 486e7600
 	 */
 	getFromCache(fn) {
 		if (this._cache === undefined) {
@@ -127,11 +98,7 @@
 	}
 
 	/**
-<<<<<<< HEAD
-	 * @param {Function} fn function to calculate value
-=======
 	 * @param {function(SortableSet<T>): string|number|T[]} fn function to calculate value
->>>>>>> 486e7600
 	 * @returns {any} returns result of fn(this), cached until set changes
 	 */
 	getFromUnorderedCache(fn) {
