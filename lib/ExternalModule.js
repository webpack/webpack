/*
	MIT License http://www.opensource.org/licenses/mit-license.php
	Author Tobias Koppers @sokra
*/

"use strict";

const { OriginalSource, RawSource } = require("webpack-sources");
const ConcatenationScope = require("./ConcatenationScope");
const EnvironmentNotSupportAsyncWarning = require("./EnvironmentNotSupportAsyncWarning");
const { UsageState } = require("./ExportsInfo");
const InitFragment = require("./InitFragment");
const Module = require("./Module");
const {
	JS_TYPES,
	CSS_URL_TYPES,
	CSS_IMPORT_TYPES
} = require("./ModuleSourceTypesConstants");
const { JAVASCRIPT_MODULE_TYPE_DYNAMIC } = require("./ModuleTypeConstants");
const RuntimeGlobals = require("./RuntimeGlobals");
const Template = require("./Template");
const { DEFAULTS } = require("./config/defaults");
const StaticExportsDependency = require("./dependencies/StaticExportsDependency");
const createHash = require("./util/createHash");
const extractUrlAndGlobal = require("./util/extractUrlAndGlobal");
const makeSerializable = require("./util/makeSerializable");
const propertyAccess = require("./util/propertyAccess");
const { register } = require("./util/serialization");

/** @typedef {import("webpack-sources").Source} Source */
/** @typedef {import("../declarations/WebpackOptions").HashFunction} HashFunction */
/** @typedef {import("../declarations/WebpackOptions").WebpackOptionsNormalized} WebpackOptions */
/** @typedef {import("./Chunk")} Chunk */
/** @typedef {import("./ChunkGraph")} ChunkGraph */
/** @typedef {import("./Compilation")} Compilation */
/** @typedef {import("./Compilation").UnsafeCacheData} UnsafeCacheData */
/** @typedef {import("./Dependency").UpdateHashContext} UpdateHashContext */
/** @typedef {import("./DependencyTemplates")} DependencyTemplates */
/** @typedef {import("./ExportsInfo")} ExportsInfo */
/** @typedef {import("./Generator").GenerateContext} GenerateContext */
/** @typedef {import("./Generator").SourceTypes} SourceTypes */
/** @typedef {import("./Module").BuildCallback} BuildCallback */
/** @typedef {import("./Module").BuildInfo} BuildInfo */
/** @typedef {import("./Module").CodeGenerationContext} CodeGenerationContext */
/** @typedef {import("./Module").CodeGenerationResult} CodeGenerationResult */
/** @typedef {import("./Module").ConcatenationBailoutReasonContext} ConcatenationBailoutReasonContext */
/** @typedef {import("./Module").LibIdentOptions} LibIdentOptions */
/** @typedef {import("./Module").NeedBuildCallback} NeedBuildCallback */
/** @typedef {import("./Module").NeedBuildContext} NeedBuildContext */
/** @typedef {import("./Module").ReadOnlyRuntimeRequirements} ReadOnlyRuntimeRequirements */
/** @typedef {import("./ModuleGraph")} ModuleGraph */
/** @typedef {import("./NormalModuleFactory")} NormalModuleFactory */
/** @typedef {import("./RequestShortener")} RequestShortener */
/** @typedef {import("./ResolverFactory").ResolverWithOptions} ResolverWithOptions */
/** @typedef {import("./RuntimeTemplate")} RuntimeTemplate */
/** @typedef {import("./WebpackError")} WebpackError */
/** @typedef {import("./javascript/JavascriptModulesPlugin").ChunkRenderContext} ChunkRenderContext */
/** @typedef {import("./javascript/JavascriptParser").ImportAttributes} ImportAttributes */
/** @typedef {import("./serialization/ObjectMiddleware").ObjectDeserializerContext} ObjectDeserializerContext */
/** @typedef {import("./serialization/ObjectMiddleware").ObjectSerializerContext} ObjectSerializerContext */
/** @typedef {import("./util/Hash")} Hash */
/** @typedef {import("./util/fs").InputFileSystem} InputFileSystem */
/** @typedef {import("./util/runtime").RuntimeSpec} RuntimeSpec */

/** @typedef {{ attributes?: ImportAttributes, externalType: "import" | "module" | undefined }} ImportDependencyMeta */
/** @typedef {{ layer?: string, supports?: string, media?: string }} CssImportDependencyMeta */
/** @typedef {{ sourceType: "css-url" }} AssetDependencyMeta */

/** @typedef {ImportDependencyMeta | CssImportDependencyMeta | AssetDependencyMeta} DependencyMeta */
/**
 * @typedef {object} BaseDependencyMeta
 * @property {Record<string,any>=} attributes Module attributes
 * @property {boolean=} optional Whether this dependency is optional
 */

/**
 * @typedef {DependencyMeta & BaseDependencyMeta & EXPECTED_OBJECT} EnhancedDependencyMeta
 * @property {boolean=} isLazyCompilationDependency Whether this dependency is for a lazy-compiled module
 */

/**
 * @typedef {object} SourceData
 * @property {boolean=} iife
 * @property {string=} init
 * @property {string} expression
 * @property {InitFragment<ChunkRenderContext>[]=} chunkInitFragments
 * @property {ReadOnlyRuntimeRequirements=} runtimeRequirements
 */

const RUNTIME_REQUIREMENTS = new Set([RuntimeGlobals.module]);
const RUNTIME_REQUIREMENTS_FOR_SCRIPT = new Set([RuntimeGlobals.loadScript]);
const RUNTIME_REQUIREMENTS_FOR_MODULE = new Set([
	RuntimeGlobals.definePropertyGetters
]);
const EMPTY_RUNTIME_REQUIREMENTS = new Set([]);

/**
 * @param {string|string[]} variableName the variable name or path
 * @param {string} type the module system
 * @returns {SourceData} the generated source
 */
const getSourceForGlobalVariableExternal = (variableName, type) => {
	if (!Array.isArray(variableName)) {
		// make it an array as the look up works the same basically
		variableName = [variableName];
	}

	// needed for e.g. window["some"]["thing"]
	const objectLookup = variableName.map(r => `[${JSON.stringify(r)}]`).join("");
	return {
		iife: type === "this",
		expression: `${type}${objectLookup}`
	};
};

/**
 * @param {string|string[]} moduleAndSpecifiers the module request
 * @returns {SourceData} the generated source
 */
const getSourceForCommonJsExternal = moduleAndSpecifiers => {
	if (!Array.isArray(moduleAndSpecifiers)) {
		return {
			expression: `require(${JSON.stringify(moduleAndSpecifiers)})`
		};
	}
	const moduleName = moduleAndSpecifiers[0];
	return {
		expression: `require(${JSON.stringify(moduleName)})${propertyAccess(
			moduleAndSpecifiers,
			1
		)}`
	};
};

/**
 * @param {string|string[]} moduleAndSpecifiers the module request
 * @param {string} importMetaName import.meta name
 * @param {boolean} needPrefix need to use `node:` prefix for `module` import
 * @returns {SourceData} the generated source
 */
const getSourceForCommonJsExternalInNodeModule = (
	moduleAndSpecifiers,
	importMetaName,
	needPrefix
) => {
	const chunkInitFragments = [
		new InitFragment(
			`import { createRequire as __WEBPACK_EXTERNAL_createRequire } from "${
				needPrefix ? "node:" : ""
			}module";\n`,
			InitFragment.STAGE_HARMONY_IMPORTS,
			0,
			"external module node-commonjs"
		)
	];
	if (!Array.isArray(moduleAndSpecifiers)) {
		return {
			chunkInitFragments,
			expression: `__WEBPACK_EXTERNAL_createRequire(${importMetaName}.url)(${JSON.stringify(
				moduleAndSpecifiers
			)})`
		};
	}
	const moduleName = moduleAndSpecifiers[0];
	return {
		chunkInitFragments,
		expression: `__WEBPACK_EXTERNAL_createRequire(${importMetaName}.url)(${JSON.stringify(
			moduleName
		)})${propertyAccess(moduleAndSpecifiers, 1)}`
	};
};

/**
 * @param {string|string[]} moduleAndSpecifiers the module request
 * @param {RuntimeTemplate} runtimeTemplate the runtime template
 * @param {ImportDependencyMeta=} dependencyMeta the dependency meta
 * @returns {SourceData} the generated source
 */
const getSourceForImportExternal = (
	moduleAndSpecifiers,
	runtimeTemplate,
	dependencyMeta
) => {
	const importName = runtimeTemplate.outputOptions.importFunctionName;
	if (
		!runtimeTemplate.supportsDynamicImport() &&
		(importName === "import" || importName === "module-import")
	) {
		throw new Error(
			"The target environment doesn't support 'import()' so it's not possible to use external type 'import'"
		);
	}
	const attributes =
		dependencyMeta && dependencyMeta.attributes
			? dependencyMeta.attributes._isLegacyAssert
				? `, { assert: ${JSON.stringify(
						dependencyMeta.attributes,
						importAssertionReplacer
					)} }`
				: `, { with: ${JSON.stringify(dependencyMeta.attributes)} }`
			: "";
	if (!Array.isArray(moduleAndSpecifiers)) {
		return {
			expression: `${importName}(${JSON.stringify(
				moduleAndSpecifiers
			)}${attributes});`
		};
	}
	if (moduleAndSpecifiers.length === 1) {
		return {
			expression: `${importName}(${JSON.stringify(
				moduleAndSpecifiers[0]
			)}${attributes});`
		};
	}
	const moduleName = moduleAndSpecifiers[0];
	return {
		expression: `${importName}(${JSON.stringify(
			moduleName
		)}${attributes}).then(${runtimeTemplate.returningFunction(
			`module${propertyAccess(moduleAndSpecifiers, 1)}`,
			"module"
		)});`
	};
};

/**
 * @template {{ [key: string]: string }} T
 * @param {keyof T} key key
 * @param {T[keyof T]} value value
 * @returns {undefined | T[keyof T]} replaced value
 */
const importAssertionReplacer = (key, value) => {
	if (key === "_isLegacyAssert") {
		return;
	}

	return value;
};

/**
 * @extends {InitFragment<ChunkRenderContext>}
 */
class ModuleExternalInitFragment extends InitFragment {
	/**
	 * @param {string} request import source
	 * @param {string=} ident recomputed ident
	 * @param {ImportDependencyMeta=} dependencyMeta the dependency meta
<<<<<<< HEAD
	 * @param {string | HashConstructor=} hashFunction the hash function to use
	 * @param {boolean=} isLazyCompilationDependency whether this is a dependency for a lazy-compiled module
=======
	 * @param {HashFunction=} hashFunction the hash function to use
>>>>>>> 88e1c83b
	 */
	constructor(
		request,
		ident,
		dependencyMeta,
		hashFunction = DEFAULTS.HASH_FUNCTION,
		isLazyCompilationDependency = false
	) {
		if (ident === undefined) {
			ident = Template.toIdentifier(request);
			if (ident !== request) {
				ident += `_${createHash(hashFunction)
					.update(request)
					.digest("hex")
					.slice(0, 8)}`;
			}
		}
		const identifier = `__WEBPACK_EXTERNAL_MODULE_${ident}__`;
		super(
			`import * as ${identifier} from ${JSON.stringify(request)}${
				dependencyMeta && dependencyMeta.attributes
					? dependencyMeta.attributes._isLegacyAssert
						? ` assert ${JSON.stringify(
								dependencyMeta.attributes,
								importAssertionReplacer
							)}`
						: ` with ${JSON.stringify(dependencyMeta.attributes)}`
					: ""
			};\n`,
			InitFragment.STAGE_HARMONY_IMPORTS,
			0,
			`external module import ${ident}`
		);
		this._ident = ident;
		this._request = request;
		this._dependencyMeta = request;
		this._identifier = identifier;
		this._isLazyCompilationDependency = isLazyCompilationDependency;
	}

	getNamespaceIdentifier() {
		return this._identifier;
	}

	/**
	 * @returns {boolean} whether this is a lazy compilation dependency
	 */
	isLazyCompilationDependency() {
		return this._isLazyCompilationDependency;
	}
}

register(
	ModuleExternalInitFragment,
	"webpack/lib/ExternalModule",
	"ModuleExternalInitFragment",
	{
		serialize(obj, { write }) {
			write(obj._request);
			write(obj._ident);
			write(obj._dependencyMeta);
			write(obj._isLazyCompilationDependency);
		},
		deserialize({ read }) {
			return new ModuleExternalInitFragment(
				read(),
				read(),
				read(),
				undefined,
				read()
			);
		}
	}
);

/**
 * @param {string} input input
 * @param {ExportsInfo} exportsInfo the exports info
 * @param {RuntimeSpec=} runtime the runtime
 * @param {RuntimeTemplate=} runtimeTemplate the runtime template
 * @returns {string | undefined} the module remapping
 */
const generateModuleRemapping = (
	input,
	exportsInfo,
	runtime,
	runtimeTemplate
) => {
	if (exportsInfo.otherExportsInfo.getUsed(runtime) === UsageState.Unused) {
		const properties = [];
		for (const exportInfo of exportsInfo.orderedExports) {
			const used = exportInfo.getUsedName(exportInfo.name, runtime);
			if (!used) continue;
			const nestedInfo = exportInfo.getNestedExportsInfo();
			if (nestedInfo) {
				const nestedExpr = generateModuleRemapping(
					`${input}${propertyAccess([exportInfo.name])}`,
					nestedInfo
				);
				if (nestedExpr) {
					properties.push(`[${JSON.stringify(used)}]: y(${nestedExpr})`);
					continue;
				}
			}
			properties.push(
				`[${JSON.stringify(used)}]: ${
					/** @type {RuntimeTemplate} */ (runtimeTemplate).returningFunction(
						`${input}${propertyAccess([exportInfo.name])}`
					)
				}`
			);
		}
		return `x({ ${properties.join(", ")} })`;
	}
};

/**
 * @param {string|string[]} moduleAndSpecifiers the module request
 * @param {ExportsInfo} exportsInfo exports info of this module
 * @param {RuntimeSpec} runtime the runtime
 * @param {RuntimeTemplate} runtimeTemplate the runtime template
 * @param {ImportDependencyMeta} dependencyMeta the dependency meta
 * @param {boolean=} isLazyCompilationDependency whether this is a dependency for a lazy-compiled module
 * @returns {SourceData} the generated source
 */
const getSourceForModuleExternal = (
	moduleAndSpecifiers,
	exportsInfo,
	runtime,
	runtimeTemplate,
	dependencyMeta,
	isLazyCompilationDependency = false
) => {
	if (!Array.isArray(moduleAndSpecifiers))
		moduleAndSpecifiers = [moduleAndSpecifiers];
	const initFragment = new ModuleExternalInitFragment(
		moduleAndSpecifiers[0],
		undefined,
		dependencyMeta,
		runtimeTemplate.outputOptions.hashFunction,
		isLazyCompilationDependency
	);
	const baseAccess = `${initFragment.getNamespaceIdentifier()}${propertyAccess(
		moduleAndSpecifiers,
		1
	)}`;
	const moduleRemapping = generateModuleRemapping(
		baseAccess,
		exportsInfo,
		runtime,
		runtimeTemplate
	);
	const expression = moduleRemapping || baseAccess;
	return {
		expression,
		init: moduleRemapping
			? `var x = ${runtimeTemplate.basicFunction(
					"y",
					`var x = {}; ${RuntimeGlobals.definePropertyGetters}(x, y); return x`
				)} \nvar y = ${runtimeTemplate.returningFunction(
					runtimeTemplate.returningFunction("x"),
					"x"
				)}`
			: undefined,
		runtimeRequirements: moduleRemapping
			? RUNTIME_REQUIREMENTS_FOR_MODULE
			: undefined,
		chunkInitFragments: [initFragment]
	};
};

/**
 * @param {string|string[]} urlAndGlobal the script request
 * @param {RuntimeTemplate} runtimeTemplate the runtime template
 * @param {boolean=} isLazyCompilationDependency whether this is a dependency for a lazy-compiled module
 * @returns {SourceData} the generated source
 */
const getSourceForScriptExternal = (
	urlAndGlobal,
	runtimeTemplate,
	isLazyCompilationDependency = false
) => {
	if (typeof urlAndGlobal === "string") {
		urlAndGlobal = extractUrlAndGlobal(urlAndGlobal);
	}
	const url = urlAndGlobal[0];
	const globalName = urlAndGlobal[1];

	return {
		init: "var __webpack_error__ = new Error();",
		expression: `new Promise(${runtimeTemplate.basicFunction(
			"resolve, reject",
			[
				`if(typeof ${globalName} !== "undefined") return resolve();`,
				`${RuntimeGlobals.loadScript}(${JSON.stringify(
					url
				)}, ${runtimeTemplate.basicFunction("event", [
					`if(typeof ${globalName} !== "undefined") return resolve();`,
					"var errorType = event && (event.type === 'load' ? 'missing' : event.type);",
					"var realSrc = event && event.target && event.target.src;",
					"__webpack_error__.message = 'Loading script failed.\\n(' + errorType + ': ' + realSrc + ')';",
					"__webpack_error__.name = 'ScriptExternalLoadError';",
					"__webpack_error__.type = errorType;",
					"__webpack_error__.request = realSrc;",
					"reject(__webpack_error__);"
				])}, ${JSON.stringify(globalName)});`
			]
		)}).then(${runtimeTemplate.returningFunction(
			`${globalName}${propertyAccess(urlAndGlobal, 2)}`
		)})`,
		runtimeRequirements: RUNTIME_REQUIREMENTS_FOR_SCRIPT
	};
};

/**
 * @param {string} variableName the variable name to check
 * @param {string} request the request path
 * @param {RuntimeTemplate} runtimeTemplate the runtime template
 * @returns {string} the generated source
 */
const checkExternalVariable = (variableName, request, runtimeTemplate) =>
	`if(typeof ${variableName} === 'undefined') { ${runtimeTemplate.throwMissingModuleErrorBlock(
		{ request }
	)} }\n`;

/**
 * @param {string|number} id the module id
 * @param {boolean} optional true, if the module is optional
 * @param {string|string[]} request the request path
 * @param {RuntimeTemplate} runtimeTemplate the runtime template
 * @returns {SourceData} the generated source
 */
const getSourceForAmdOrUmdExternal = (
	id,
	optional,
	request,
	runtimeTemplate
) => {
	const externalVariable = `__WEBPACK_EXTERNAL_MODULE_${Template.toIdentifier(
		`${id}`
	)}__`;
	return {
		init: optional
			? checkExternalVariable(
					externalVariable,
					Array.isArray(request) ? request.join(".") : request,
					runtimeTemplate
				)
			: undefined,
		expression: externalVariable
	};
};

/**
 * @param {boolean} optional true, if the module is optional
 * @param {string|string[]} request the request path
 * @param {RuntimeTemplate} runtimeTemplate the runtime template
 * @returns {SourceData} the generated source
 */
const getSourceForDefaultCase = (optional, request, runtimeTemplate) => {
	if (!Array.isArray(request)) {
		// make it an array as the look up works the same basically
		request = [request];
	}

	const variableName = request[0];
	const objectLookup = propertyAccess(request, 1);
	return {
		init: optional
			? checkExternalVariable(variableName, request.join("."), runtimeTemplate)
			: undefined,
		expression: `${variableName}${objectLookup}`
	};
};

/** @typedef {Record<string, string | string[]>} RequestRecord */

class ExternalModule extends Module {
	/**
	 * @param {string | string[] | RequestRecord} request request
	 * @param {string} type type
	 * @param {string} userRequest user request
	 * @param {EnhancedDependencyMeta | undefined} dependencyMeta dependency meta
	 */
	constructor(request, type, userRequest, dependencyMeta) {
		super(JAVASCRIPT_MODULE_TYPE_DYNAMIC, null);

		// Info from Factory
		/** @type {string | string[] | Record<string, string | string[]>} */
		this.request = request;
		/** @type {string} */
		this.externalType = type;
		/** @type {string} */
		this.userRequest = userRequest;
		/** @type {DependencyMeta=} */
		this.dependencyMeta = dependencyMeta;
	}

	/**
	 * @returns {SourceTypes} types available (do not mutate)
	 */
	getSourceTypes() {
		if (
			this.externalType === "asset" &&
			this.dependencyMeta &&
			/** @type {AssetDependencyMeta} */
			(this.dependencyMeta).sourceType === "css-url"
		) {
			return CSS_URL_TYPES;
		} else if (this.externalType === "css-import") {
			return CSS_IMPORT_TYPES;
		}

		return JS_TYPES;
	}

	/**
	 * @param {LibIdentOptions} options options
	 * @returns {string | null} an identifier for library inclusion
	 */
	libIdent(options) {
		return this.userRequest;
	}

	/**
	 * @param {Chunk} chunk the chunk which condition should be checked
	 * @param {Compilation} compilation the compilation
	 * @returns {boolean} true, if the chunk is ok for the module
	 */
	chunkCondition(chunk, { chunkGraph }) {
		return this.externalType === "css-import"
			? true
			: chunkGraph.getNumberOfEntryModules(chunk) > 0;
	}

	/**
	 * @returns {string} a unique identifier of the module
	 */
	identifier() {
		return `external ${this._resolveExternalType(this.externalType)} ${JSON.stringify(this.request)}`;
	}

	/**
	 * @param {RequestShortener} requestShortener the request shortener
	 * @returns {string} a user readable identifier of the module
	 */
	readableIdentifier(requestShortener) {
		return `external ${JSON.stringify(this.request)}`;
	}

	/**
	 * @param {NeedBuildContext} context context info
	 * @param {NeedBuildCallback} callback callback function, returns true, if the module needs a rebuild
	 * @returns {void}
	 */
	needBuild(context, callback) {
		return callback(null, !this.buildMeta);
	}

	/**
	 * @param {WebpackOptions} options webpack options
	 * @param {Compilation} compilation the compilation
	 * @param {ResolverWithOptions} resolver the resolver
	 * @param {InputFileSystem} fs the file system
	 * @param {BuildCallback} callback callback function
	 * @returns {void}
	 */
	build(options, compilation, resolver, fs, callback) {
		this.buildMeta = {
			async: false,
			exportsType: undefined
		};
		this.buildInfo = {
			strict: true,
			topLevelDeclarations: new Set(),
			module: compilation.outputOptions.module
		};
		const { request, externalType } = this._getRequestAndExternalType();
		this.buildMeta.exportsType = "dynamic";
		let canMangle = false;
		this.clearDependenciesAndBlocks();
		switch (externalType) {
			case "this":
				this.buildInfo.strict = false;
				break;
			case "system":
				if (!Array.isArray(request) || request.length === 1) {
					this.buildMeta.exportsType = "namespace";
					canMangle = true;
				}
				break;
			case "module":
				if (this.buildInfo.module) {
					if (!Array.isArray(request) || request.length === 1) {
						this.buildMeta.exportsType = "namespace";
						canMangle = true;
					}
				} else {
					this.buildMeta.async = true;
					EnvironmentNotSupportAsyncWarning.check(
						this,
						compilation.runtimeTemplate,
						"external module"
					);
					if (!Array.isArray(request) || request.length === 1) {
						this.buildMeta.exportsType = "namespace";
						canMangle = false;
					}
				}
				break;
			case "script":
				this.buildMeta.async = true;
				EnvironmentNotSupportAsyncWarning.check(
					this,
					compilation.runtimeTemplate,
					"external script"
				);
				break;
			case "promise":
				this.buildMeta.async = true;
				EnvironmentNotSupportAsyncWarning.check(
					this,
					compilation.runtimeTemplate,
					"external promise"
				);
				break;
			case "import":
				this.buildMeta.async = true;
				EnvironmentNotSupportAsyncWarning.check(
					this,
					compilation.runtimeTemplate,
					"external import"
				);
				if (!Array.isArray(request) || request.length === 1) {
					this.buildMeta.exportsType = "namespace";
					canMangle = false;
				}
				break;
		}
		this.addDependency(new StaticExportsDependency(true, canMangle));
		callback();
	}

	/**
	 * restore unsafe cache data
	 * @param {UnsafeCacheData} unsafeCacheData data from getUnsafeCacheData
	 * @param {NormalModuleFactory} normalModuleFactory the normal module factory handling the unsafe caching
	 */
	restoreFromUnsafeCache(unsafeCacheData, normalModuleFactory) {
		this._restoreFromUnsafeCache(unsafeCacheData, normalModuleFactory);
	}

	/**
	 * @param {ConcatenationBailoutReasonContext} context context
	 * @returns {string | undefined} reason why this module can't be concatenated, undefined when it can be concatenated
	 */
	getConcatenationBailoutReason({ moduleGraph }) {
		switch (this.externalType) {
			case "amd":
			case "amd-require":
			case "umd":
			case "umd2":
			case "system":
			case "jsonp":
				return `${this.externalType} externals can't be concatenated`;
		}
		return undefined;
	}

	_getRequestAndExternalType() {
		let { request, externalType } = this;
		if (typeof request === "object" && !Array.isArray(request))
			request = request[externalType];
		externalType = this._resolveExternalType(externalType);
		return { request, externalType };
	}

	/**
	 * Resolve the detailed external type from the raw external type.
	 * e.g. resolve "module" or "import" from "module-import" type
	 * @param {string} externalType raw external type
	 * @returns {string} resolved external type
	 */
	_resolveExternalType(externalType) {
		if (externalType === "module-import") {
			if (
				this.dependencyMeta &&
				/** @type {ImportDependencyMeta} */
				(this.dependencyMeta).externalType
			) {
				return /** @type {ImportDependencyMeta} */ (this.dependencyMeta)
					.externalType;
			}
			return "module";
		} else if (externalType === "asset") {
			if (
				this.dependencyMeta &&
				/** @type {AssetDependencyMeta} */
				(this.dependencyMeta).sourceType
			) {
				return /** @type {AssetDependencyMeta} */ (this.dependencyMeta)
					.sourceType;
			}

			return "asset";
		}

		return externalType;
	}

	/**
	 * @private
	 * @param {string | string[]} request request
	 * @param {string} externalType the external type
	 * @param {RuntimeTemplate} runtimeTemplate the runtime template
	 * @param {ModuleGraph} moduleGraph the module graph
	 * @param {ChunkGraph} chunkGraph the chunk graph
	 * @param {RuntimeSpec} runtime the runtime
	 * @param {EnhancedDependencyMeta | undefined} dependencyMeta the dependency meta
	 * @returns {SourceData} the source data
	 */
	_getSourceData(
		request,
		externalType,
		runtimeTemplate,
		moduleGraph,
		chunkGraph,
		runtime,
		dependencyMeta
	) {
		const meta =
			/** @type {DependencyMeta & {isLazyCompilationDependency?: boolean}} */ (
				this.dependencyMeta
			);
		const isLazyCompilationDependency =
			meta && meta.isLazyCompilationDependency === true;
		switch (externalType) {
			case "this":
			case "window":
			case "self":
				return getSourceForGlobalVariableExternal(request, this.externalType);
			case "global":
				return getSourceForGlobalVariableExternal(
					request,
					runtimeTemplate.globalObject
				);
			case "commonjs":
			case "commonjs2":
			case "commonjs-module":
			case "commonjs-static":
				return getSourceForCommonJsExternal(request);
			case "node-commonjs":
				return /** @type {BuildInfo} */ (this.buildInfo).module
					? getSourceForCommonJsExternalInNodeModule(
							request,
							/** @type {string} */
							(runtimeTemplate.outputOptions.importMetaName),
							/** @type {boolean} */
							(runtimeTemplate.supportNodePrefixForCoreModules())
						)
					: getSourceForCommonJsExternal(request);
			case "amd":
			case "amd-require":
			case "umd":
			case "umd2":
			case "system":
			case "jsonp": {
				const id = chunkGraph.getModuleId(this);
				return getSourceForAmdOrUmdExternal(
					id !== null ? id : this.identifier(),
					this.isOptional(moduleGraph),
					request,
					runtimeTemplate
				);
			}
			case "import":
				return getSourceForImportExternal(
					request,
					runtimeTemplate,
					/** @type {ImportDependencyMeta} */ (dependencyMeta)
				);
			case "script":
				return getSourceForScriptExternal(
					request,
					runtimeTemplate,
					isLazyCompilationDependency
				);
			case "module": {
				if (!(/** @type {BuildInfo} */ (this.buildInfo).module)) {
					if (!runtimeTemplate.supportsDynamicImport()) {
						throw new Error(
							`The target environment doesn't support dynamic import() syntax so it's not possible to use external type 'module' within a script${
								runtimeTemplate.supportsEcmaScriptModuleSyntax()
									? "\nDid you mean to build a EcmaScript Module ('output.module: true')?"
									: ""
							}`
						);
					}
					return getSourceForImportExternal(
						request,
						runtimeTemplate,
						/** @type {ImportDependencyMeta} */ (dependencyMeta)
					);
				}
				if (!runtimeTemplate.supportsEcmaScriptModuleSyntax()) {
					throw new Error(
						"The target environment doesn't support EcmaScriptModule syntax so it's not possible to use external type 'module'"
					);
				}
				return getSourceForModuleExternal(
					request,
					moduleGraph.getExportsInfo(this),
					runtime,
					runtimeTemplate,
					/** @type {ImportDependencyMeta} */ (dependencyMeta),
					isLazyCompilationDependency
				);
			}
			case "var":
			case "promise":
			case "const":
			case "let":
			case "assign":
			default:
				return getSourceForDefaultCase(
					this.isOptional(moduleGraph),
					request,
					runtimeTemplate
				);
		}
	}

	/**
	 * @param {CodeGenerationContext} context context for code generation
	 * @returns {CodeGenerationResult} result
	 */
	codeGeneration({
		runtimeTemplate,
		moduleGraph,
		chunkGraph,
		runtime,
		concatenationScope
	}) {
		const meta =
			/** @type {DependencyMeta & {isLazyCompilationDependency?: boolean}} */ (
				this.dependencyMeta
			);
		const isLazyCompilationDependency =
			meta && meta.isLazyCompilationDependency === true;
		if (isLazyCompilationDependency) {
			if (!this.buildMeta) this.buildMeta = {};
			this.buildMeta.isExternalForLazyCompilation = true;
		}
		const { request, externalType } = this._getRequestAndExternalType();

		switch (externalType) {
			case "asset": {
				const sources = new Map();
				sources.set(
					"javascript",
					new RawSource(`module.exports = ${JSON.stringify(request)};`)
				);
				const data = new Map();
				data.set("url", { javascript: request });
				return { sources, runtimeRequirements: RUNTIME_REQUIREMENTS, data };
			}
			case "css-url": {
				const sources = new Map();
				const data = new Map();
				data.set("url", { "css-url": request });
				return { sources, runtimeRequirements: RUNTIME_REQUIREMENTS, data };
			}
			case "css-import": {
				const sources = new Map();
				const dependencyMeta = /** @type {CssImportDependencyMeta} */ (
					this.dependencyMeta
				);
				const layer =
					dependencyMeta.layer !== undefined
						? ` layer(${dependencyMeta.layer})`
						: "";
				const supports = dependencyMeta.supports
					? ` supports(${dependencyMeta.supports})`
					: "";
				const media = dependencyMeta.media ? ` ${dependencyMeta.media}` : "";
				sources.set(
					"css-import",
					new RawSource(
						`@import url(${JSON.stringify(
							request
						)})${layer}${supports}${media};`
					)
				);
				return {
					sources,
					runtimeRequirements: EMPTY_RUNTIME_REQUIREMENTS
				};
			}
			default: {
				const sourceData = this._getSourceData(
					request,
					externalType,
					runtimeTemplate,
					moduleGraph,
					chunkGraph,
					runtime,
					this.dependencyMeta
				);

				let sourceString = sourceData.expression;
				if (sourceData.iife)
					sourceString = `(function() { return ${sourceString}; }())`;
				if (concatenationScope) {
					sourceString = `${
						runtimeTemplate.supportsConst() ? "const" : "var"
					} ${ConcatenationScope.NAMESPACE_OBJECT_EXPORT} = ${sourceString};`;
					concatenationScope.registerNamespaceExport(
						ConcatenationScope.NAMESPACE_OBJECT_EXPORT
					);
				} else {
					sourceString = `module.exports = ${sourceString};`;
				}
				if (sourceData.init)
					sourceString = `${sourceData.init}\n${sourceString}`;

				let data;
				if (sourceData.chunkInitFragments) {
					data = new Map();
					data.set("chunkInitFragments", sourceData.chunkInitFragments);
				}

				const sources = new Map();
				if (this.useSourceMap || this.useSimpleSourceMap) {
					sources.set(
						"javascript",
						new OriginalSource(sourceString, this.identifier())
					);
				} else {
					sources.set("javascript", new RawSource(sourceString));
				}

				let runtimeRequirements = sourceData.runtimeRequirements;
				if (!concatenationScope) {
					if (!runtimeRequirements) {
						runtimeRequirements = RUNTIME_REQUIREMENTS;
					} else {
						const set = new Set(runtimeRequirements);
						set.add(RuntimeGlobals.module);
						runtimeRequirements = set;
					}
				}

				return {
					sources,
					runtimeRequirements:
						runtimeRequirements || EMPTY_RUNTIME_REQUIREMENTS,
					data
				};
			}
		}
	}
	/**
	 * @returns {boolean} whether this module is an external for a lazy-compilation module
	 */

	isExternalForLazyCompilation() {
		return Boolean(
			this.buildMeta && this.buildMeta.isExternalForLazyCompilation === true
		);
	}

	/**
	 * @param {string=} type the source type for which the size should be estimated
	 * @returns {number} the estimated size of the module (must be non-zero)
	 */
	size(type) {
		return 42;
	}

	/**
	 * @param {Hash} hash the hash used to track dependencies
	 * @param {UpdateHashContext} context context
	 * @returns {void}
	 */
	updateHash(hash, context) {
		const { chunkGraph } = context;
		hash.update(
			`${this._resolveExternalType(this.externalType)}${JSON.stringify(this.request)}${this.isOptional(
				chunkGraph.moduleGraph
			)}`
		);
		super.updateHash(hash, context);
	}

	/**
	 * @param {ObjectSerializerContext} context context
	 */
	serialize(context) {
		const { write } = context;

		write(this.request);
		write(this.externalType);
		write(this.userRequest);
		write(this.dependencyMeta);

		super.serialize(context);
	}

	/**
	 * @param {ObjectDeserializerContext} context context
	 */
	deserialize(context) {
		const { read } = context;

		this.request = read();
		this.externalType = read();
		this.userRequest = read();
		this.dependencyMeta = read();

		super.deserialize(context);
	}
}

makeSerializable(ExternalModule, "webpack/lib/ExternalModule");

module.exports = ExternalModule;<|MERGE_RESOLUTION|>--- conflicted
+++ resolved
@@ -246,12 +246,8 @@
 	 * @param {string} request import source
 	 * @param {string=} ident recomputed ident
 	 * @param {ImportDependencyMeta=} dependencyMeta the dependency meta
-<<<<<<< HEAD
 	 * @param {string | HashConstructor=} hashFunction the hash function to use
 	 * @param {boolean=} isLazyCompilationDependency whether this is a dependency for a lazy-compiled module
-=======
-	 * @param {HashFunction=} hashFunction the hash function to use
->>>>>>> 88e1c83b
 	 */
 	constructor(
 		request,
