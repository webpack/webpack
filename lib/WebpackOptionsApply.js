/*
	MIT License http://www.opensource.org/licenses/mit-license.php
	Author Tobias Koppers @sokra
*/

"use strict";

const OptionsApply = require("./OptionsApply");

const JavascriptModulesPlugin = require("./javascript/JavascriptModulesPlugin");
const JsonModulesPlugin = require("./json/JsonModulesPlugin");

const LoaderTargetPlugin = require("./LoaderTargetPlugin");

const EntryOptionPlugin = require("./EntryOptionPlugin");
const RecordIdsPlugin = require("./RecordIdsPlugin");

const RuntimePlugin = require("./RuntimePlugin");

const APIPlugin = require("./APIPlugin");
const CommonJsStuffPlugin = require("./CommonJsStuffPlugin");
const CompatibilityPlugin = require("./CompatibilityPlugin");
const ConstPlugin = require("./ConstPlugin");
const ExportsInfoApiPlugin = require("./ExportsInfoApiPlugin");

const TemplatedPathPlugin = require("./TemplatedPathPlugin");
const UseStrictPlugin = require("./UseStrictPlugin");
const WarnCaseSensitiveModulesPlugin = require("./WarnCaseSensitiveModulesPlugin");

const ResolverCachePlugin = require("./cache/ResolverCachePlugin");

const CommonJsPlugin = require("./dependencies/CommonJsPlugin");
const HarmonyModulesPlugin = require("./dependencies/HarmonyModulesPlugin");
const ImportPlugin = require("./dependencies/ImportPlugin");
const LoaderPlugin = require("./dependencies/LoaderPlugin");
const RequireContextPlugin = require("./dependencies/RequireContextPlugin");
const RequireEnsurePlugin = require("./dependencies/RequireEnsurePlugin");
const RequireIncludePlugin = require("./dependencies/RequireIncludePlugin");
const SystemPlugin = require("./dependencies/SystemPlugin");

const DefaultStatsFactoryPlugin = require("./stats/DefaultStatsFactoryPlugin");
const DefaultStatsPresetPlugin = require("./stats/DefaultStatsPresetPlugin");
const DefaultStatsPrinterPlugin = require("./stats/DefaultStatsPrinterPlugin");

const { cachedCleverMerge } = require("./util/cleverMerge");

/** @typedef {import("../declarations/WebpackOptions").WebpackOptions} WebpackOptions */
/** @typedef {import("./Compiler")} Compiler */

class WebpackOptionsApply extends OptionsApply {
	constructor() {
		super();
	}

	/**
	 * @param {WebpackOptions} options options object
	 * @param {Compiler} compiler compiler object
	 * @returns {WebpackOptions} options object
	 */
	process(options, compiler) {
		compiler.outputPath = options.output.path;
		compiler.recordsInputPath = options.recordsInputPath || options.recordsPath;
		compiler.recordsOutputPath =
			options.recordsOutputPath || options.recordsPath;
		compiler.name = options.name;
		if (typeof options.target === "string") {
			switch (options.target) {
				case "web": {
					const JsonpTemplatePlugin = require("./web/JsonpTemplatePlugin");
					const FetchCompileWasmPlugin = require("./web/FetchCompileWasmPlugin");
					const FetchCompileAsyncWasmPlugin = require("./web/FetchCompileAsyncWasmPlugin");
					const NodeSourcePlugin = require("./node/NodeSourcePlugin");
					new JsonpTemplatePlugin().apply(compiler);
					new FetchCompileWasmPlugin({
						mangleImports: options.optimization.mangleWasmImports
					}).apply(compiler);
					new FetchCompileAsyncWasmPlugin().apply(compiler);
					new NodeSourcePlugin(options.node).apply(compiler);
					new LoaderTargetPlugin(options.target).apply(compiler);
					break;
				}
				case "webworker": {
					const WebWorkerTemplatePlugin = require("./webworker/WebWorkerTemplatePlugin");
					const FetchCompileWasmPlugin = require("./web/FetchCompileWasmPlugin");
					const FetchCompileAsyncWasmPlugin = require("./web/FetchCompileAsyncWasmPlugin");
					const NodeSourcePlugin = require("./node/NodeSourcePlugin");
					const StartupChunkDependenciesPlugin = require("./runtime/StartupChunkDependenciesPlugin");
					new WebWorkerTemplatePlugin().apply(compiler);
					new FetchCompileWasmPlugin({
						mangleImports: options.optimization.mangleWasmImports
					}).apply(compiler);
					new FetchCompileAsyncWasmPlugin().apply(compiler);
					new NodeSourcePlugin(options.node).apply(compiler);
					new LoaderTargetPlugin(options.target).apply(compiler);
					new StartupChunkDependenciesPlugin({
						asyncChunkLoading: true
					}).apply(compiler);
					break;
				}
				case "node":
				case "async-node": {
					const NodeTemplatePlugin = require("./node/NodeTemplatePlugin");
					const ReadFileCompileWasmPlugin = require("./node/ReadFileCompileWasmPlugin");
					const ReadFileCompileAsyncWasmPlugin = require("./node/ReadFileCompileAsyncWasmPlugin");
					const NodeTargetPlugin = require("./node/NodeTargetPlugin");
					const StartupChunkDependenciesPlugin = require("./runtime/StartupChunkDependenciesPlugin");
					new NodeTemplatePlugin({
						asyncChunkLoading: options.target === "async-node"
					}).apply(compiler);
					new ReadFileCompileWasmPlugin({
						mangleImports: options.optimization.mangleWasmImports
					}).apply(compiler);
					new ReadFileCompileAsyncWasmPlugin().apply(compiler);
					new NodeTargetPlugin().apply(compiler);
					new LoaderTargetPlugin("node").apply(compiler);
					new StartupChunkDependenciesPlugin({
						asyncChunkLoading: options.target === "async-node"
					}).apply(compiler);
					break;
				}
				case "node-webkit": {
					const JsonpTemplatePlugin = require("./web/JsonpTemplatePlugin");
					const NodeTargetPlugin = require("./node/NodeTargetPlugin");
					const ExternalsPlugin = require("./ExternalsPlugin");
					const StartupChunkDependenciesPlugin = require("./runtime/StartupChunkDependenciesPlugin");
					new JsonpTemplatePlugin().apply(compiler);
					new NodeTargetPlugin().apply(compiler);
					new ExternalsPlugin("commonjs", "nw.gui").apply(compiler);
					new LoaderTargetPlugin(options.target).apply(compiler);
					new StartupChunkDependenciesPlugin({
						asyncChunkLoading: true
					}).apply(compiler);
					break;
				}
				case "electron-main": {
					const NodeTemplatePlugin = require("./node/NodeTemplatePlugin");
					const NodeTargetPlugin = require("./node/NodeTargetPlugin");
					const ExternalsPlugin = require("./ExternalsPlugin");
					const StartupChunkDependenciesPlugin = require("./runtime/StartupChunkDependenciesPlugin");
					new NodeTemplatePlugin({
						asyncChunkLoading: true
					}).apply(compiler);
					new NodeTargetPlugin().apply(compiler);
					new ExternalsPlugin("commonjs", [
						"app",
						"auto-updater",
						"browser-window",
						"clipboard",
						"content-tracing",
						"crash-reporter",
						"dialog",
						"electron",
						"global-shortcut",
						"ipc",
						"ipc-main",
						"menu",
						"menu-item",
						"native-image",
						"original-fs",
						"power-monitor",
						"power-save-blocker",
						"protocol",
						"screen",
						"session",
						"shell",
						"tray",
						"web-contents"
					]).apply(compiler);
					new LoaderTargetPlugin(options.target).apply(compiler);
					new StartupChunkDependenciesPlugin({
						asyncChunkLoading: true
					}).apply(compiler);
					break;
				}
				case "electron-renderer":
				case "electron-preload": {
					const FetchCompileWasmPlugin = require("./web/FetchCompileWasmPlugin");
					const FetchCompileAsyncWasmPlugin = require("./web/FetchCompileAsyncWasmPlugin");
					const NodeTargetPlugin = require("./node/NodeTargetPlugin");
					const ExternalsPlugin = require("./ExternalsPlugin");
					if (options.target === "electron-renderer") {
						const JsonpTemplatePlugin = require("./web/JsonpTemplatePlugin");
						new JsonpTemplatePlugin().apply(compiler);
					} else if (options.target === "electron-preload") {
						const NodeTemplatePlugin = require("./node/NodeTemplatePlugin");
						new NodeTemplatePlugin({
							asyncChunkLoading: true
						}).apply(compiler);
					}
					new FetchCompileWasmPlugin({
						mangleImports: options.optimization.mangleWasmImports
					}).apply(compiler);
					new FetchCompileAsyncWasmPlugin().apply(compiler);
					new NodeTargetPlugin().apply(compiler);
					new ExternalsPlugin("commonjs", [
						"clipboard",
						"crash-reporter",
						"desktop-capturer",
						"electron",
						"ipc",
						"ipc-renderer",
						"native-image",
						"original-fs",
						"remote",
						"screen",
						"shell",
						"web-frame"
					]).apply(compiler);
					new LoaderTargetPlugin(options.target).apply(compiler);
					break;
				}
				default:
					throw new Error("Unsupported target '" + options.target + "'.");
			}
		}
		// @ts-ignore This is always true, which is good this way
		else if (options.target !== false) {
			options.target(compiler);
		} else {
			throw new Error("Unsupported target '" + options.target + "'.");
		}

		if (options.output.library || options.output.libraryTarget !== "var") {
			const LibraryTemplatePlugin = require("./LibraryTemplatePlugin");
			new LibraryTemplatePlugin(options.output).apply(compiler);
		}
		if (options.externals) {
			const ExternalsPlugin = require("./ExternalsPlugin");
			new ExternalsPlugin(
				options.output.libraryTarget,
				options.externals
			).apply(compiler);
		}

		if (options.output.pathinfo) {
			const ModuleInfoHeaderPlugin = require("./ModuleInfoHeaderPlugin");
			new ModuleInfoHeaderPlugin().apply(compiler);
		}

<<<<<<< HEAD
		let devtool = options.devtool;

		if (typeof devtool === "string") {
			devtool = { type: devtool, options: {} };
		}

		if (
			devtool &&
			(devtool.type.includes("sourcemap") ||
				devtool.type.includes("source-map"))
		) {
			const hidden = devtool.type.includes("hidden");
			const inline = devtool.type.includes("inline");
			const evalWrapped = devtool.type.includes("eval");
			const cheap = devtool.type.includes("cheap");
			const moduleMaps = devtool.type.includes("module");
			const noSources = devtool.type.includes("nosources");
			const legacy = devtool.type.includes("@");
			const modern = devtool.type.includes("#");
			const comment =
				legacy && modern
					? "\n/*\n//@ source" +
					  "MappingURL=[url]\n//# source" +
					  "MappingURL=[url]\n*/"
					: legacy
					? "\n/*\n//@ source" + "MappingURL=[url]\n*/"
					: modern
					? "\n//# source" + "MappingURL=[url]"
					: null;
			const Plugin = evalWrapped
				? require("./EvalSourceMapDevToolPlugin")
				: require("./SourceMapDevToolPlugin");
			new Plugin({
				filename: inline ? null : options.output.sourceMapFilename,
				moduleFilenameTemplate: options.output.devtoolModuleFilenameTemplate,
				fallbackModuleFilenameTemplate:
					options.output.devtoolFallbackModuleFilenameTemplate,
				append: hidden ? false : comment,
				module: moduleMaps ? true : cheap ? false : true,
				columns: cheap ? false : true,
				noSources: noSources,
				namespace: options.output.devtoolNamespace,
				...devtool.options
			}).apply(compiler);
		} else if (devtool && devtool.type.includes("eval")) {
			const legacy = devtool.type.includes("@");
			const modern = devtool.type.includes("#");
			const comment =
				legacy && modern
					? "\n//@ sourceURL=[url]\n//# sourceURL=[url]"
					: legacy
					? "\n//@ sourceURL=[url]"
					: modern
					? "\n//# sourceURL=[url]"
					: null;
			const EvalDevToolModulePlugin = require("./EvalDevToolModulePlugin");
			new EvalDevToolModulePlugin({
				sourceUrlComment: comment,
				moduleFilenameTemplate: options.output.devtoolModuleFilenameTemplate,
				namespace: options.output.devtoolNamespace,
				...devtool.options
			}).apply(compiler);
=======
		if (options.devtool) {
			if (options.devtool.includes("source-map")) {
				const hidden = options.devtool.includes("hidden");
				const inline = options.devtool.includes("inline");
				const evalWrapped = options.devtool.includes("eval");
				const cheap = options.devtool.includes("cheap");
				const moduleMaps = options.devtool.includes("module");
				const noSources = options.devtool.includes("nosources");
				const Plugin = evalWrapped
					? require("./EvalSourceMapDevToolPlugin")
					: require("./SourceMapDevToolPlugin");
				new Plugin({
					filename: inline ? null : options.output.sourceMapFilename,
					moduleFilenameTemplate: options.output.devtoolModuleFilenameTemplate,
					fallbackModuleFilenameTemplate:
						options.output.devtoolFallbackModuleFilenameTemplate,
					append: hidden ? false : undefined,
					module: moduleMaps ? true : cheap ? false : true,
					columns: cheap ? false : true,
					noSources: noSources,
					namespace: options.output.devtoolNamespace
				}).apply(compiler);
			} else if (options.devtool.includes("eval")) {
				const EvalDevToolModulePlugin = require("./EvalDevToolModulePlugin");
				new EvalDevToolModulePlugin({
					moduleFilenameTemplate: options.output.devtoolModuleFilenameTemplate,
					namespace: options.output.devtoolNamespace
				}).apply(compiler);
			}
>>>>>>> 85145ceb
		}

		new JavascriptModulesPlugin().apply(compiler);
		new JsonModulesPlugin().apply(compiler);

		if (!options.experiments.outputModule) {
			if (options.output.module) {
				throw new Error(
					"'output.module: true' is only allowed when 'experiments.outputModule' is enabled"
				);
			}
			if (options.output.libraryTarget === "module") {
				throw new Error(
					"'output.libraryTarget: \"module\"' is only allowed when 'experiments.outputModule' is enabled"
				);
			}
		}

		if (options.experiments.asset) {
			const AssetModulesPlugin = require("./asset/AssetModulesPlugin");
			new AssetModulesPlugin().apply(compiler);
		}

		if (options.experiments.syncWebAssembly) {
			const WebAssemblyModulesPlugin = require("./wasm/WebAssemblyModulesPlugin");
			new WebAssemblyModulesPlugin({
				mangleImports: options.optimization.mangleWasmImports
			}).apply(compiler);
		}

		if (options.experiments.asyncWebAssembly) {
			const AsyncWebAssemblyModulesPlugin = require("./wasm-async/AsyncWebAssemblyModulesPlugin");
			new AsyncWebAssemblyModulesPlugin({
				mangleImports: options.optimization.mangleWasmImports
			}).apply(compiler);
		}

		new EntryOptionPlugin().apply(compiler);
		compiler.hooks.entryOption.call(options.context, options.entry);

		new RuntimePlugin().apply(compiler);

		if (options.experiments.importAwait || options.experiments.importAsync) {
			const InferAsyncModulesPlugin = require("./async-modules/InferAsyncModulesPlugin");
			new InferAsyncModulesPlugin({
				errorOnMissingAwait: !options.experiments.importAsync
			}).apply(compiler);
		}

		new CompatibilityPlugin().apply(compiler);
		new HarmonyModulesPlugin({
			module: options.module,
			topLevelAwait: options.experiments.topLevelAwait,
			importAwait: options.experiments.importAwait
		}).apply(compiler);
		if (options.amd !== false) {
			const AMDPlugin = require("./dependencies/AMDPlugin");
			const RequireJsStuffPlugin = require("./RequireJsStuffPlugin");
			new AMDPlugin(options.module, options.amd || {}).apply(compiler);
			new RequireJsStuffPlugin().apply(compiler);
		}
		new CommonJsPlugin(options.module).apply(compiler);
		new LoaderPlugin().apply(compiler);
		if (options.node !== false) {
			const NodeStuffPlugin = require("./NodeStuffPlugin");
			new NodeStuffPlugin(options.node).apply(compiler);
		}
		new CommonJsStuffPlugin().apply(compiler);
		new APIPlugin().apply(compiler);
		new ExportsInfoApiPlugin().apply(compiler);
		new ConstPlugin().apply(compiler);
		new UseStrictPlugin().apply(compiler);
		new RequireIncludePlugin().apply(compiler);
		new RequireEnsurePlugin().apply(compiler);
		new RequireContextPlugin(
			options.resolve.modules,
			options.resolve.extensions,
			options.resolve.mainFiles
		).apply(compiler);
		new ImportPlugin(options.module).apply(compiler);
		new SystemPlugin(options.module).apply(compiler);

		new DefaultStatsFactoryPlugin().apply(compiler);
		new DefaultStatsPresetPlugin().apply(compiler);
		new DefaultStatsPrinterPlugin().apply(compiler);

		if (typeof options.mode !== "string") {
			const WarnNoModeSetPlugin = require("./WarnNoModeSetPlugin");
			new WarnNoModeSetPlugin().apply(compiler);
		}

		const EnsureChunkConditionsPlugin = require("./optimize/EnsureChunkConditionsPlugin");
		new EnsureChunkConditionsPlugin().apply(compiler);
		if (options.optimization.removeAvailableModules) {
			const RemoveParentModulesPlugin = require("./optimize/RemoveParentModulesPlugin");
			new RemoveParentModulesPlugin().apply(compiler);
		}
		if (options.optimization.removeEmptyChunks) {
			const RemoveEmptyChunksPlugin = require("./optimize/RemoveEmptyChunksPlugin");
			new RemoveEmptyChunksPlugin().apply(compiler);
		}
		if (options.optimization.mergeDuplicateChunks) {
			const MergeDuplicateChunksPlugin = require("./optimize/MergeDuplicateChunksPlugin");
			new MergeDuplicateChunksPlugin().apply(compiler);
		}
		if (options.optimization.flagIncludedChunks) {
			const FlagIncludedChunksPlugin = require("./optimize/FlagIncludedChunksPlugin");
			new FlagIncludedChunksPlugin().apply(compiler);
		}
		if (options.optimization.sideEffects) {
			const SideEffectsFlagPlugin = require("./optimize/SideEffectsFlagPlugin");
			new SideEffectsFlagPlugin().apply(compiler);
		}
		if (options.optimization.providedExports) {
			const FlagDependencyExportsPlugin = require("./FlagDependencyExportsPlugin");
			new FlagDependencyExportsPlugin().apply(compiler);
		}
		if (options.optimization.usedExports) {
			const FlagDependencyUsagePlugin = require("./FlagDependencyUsagePlugin");
			new FlagDependencyUsagePlugin().apply(compiler);
		}
		if (options.optimization.innerGraph) {
			const InnerGraphPlugin = require("./optimize/InnerGraphPlugin");
			new InnerGraphPlugin().apply(compiler);
		}
		if (options.optimization.mangleExports) {
			const MangleExportsPlugin = require("./optimize/MangleExportsPlugin");
			new MangleExportsPlugin().apply(compiler);
		}
		if (options.optimization.concatenateModules) {
			const ModuleConcatenationPlugin = require("./optimize/ModuleConcatenationPlugin");
			new ModuleConcatenationPlugin().apply(compiler);
		}
		if (options.optimization.splitChunks) {
			const SplitChunksPlugin = require("./optimize/SplitChunksPlugin");
			new SplitChunksPlugin(options.optimization.splitChunks).apply(compiler);
		}
		if (options.optimization.runtimeChunk) {
			const RuntimeChunkPlugin = require("./optimize/RuntimeChunkPlugin");
			new RuntimeChunkPlugin(options.optimization.runtimeChunk).apply(compiler);
		}
		if (options.optimization.noEmitOnErrors) {
			const NoEmitOnErrorsPlugin = require("./NoEmitOnErrorsPlugin");
			new NoEmitOnErrorsPlugin().apply(compiler);
		}
		if (options.optimization.checkWasmTypes) {
			const WasmFinalizeExportsPlugin = require("./wasm/WasmFinalizeExportsPlugin");
			new WasmFinalizeExportsPlugin().apply(compiler);
		}
		const moduleIds = options.optimization.moduleIds;
		if (moduleIds) {
			switch (moduleIds) {
				case "natural": {
					const NaturalModuleIdsPlugin = require("./ids/NaturalModuleIdsPlugin");
					new NaturalModuleIdsPlugin().apply(compiler);
					break;
				}
				case "named": {
					const NamedModuleIdsPlugin = require("./ids/NamedModuleIdsPlugin");
					new NamedModuleIdsPlugin().apply(compiler);
					break;
				}
				case "hashed": {
					const WarnDeprecatedOptionPlugin = require("./WarnDeprecatedOptionPlugin");
					const HashedModuleIdsPlugin = require("./ids/HashedModuleIdsPlugin");
					new WarnDeprecatedOptionPlugin(
						"optimization.moduleIds",
						"hashed",
						"deterministic"
					).apply(compiler);
					new HashedModuleIdsPlugin().apply(compiler);
					break;
				}
				case "deterministic": {
					const DeterministicModuleIdsPlugin = require("./ids/DeterministicModuleIdsPlugin");
					new DeterministicModuleIdsPlugin().apply(compiler);
					break;
				}
				case "size": {
					const OccurrenceModuleIdsPlugin = require("./ids/OccurrenceModuleIdsPlugin");
					new OccurrenceModuleIdsPlugin({
						prioritiseInitial: true
					}).apply(compiler);
					break;
				}
				default:
					throw new Error(
						`webpack bug: moduleIds: ${moduleIds} is not implemented`
					);
			}
		}
		const chunkIds = options.optimization.chunkIds;
		if (chunkIds) {
			switch (chunkIds) {
				case "natural": {
					const NaturalChunkIdsPlugin = require("./ids/NaturalChunkIdsPlugin");
					new NaturalChunkIdsPlugin().apply(compiler);
					break;
				}
				case "named": {
					const NamedChunkIdsPlugin = require("./ids/NamedChunkIdsPlugin");
					new NamedChunkIdsPlugin().apply(compiler);
					break;
				}
				case "deterministic": {
					const DeterministicChunkIdsPlugin = require("./ids/DeterministicChunkIdsPlugin");
					new DeterministicChunkIdsPlugin().apply(compiler);
					break;
				}
				case "size": {
					const OccurrenceChunkIdsPlugin = require("./ids/OccurrenceChunkIdsPlugin");
					new OccurrenceChunkIdsPlugin({
						prioritiseInitial: true
					}).apply(compiler);
					break;
				}
				case "total-size": {
					const OccurrenceChunkIdsPlugin = require("./ids/OccurrenceChunkIdsPlugin");
					new OccurrenceChunkIdsPlugin({
						prioritiseInitial: false
					}).apply(compiler);
					break;
				}
				default:
					throw new Error(
						`webpack bug: chunkIds: ${chunkIds} is not implemented`
					);
			}
		}
		if (options.optimization.nodeEnv) {
			const DefinePlugin = require("./DefinePlugin");
			new DefinePlugin({
				"process.env.NODE_ENV": JSON.stringify(options.optimization.nodeEnv)
			}).apply(compiler);
		}
		if (options.optimization.minimize) {
			for (const minimizer of options.optimization.minimizer) {
				if (typeof minimizer === "function") {
					minimizer.call(compiler, compiler);
				} else {
					minimizer.apply(compiler);
				}
			}
		}

		if (options.performance) {
			const SizeLimitsPlugin = require("./performance/SizeLimitsPlugin");
			new SizeLimitsPlugin(options.performance).apply(compiler);
		}

		new TemplatedPathPlugin().apply(compiler);

		new RecordIdsPlugin({
			portableIds: options.optimization.portableRecords
		}).apply(compiler);

		new WarnCaseSensitiveModulesPlugin().apply(compiler);

		if (options.cache && typeof options.cache === "object") {
			const cacheOptions = options.cache;
			const AddManagedPathsPlugin = require("./cache/AddManagedPathsPlugin");
			new AddManagedPathsPlugin(
				cacheOptions.managedPaths,
				cacheOptions.immutablePaths
			).apply(compiler);
			switch (cacheOptions.type) {
				case "memory": {
					const MemoryCachePlugin = require("./cache/MemoryCachePlugin");
					new MemoryCachePlugin().apply(compiler);
					break;
				}
				case "filesystem": {
					const AddBuildDependenciesPlugin = require("./cache/AddBuildDependenciesPlugin");
					for (const key in cacheOptions.buildDependencies) {
						const list = cacheOptions.buildDependencies[key];
						new AddBuildDependenciesPlugin(list).apply(compiler);
					}
					const MemoryCachePlugin = require("./cache/MemoryCachePlugin");
					new MemoryCachePlugin().apply(compiler);
					switch (cacheOptions.store) {
						case "pack": {
							const IdleFileCachePlugin = require("./cache/IdleFileCachePlugin");
							const PackFileCacheStrategy = require("./cache/PackFileCacheStrategy");
							new IdleFileCachePlugin(
								new PackFileCacheStrategy({
									fs: compiler.intermediateFileSystem,
									context: options.context,
									cacheLocation: cacheOptions.cacheLocation,
									version: cacheOptions.version,
									logger: compiler.getInfrastructureLogger(
										"webpack.cache.PackFileCacheStrategy"
									),
									managedPaths: cacheOptions.managedPaths,
									immutablePaths: cacheOptions.immutablePaths
								}),
								cacheOptions.idleTimeout,
								cacheOptions.idleTimeoutForInitialStore
							).apply(compiler);
							break;
						}
						default:
							throw new Error("Unhandled value for cache.store");
					}
					break;
				}
				default:
					// @ts-ignore never is expected here
					throw new Error(`Unknown cache type ${options.cache.type}`);
			}
		}
		new ResolverCachePlugin().apply(compiler);

		compiler.hooks.afterPlugins.call(compiler);
		if (!compiler.inputFileSystem) {
			throw new Error("No input filesystem provided");
		}
		compiler.resolverFactory.hooks.resolveOptions
			.for("normal")
			.tap("WebpackOptionsApply", resolveOptions => {
				return {
					fileSystem: compiler.inputFileSystem,
					...cachedCleverMerge(options.resolve, resolveOptions)
				};
			});
		compiler.resolverFactory.hooks.resolveOptions
			.for("context")
			.tap("WebpackOptionsApply", resolveOptions => {
				return {
					fileSystem: compiler.inputFileSystem,
					resolveToContext: true,
					...cachedCleverMerge(options.resolve, resolveOptions)
				};
			});
		compiler.resolverFactory.hooks.resolveOptions
			.for("loader")
			.tap("WebpackOptionsApply", resolveOptions => {
				return {
					fileSystem: compiler.inputFileSystem,
					...cachedCleverMerge(options.resolveLoader, resolveOptions)
				};
			});
		compiler.hooks.afterResolvers.call(compiler);
		return options;
	}
}

module.exports = WebpackOptionsApply;<|MERGE_RESOLUTION|>--- conflicted
+++ resolved
@@ -237,78 +237,20 @@
 			new ModuleInfoHeaderPlugin().apply(compiler);
 		}
 
-<<<<<<< HEAD
 		let devtool = options.devtool;
 
 		if (typeof devtool === "string") {
 			devtool = { type: devtool, options: {} };
 		}
 
-		if (
-			devtool &&
-			(devtool.type.includes("sourcemap") ||
-				devtool.type.includes("source-map"))
-		) {
-			const hidden = devtool.type.includes("hidden");
-			const inline = devtool.type.includes("inline");
-			const evalWrapped = devtool.type.includes("eval");
-			const cheap = devtool.type.includes("cheap");
-			const moduleMaps = devtool.type.includes("module");
-			const noSources = devtool.type.includes("nosources");
-			const legacy = devtool.type.includes("@");
-			const modern = devtool.type.includes("#");
-			const comment =
-				legacy && modern
-					? "\n/*\n//@ source" +
-					  "MappingURL=[url]\n//# source" +
-					  "MappingURL=[url]\n*/"
-					: legacy
-					? "\n/*\n//@ source" + "MappingURL=[url]\n*/"
-					: modern
-					? "\n//# source" + "MappingURL=[url]"
-					: null;
-			const Plugin = evalWrapped
-				? require("./EvalSourceMapDevToolPlugin")
-				: require("./SourceMapDevToolPlugin");
-			new Plugin({
-				filename: inline ? null : options.output.sourceMapFilename,
-				moduleFilenameTemplate: options.output.devtoolModuleFilenameTemplate,
-				fallbackModuleFilenameTemplate:
-					options.output.devtoolFallbackModuleFilenameTemplate,
-				append: hidden ? false : comment,
-				module: moduleMaps ? true : cheap ? false : true,
-				columns: cheap ? false : true,
-				noSources: noSources,
-				namespace: options.output.devtoolNamespace,
-				...devtool.options
-			}).apply(compiler);
-		} else if (devtool && devtool.type.includes("eval")) {
-			const legacy = devtool.type.includes("@");
-			const modern = devtool.type.includes("#");
-			const comment =
-				legacy && modern
-					? "\n//@ sourceURL=[url]\n//# sourceURL=[url]"
-					: legacy
-					? "\n//@ sourceURL=[url]"
-					: modern
-					? "\n//# sourceURL=[url]"
-					: null;
-			const EvalDevToolModulePlugin = require("./EvalDevToolModulePlugin");
-			new EvalDevToolModulePlugin({
-				sourceUrlComment: comment,
-				moduleFilenameTemplate: options.output.devtoolModuleFilenameTemplate,
-				namespace: options.output.devtoolNamespace,
-				...devtool.options
-			}).apply(compiler);
-=======
-		if (options.devtool) {
-			if (options.devtool.includes("source-map")) {
-				const hidden = options.devtool.includes("hidden");
-				const inline = options.devtool.includes("inline");
-				const evalWrapped = options.devtool.includes("eval");
-				const cheap = options.devtool.includes("cheap");
-				const moduleMaps = options.devtool.includes("module");
-				const noSources = options.devtool.includes("nosources");
+		if (devtool) {
+			if (devtool.type.includes("source-map")) {
+				const hidden = devtool.type.includes("hidden");
+				const inline = devtool.type.includes("inline");
+				const evalWrapped = devtool.type.includes("eval");
+				const cheap = devtool.type.includes("cheap");
+				const moduleMaps = devtool.type.includes("module");
+				const noSources = devtool.type.includes("nosources");
 				const Plugin = evalWrapped
 					? require("./EvalSourceMapDevToolPlugin")
 					: require("./SourceMapDevToolPlugin");
@@ -321,16 +263,17 @@
 					module: moduleMaps ? true : cheap ? false : true,
 					columns: cheap ? false : true,
 					noSources: noSources,
-					namespace: options.output.devtoolNamespace
+					namespace: options.output.devtoolNamespace,
+					...devtool.options
 				}).apply(compiler);
-			} else if (options.devtool.includes("eval")) {
+			} else if (devtool.type.includes("eval")) {
 				const EvalDevToolModulePlugin = require("./EvalDevToolModulePlugin");
 				new EvalDevToolModulePlugin({
 					moduleFilenameTemplate: options.output.devtoolModuleFilenameTemplate,
-					namespace: options.output.devtoolNamespace
+					namespace: options.output.devtoolNamespace,
+					...devtool.options
 				}).apply(compiler);
 			}
->>>>>>> 85145ceb
 		}
 
 		new JavascriptModulesPlugin().apply(compiler);
