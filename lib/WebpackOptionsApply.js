--- conflicted
+++ resolved
@@ -484,7 +484,7 @@
 		}
 
 		if (options.performance) {
-<<<<<<< HEAD
+			const SizeLimitsPlugin = require("./performance/SizeLimitsPlugin");
 			if (Array.isArray(options.performance)) {
 				options.performance.forEach(performanceEntry => {
 					new SizeLimitsPlugin(performanceEntry).apply(compiler);
@@ -492,10 +492,6 @@
 			} else {
 				new SizeLimitsPlugin(options.performance).apply(compiler);
 			}
-=======
-			const SizeLimitsPlugin = require("./performance/SizeLimitsPlugin");
-			new SizeLimitsPlugin(options.performance).apply(compiler);
->>>>>>> 16a7adf0
 		}
 
 		new TemplatedPathPlugin().apply(compiler);
