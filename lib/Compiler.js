--- conflicted
+++ resolved
@@ -2,30 +2,6 @@
 	MIT License http://www.opensource.org/licenses/mit-license.php
 	Author Tobias Koppers @sokra
 */
-<<<<<<< HEAD
-var path = require("path");
-var Tapable = require("tapable");
-
-var Compilation = require("./Compilation");
-var Stats = require("./Stats");
-var NormalModuleFactory = require("./NormalModuleFactory");
-var ContextModuleFactory = require("./ContextModuleFactory");
-
-function Watching(compiler, watchOptions, handler) {
-	this.startTime = null;
-	this.invalid = false;
-	this.handler = handler;
-	this.callbacks = [];
-	this.closed = false;
-	if(typeof watchOptions === "number") {
-		this.watchOptions = {
-			aggregateTimeout: watchOptions
-		};
-	} else if(watchOptions && typeof watchOptions === "object") {
-		this.watchOptions = Object.assign({}, watchOptions);
-	} else {
-		this.watchOptions = {};
-=======
 "use strict";
 
 const path = require("path");
@@ -43,6 +19,7 @@
 		this.startTime = null;
 		this.invalid = false;
 		this.handler = handler;
+    this.callbacks = [];
 		this.closed = false;
 		if(typeof watchOptions === "number") {
 			this.watchOptions = {
@@ -61,7 +38,6 @@
 
 			this._go();
 		});
->>>>>>> d0059901
 	}
 
 	_go() {
@@ -107,48 +83,11 @@
 		});
 	}
 
-<<<<<<< HEAD
-	this.compiler.applyPlugins("done", stats);
-	this.handler(null, stats);
-	if(!this.closed) {
-		this.watch(compilation.fileDependencies, compilation.contextDependencies, compilation.missingDependencies);
-	}
-	this.callbacks.forEach(function(cb) {
-		cb();
-	});
-	this.callbacks.length = 0;
-};
-
-Watching.prototype.watch = function(files, dirs, missing) {
-	this.pausedWatcher = null;
-	this.watcher = this.compiler.watchFileSystem.watch(files, dirs, missing, this.startTime, this.watchOptions, function(err, filesModified, contextModified, missingModified, fileTimestamps, contextTimestamps) {
-		this.pausedWatcher = this.watcher;
-		this.watcher = null;
-		if(err) return this.handler(err);
-
-		this.compiler.fileTimestamps = fileTimestamps;
-		this.compiler.contextTimestamps = contextTimestamps;
-		this.invalidate();
-	}.bind(this), function(fileName, changeTime) {
-		this.compiler.applyPlugins("invalid", fileName, changeTime);
-	}.bind(this));
-};
-
-Watching.prototype.invalidate = function(callback) {
-	if(callback) {
-		this.callbacks.push(callback);
-	}
-	if(this.watcher) {
-		this.pausedWatcher = this.watcher;
-		this.watcher.pause();
-		this.watcher = null;
-=======
 	_getStats(compilation) {
 		const stats = new Stats(compilation);
 		stats.startTime = this.startTime;
 		stats.endTime = Date.now();
 		return stats;
->>>>>>> d0059901
 	}
 
 	_done(err, compilation) {
@@ -167,6 +106,10 @@
 		if(!this.closed) {
 			this.watch(compilation.fileDependencies, compilation.contextDependencies, compilation.missingDependencies);
 		}
+    this.callbacks.forEach(function(cb) {
+		  cb();
+	  });
+	  this.callbacks.length = 0;
 	}
 
 	watch(files, dirs, missing) {
@@ -184,7 +127,10 @@
 		});
 	}
 
-	invalidate() {
+	invalidate(callback) {
+    if(callback) {
+      this.callbacks.push(callback);
+    }
 		if(this.watcher) {
 			this.pausedWatcher = this.watcher;
 			this.watcher.pause();
