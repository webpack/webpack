--- conflicted
+++ resolved
@@ -24,13 +24,9 @@
 const ResolverFactory = require("./ResolverFactory");
 const Stats = require("./Stats");
 const Watching = require("./Watching");
+const { Logger } = require("./logging/Logger");
 const { join, dirname, mkdirp } = require("./util/fs");
 const { makePathsRelative } = require("./util/identifier");
-<<<<<<< HEAD
-=======
-const ConcurrentCompilationError = require("./ConcurrentCompilationError");
-const { Logger } = require("./logging/Logger");
->>>>>>> 04b0d6b4
 
 /** @typedef {import("webpack-sources").Source} Source */
 /** @typedef {import("../declarations/WebpackOptions").Entry} Entry */
@@ -138,7 +134,7 @@
 			/** @type {SyncHook<[]>} */
 			watchClose: new SyncHook([]),
 
-			/** @type {SyncBailHook<string, string, any[]>} */
+			/** @type {SyncBailHook<[string, string, any[]], true>} */
 			infrastructurelog: new SyncBailHook(["origin", "type", "args"]),
 
 			// TODO the following hooks are weirdly located here
@@ -186,51 +182,8 @@
 		/** @type {ResolverFactory} */
 		this.resolverFactory = new ResolverFactory();
 
-<<<<<<< HEAD
-=======
 		this.infrastructureLogger = undefined;
 
-		// TODO remove in webpack 5
-		this.resolvers = {
-			normal: {
-				plugins: util.deprecate((hook, fn) => {
-					this.resolverFactory.plugin("resolver normal", resolver => {
-						resolver.plugin(hook, fn);
-					});
-				}, "webpack: Using compiler.resolvers.normal is deprecated.\n" + 'Use compiler.resolverFactory.plugin("resolver normal", resolver => {\n  resolver.plugin(/* … */);\n}); instead.'),
-				apply: util.deprecate((...args) => {
-					this.resolverFactory.plugin("resolver normal", resolver => {
-						resolver.apply(...args);
-					});
-				}, "webpack: Using compiler.resolvers.normal is deprecated.\n" + 'Use compiler.resolverFactory.plugin("resolver normal", resolver => {\n  resolver.apply(/* … */);\n}); instead.')
-			},
-			loader: {
-				plugins: util.deprecate((hook, fn) => {
-					this.resolverFactory.plugin("resolver loader", resolver => {
-						resolver.plugin(hook, fn);
-					});
-				}, "webpack: Using compiler.resolvers.loader is deprecated.\n" + 'Use compiler.resolverFactory.plugin("resolver loader", resolver => {\n  resolver.plugin(/* … */);\n}); instead.'),
-				apply: util.deprecate((...args) => {
-					this.resolverFactory.plugin("resolver loader", resolver => {
-						resolver.apply(...args);
-					});
-				}, "webpack: Using compiler.resolvers.loader is deprecated.\n" + 'Use compiler.resolverFactory.plugin("resolver loader", resolver => {\n  resolver.apply(/* … */);\n}); instead.')
-			},
-			context: {
-				plugins: util.deprecate((hook, fn) => {
-					this.resolverFactory.plugin("resolver context", resolver => {
-						resolver.plugin(hook, fn);
-					});
-				}, "webpack: Using compiler.resolvers.context is deprecated.\n" + 'Use compiler.resolverFactory.plugin("resolver context", resolver => {\n  resolver.plugin(/* … */);\n}); instead.'),
-				apply: util.deprecate((...args) => {
-					this.resolverFactory.plugin("resolver context", resolver => {
-						resolver.apply(...args);
-					});
-				}, "webpack: Using compiler.resolvers.context is deprecated.\n" + 'Use compiler.resolverFactory.plugin("resolver context", resolver => {\n  resolver.apply(/* … */);\n}); instead.')
-			}
-		};
-
->>>>>>> 04b0d6b4
 		/** @type {WebpackOptions} */
 		this.options = /** @type {WebpackOptions} */ ({});
 
@@ -255,12 +208,6 @@
 	}
 
 	/**
-<<<<<<< HEAD
-	 * @param {WatchOptions} watchOptions the watcher's options
-	 * @param {Callback<Stats>} handler signals when the call finishes
-	 * @returns {Watching} a compiler watcher
-	 */
-=======
 	 * @param {string | (function(): string)} name name of the logger, or function called once to get the logger name
 	 * @returns {Logger} a logger with that name
 	 */
@@ -287,7 +234,11 @@
 		});
 	}
 
->>>>>>> 04b0d6b4
+	/**
+	 * @param {WatchOptions} watchOptions the watcher's options
+	 * @param {Callback<Stats>} handler signals when the call finishes
+	 * @returns {Watching} a compiler watcher
+	 */
 	watch(watchOptions, handler) {
 		if (this.running) {
 			return handler(new ConcurrentCompilationError());
