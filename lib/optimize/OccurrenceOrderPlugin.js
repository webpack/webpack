/*
	MIT License http://www.opensource.org/licenses/mit-license.php
	Author Tobias Koppers @sokra
*/
"use strict";

class OccurrenceOrderPlugin {
	constructor(preferEntry) {
		if(preferEntry !== undefined && typeof preferEntry !== "boolean") {
			throw new Error("Argument should be a boolean.\nFor more info on this plugin, see https://webpack.github.io/docs/list-of-plugins.html");
		}
		this.preferEntry = preferEntry;
	}
	apply(compiler) {
		const preferEntry = this.preferEntry;
		compiler.plugin("compilation", (compilation) => {
			compilation.plugin("optimize-module-order", (modules) => {
				function entryChunks(m) {
					var result = 0;
					var chunks = m.chunks;
					for(var index = 0; index < chunks.length; index++) {
						var chunk = chunks[index];
						result = result + (chunk.isInitial() ? 1 : 0) + (chunk.entryModule === m ? 1 : 0);
					}

					return result;
				}

				function occursInEntry(m) {
					if(typeof m.__OccurenceOrderPlugin_occursInEntry === "number") return m.__OccurenceOrderPlugin_occursInEntry;
					var result = 0;
					var reasons = m.reasons;
					for(var index = 0; index < reasons.length; index++) {
						var reasonModule = reasons[index].module;
						if(!reasonModule) continue;
						result = result + entryChunks(reasonModule);
					}

					return m.__OccurenceOrderPlugin_occursInEntry = result + entryChunks(m);
				}

				function occurs(m) {
					if(typeof m.__OccurenceOrderPlugin_occurs === "number") return m.__OccurenceOrderPlugin_occurs;
<<<<<<< HEAD
					var result = 0;
					var reasons = m.reasons;
					for(var index = 0; index < reasons.length; index++) {
						var reasonModule = reasons[index].module;
						if(!reasonModule) continue;
						result = result + reasonModule.chunks.length;
					}

					return m.__OccurenceOrderPlugin_occurs = result + m.chunks.length;
=======
					const result = m.reasons.map((r) => {
						if(!r.module) return 0;
						return r.module.chunks.length;
					}).reduce((a, b) => {
						return a + b;
					}, 0) + m.chunks.length + m.chunks.filter((c) => {
						return c.entryModule === m;
					}).length;
					return m.__OccurenceOrderPlugin_occurs = result;
>>>>>>> 9e644ac6
				}
				modules.sort((a, b) => {
					if(preferEntry) {
						const aEntryOccurs = occursInEntry(a);
						const bEntryOccurs = occursInEntry(b);
						if(aEntryOccurs > bEntryOccurs) return -1;
						if(aEntryOccurs < bEntryOccurs) return 1;
					}
					const aOccurs = occurs(a);
					const bOccurs = occurs(b);
					if(aOccurs > bOccurs) return -1;
					if(aOccurs < bOccurs) return 1;
					if(a.identifier() > b.identifier()) return 1;
					if(a.identifier() < b.identifier()) return -1;
					return 0;
				});
				// TODO refactor to Map
				for(var indexModule = 0; indexModule < modules.length; indexModule++) {
					var module = modules[indexModule];

					module.__OccurenceOrderPlugin_occursInEntry = undefined;
					module.__OccurenceOrderPlugin_occurs = undefined;
				}
			});
			compilation.plugin("optimize-chunk-order", (chunks) => {
				function occursInEntry(c) {
					if(typeof c.__OccurenceOrderPlugin_occursInEntry === "number") return c.__OccurenceOrderPlugin_occursInEntry;
					const result = c.parents.filter((p) => {
						return p.isInitial();
					}).length;
					return c.__OccurenceOrderPlugin_occursInEntry = result;
				}

				function occurs(c) {
					return c.blocks.length;
				}
				chunks.forEach((c) => {
					c.modules.sort((a, b) => {
						if(a.identifier() > b.identifier()) return 1;
						if(a.identifier() < b.identifier()) return -1;
						return 0;
					});
				});
				chunks.sort((a, b) => {
					const aEntryOccurs = occursInEntry(a);
					const bEntryOccurs = occursInEntry(b);
					if(aEntryOccurs > bEntryOccurs) return -1;
					if(aEntryOccurs < bEntryOccurs) return 1;
					const aOccurs = occurs(a);
					const bOccurs = occurs(b);
					if(aOccurs > bOccurs) return -1;
					if(aOccurs < bOccurs) return 1;
					if(a.modules.length > b.modules.length) return -1;
					if(a.modules.length < b.modules.length) return 1;
					for(let i = 0; i < a.modules.length; i++) {
						if(a.modules[i].identifier() > b.modules[i].identifier()) return -1;
						if(a.modules[i].identifier() < b.modules[i].identifier()) return 1;
					}
					return 0;
				});
				// TODO refactor to Map
				chunks.forEach((c) => {
					c.__OccurenceOrderPlugin_occursInEntry = undefined;
				});
			});
		});
	}
}

module.exports = OccurrenceOrderPlugin;<|MERGE_RESOLUTION|>--- conflicted
+++ resolved
@@ -41,7 +41,6 @@
 
 				function occurs(m) {
 					if(typeof m.__OccurenceOrderPlugin_occurs === "number") return m.__OccurenceOrderPlugin_occurs;
-<<<<<<< HEAD
 					var result = 0;
 					var reasons = m.reasons;
 					for(var index = 0; index < reasons.length; index++) {
@@ -50,18 +49,9 @@
 						result = result + reasonModule.chunks.length;
 					}
 
-					return m.__OccurenceOrderPlugin_occurs = result + m.chunks.length;
-=======
-					const result = m.reasons.map((r) => {
-						if(!r.module) return 0;
-						return r.module.chunks.length;
-					}).reduce((a, b) => {
-						return a + b;
-					}, 0) + m.chunks.length + m.chunks.filter((c) => {
+					return m.__OccurenceOrderPlugin_occurs = result + m.chunks.length + m.chunks.filter((c) => {
 						return c.entryModule === m;
 					}).length;
-					return m.__OccurenceOrderPlugin_occurs = result;
->>>>>>> 9e644ac6
 				}
 				modules.sort((a, b) => {
 					if(preferEntry) {
