/*
	MIT License http://www.opensource.org/licenses/mit-license.php
	Author Tobias Koppers @sokra
*/

"use strict";

const eslintScope = require("eslint-scope");
const {
	CachedSource,
	ConcatSource,
	ReplaceSource
} = require("webpack-sources");
const DependencyTemplate = require("../DependencyTemplate");
const Module = require("../Module");
const { UsageState } = require("../ModuleGraph");
const RuntimeGlobals = require("../RuntimeGlobals");
const Template = require("../Template");
const HarmonyCompatibilityDependency = require("../dependencies/HarmonyCompatibilityDependency");
const HarmonyExportExpressionDependency = require("../dependencies/HarmonyExportExpressionDependency");
const HarmonyExportImportedSpecifierDependency = require("../dependencies/HarmonyExportImportedSpecifierDependency");
const HarmonyExportSpecifierDependency = require("../dependencies/HarmonyExportSpecifierDependency");
const HarmonyImportDependency = require("../dependencies/HarmonyImportDependency");
const HarmonyImportSideEffectDependency = require("../dependencies/HarmonyImportSideEffectDependency");
const HarmonyImportSpecifierDependency = require("../dependencies/HarmonyImportSpecifierDependency");
const JavascriptParser = require("../javascript/JavascriptParser");
const LazySet = require("../util/LazySet");
const { concatComparators, keepOriginalOrder } = require("../util/comparators");
const createHash = require("../util/createHash");
const contextify = require("../util/identifier").contextify;
const makeSerializable = require("../util/makeSerializable");
const propertyAccess = require("../util/propertyAccess");

/** @typedef {import("webpack-sources").Source} Source */
/** @typedef {import("../../declarations/WebpackOptions").WebpackOptionsNormalized} WebpackOptions */
/** @typedef {import("../ChunkGraph")} ChunkGraph */
/** @typedef {import("../Compilation")} Compilation */
/** @typedef {import("../Dependency")} Dependency */
/** @typedef {import("../DependencyTemplate").DependencyTemplateContext} DependencyTemplateContext */
/** @typedef {import("../DependencyTemplates")} DependencyTemplates */
/** @typedef {import("../Module").CodeGenerationContext} CodeGenerationContext */
/** @typedef {import("../Module").CodeGenerationResult} CodeGenerationResult */
/** @typedef {import("../Module").LibIdentOptions} LibIdentOptions */
/** @typedef {import("../ModuleGraph")} ModuleGraph */
/** @typedef {import("../RequestShortener")} RequestShortener */
/** @typedef {import("../ResolverFactory").ResolverWithOptions} ResolverWithOptions */
/** @typedef {import("../RuntimeTemplate")} RuntimeTemplate */
/** @typedef {import("../WebpackError")} WebpackError */
/** @typedef {import("../util/Hash")} Hash */
/** @typedef {import("../util/fs").InputFileSystem} InputFileSystem */

/**
 * @typedef {Object} ReexportInfo
 * @property {Module} module
 * @property {string[]} exportName
 * @property {Dependency} dependency
 */

/**
 * @typedef {Object} Binding
 * @property {ModuleInfo} info
 * @property {string[]} ids
 * @property {string[]} exportName
 */

/** @typedef {ConcatenatedModuleInfo | ExternalModuleInfo } ModuleInfo */

/**
 * @typedef {Object} ConcatenatedModuleInfo
 * @property {"concatenated"} type
 * @property {Module} module
 * @property {number} index
 * @property {Object} ast
 * @property {Source} internalSource
 * @property {ReplaceSource} source
 * @property {Iterable<string>} runtimeRequirements
 * @property {TODO} globalScope
 * @property {TODO} moduleScope
 * @property {Map<string, string>} internalNames
 * @property {Map<string, string>} exportMap
 * @property {Map<string, ReexportInfo>} reexportMap
 * @property {boolean} hasNamespaceObject
 * @property {string} namespaceObjectName
 * @property {string} namespaceObjectSource
 */

/**
 * @typedef {Object} ExternalModuleInfo
 * @property {"external"} type
 * @property {Module} module
 * @property {number} index
 * @property {string} name
 * @property {boolean} interopNamespaceObjectUsed
 * @property {string} interopNamespaceObjectName
 * @property {boolean} interopDefaultAccessUsed
 * @property {string} interopDefaultAccessName
 */

const RESERVED_NAMES = [
	// internal name
	"__WEBPACK_MODULE_DEFAULT_EXPORT__",

	// keywords
	"abstract,arguments,async,await,boolean,break,byte,case,catch,char,class,const,continue",
	"debugger,default,delete,do,double,else,enum,eval,export,extends,false,final,finally,float",
	"for,function,goto,if,implements,import,in,instanceof,int,interface,let,long,native,new,null",
	"package,private,protected,public,return,short,static,super,switch,synchronized,this,throw",
	"throws,transient,true,try,typeof,var,void,volatile,while,with,yield",

	// commonjs
	"module,__dirname,__filename,exports",

	// js globals
	"Array,Date,eval,function,hasOwnProperty,Infinity,isFinite,isNaN,isPrototypeOf,length,Math",
	"NaN,name,Number,Object,prototype,String,toString,undefined,valueOf",

	// browser globals
	"alert,all,anchor,anchors,area,assign,blur,button,checkbox,clearInterval,clearTimeout",
	"clientInformation,close,closed,confirm,constructor,crypto,decodeURI,decodeURIComponent",
	"defaultStatus,document,element,elements,embed,embeds,encodeURI,encodeURIComponent,escape",
	"event,fileUpload,focus,form,forms,frame,innerHeight,innerWidth,layer,layers,link,location",
	"mimeTypes,navigate,navigator,frames,frameRate,hidden,history,image,images,offscreenBuffering",
	"open,opener,option,outerHeight,outerWidth,packages,pageXOffset,pageYOffset,parent,parseFloat",
	"parseInt,password,pkcs11,plugin,prompt,propertyIsEnum,radio,reset,screenX,screenY,scroll",
	"secure,select,self,setInterval,setTimeout,status,submit,taint,text,textarea,top,unescape",
	"untaint,window",

	// window events
	"onblur,onclick,onerror,onfocus,onkeydown,onkeypress,onkeyup,onmouseover,onload,onmouseup,onmousedown,onsubmit"
]
	.join(",")
	.split(",");

const bySourceOrder = (a, b) => {
	const aOrder = a.sourceOrder;
	const bOrder = b.sourceOrder;
	if (isNaN(aOrder)) {
		if (!isNaN(bOrder)) {
			return 1;
		}
	} else {
		if (isNaN(bOrder)) {
			return -1;
		}
		if (aOrder !== bOrder) {
			return aOrder < bOrder ? -1 : 1;
		}
	}
	return 0;
};

const joinIterableWithComma = iterable => {
	// This is more performant than Array.from().join(", ")
	// as it doesn't create an array
	let str = "";
	let first = true;
	for (const item of iterable) {
		if (first) {
			first = false;
		} else {
			str += ", ";
		}
		str += item;
	}
	return str;
};

const arrayEquals = (a, b) => {
	if (a.length !== b.length) return false;
	for (let i = 0; i < a.length; i++) {
		if (a[i] !== b[i]) return false;
	}
	return true;
};

/**
 * @typedef {Object} ConcatenationEntry
 * @property {"concatenated" | "external"} type
 * @property {Module} module
 */

/**
 * @param {ModuleGraph} moduleGraph the module graph
 * @param {ConcatenatedModuleInfo} info module info
 * @param {Map<Module, ModuleInfo>} moduleToInfoMap moduleToInfoMap
 * @param {RequestShortener} requestShortener requestShortener
 * @param {RuntimeTemplate} runtimeTemplate runtimeTemplate
 * @param {boolean} strictHarmonyModule strictHarmonyModule
 * @returns {string} the name of the ns obj variable
 */
const ensureNsObjSource = (
	moduleGraph,
	info,
	moduleToInfoMap,
	requestShortener,
	runtimeTemplate,
	strictHarmonyModule
) => {
	const name = info.namespaceObjectName;
	if (!info.hasNamespaceObject) {
		info.hasNamespaceObject = true;
		const nsObj = [];
		const exportsInfo = moduleGraph.getExportsInfo(info.module);
		for (const exportInfo of exportsInfo.orderedExports) {
			const usedName = exportInfo.getUsedName();
			if (usedName) {
				const finalName = getFinalName(
					moduleGraph,
					info,
					[exportInfo.name],
					moduleToInfoMap,
					requestShortener,
					runtimeTemplate,
					false,
					undefined,
					strictHarmonyModule,
					true
				);
				nsObj.push(
					`\n  ${JSON.stringify(usedName)}: ${runtimeTemplate.returningFunction(
						finalName
					)}`
				);
			}
		}
		info.namespaceObjectSource = `var ${name} = {};\n${
			RuntimeGlobals.makeNamespaceObject
		}(${name});\n${RuntimeGlobals.definePropertyGetters}(${name}, {${nsObj.join(
			","
		)}\n});\n`;
	}
	return name;
};

/**
 * @param {ModuleGraph} moduleGraph the module graph
 * @param {Module} importedModule module
 * @param {ExternalModuleInfo} info module info
 * @param {string[]} exportName exportName
 * @param {boolean} asCall asCall
 * @param {boolean} callContext callContext
 * @param {boolean} strictHarmonyModule strictHarmonyModule
 * @param {boolean} asiSafe asiSafe
 * @returns {string} expression to get value of external module
 */
const getExternalImport = (
	moduleGraph,
	importedModule,
	info,
	exportName,
	asCall,
	callContext,
	strictHarmonyModule,
	asiSafe
) => {
	let exprStart = info.name;
	const exportsType = importedModule.getExportsType(strictHarmonyModule);
	if (exportName.length === 0) {
		switch (exportsType) {
			case "default-only":
			case "default-with-named":
				info.interopNamespaceObjectUsed = true;
				exprStart = info.interopNamespaceObjectName;
				break;
			case "namespace":
			case "dynamic":
				break;
			default:
				throw new Error(`Unexpected exportsType ${exportsType}`);
		}
	} else {
		switch (exportsType) {
			case "namespace":
				break;
			case "default-with-named":
				if (exportName[0] === "default") {
					exprStart = info.name;
					exportName = exportName.slice(1);
				}
				break;
			case "default-only":
				if (exportName[0] === "default") {
					exprStart = info.name;
				} else {
					exprStart =
						"/* non-default import from default-exporting module */undefined";
				}
				exportName = exportName.slice(1);
				break;
			case "dynamic":
				if (exportName[0] === "default") {
					info.interopDefaultAccessUsed = true;
					exprStart = asCall
						? `${info.interopDefaultAccessName}()`
						: asiSafe
						? `(${info.interopDefaultAccessName}())`
						: `${info.interopDefaultAccessName}.a`;
					exportName = exportName.slice(1);
				}
				break;
			default:
				throw new Error(`Unexpected exportsType ${exportsType}`);
		}
	}
<<<<<<< HEAD
	if (exprStart) {
		return `${exprStart}${
			typeof used !== "boolean" ? propertyAccess(used, 1) : ""
		}`;
	}
	const reference = `${info.name}${comment}${
		typeof used !== "boolean" ? propertyAccess(used) : ""
	}`;
=======
	const used =
		exportName.length === 0 ||
		importedModule.getUsedName(moduleGraph, exportName);
	if (!used) return "/* unused export */undefined";
	const comment = arrayEquals(used, exportName)
		? ""
		: Template.toNormalComment(`${exportName.join(".")}`);
	const reference = `${exprStart}${comment}${propertyAccess(used)}`;
>>>>>>> d573a12a
	if (asCall && callContext === false) {
		return asiSafe ? `(0,${reference})` : `Object(${reference})`;
	}
	return reference;
};

/**
 * @param {Set<ReexportInfo>} alreadyVisited alreadyVisited
 * @param {RequestShortener} requestShortener the request shortener
 * @param {ReexportInfo} reexport the current reexport
 * @returns {void | never} throws error when circular
 */
const checkCircularReexport = (alreadyVisited, requestShortener, reexport) => {
	if (alreadyVisited.has(reexport)) {
		throw new Error(
			`Circular reexports ${Array.from(
				alreadyVisited,
				e =>
					`"${e.module.readableIdentifier(
						requestShortener
					)}".${e.exportName.join(".")}`
			).join(" --> ")} -(circular)-> "${reexport.module.readableIdentifier(
				requestShortener
			)}".${reexport.exportName.join(".")}`
		);
	}
	alreadyVisited.add(reexport);
};

/**
 * @param {ModuleInfo} info module info
 * @param {string[]} exportName exportName
 * @param {Map<Module, ModuleInfo>} moduleToInfoMap moduleToInfoMap
 * @param {RequestShortener} requestShortener the request shortener
 * @param {Set<ReexportInfo>} alreadyVisited alreadyVisited
 * @returns {Binding} the final variable
 */
const getFinalBinding = (
	info,
	exportName,
	moduleToInfoMap,
	requestShortener,
	alreadyVisited = new Set()
) => {
	switch (info.type) {
		case "concatenated": {
			if (exportName.length === 0) {
				return { info, ids: exportName, exportName };
			}
			const exportId = exportName[0];
			const directExport = info.exportMap.get(exportId);
			if (directExport) {
				return {
					info,
					ids: [directExport, ...exportName.slice(1)],
					exportName
				};
			}
			const reexport = info.reexportMap.get(exportId);
			if (reexport) {
				checkCircularReexport(alreadyVisited, requestShortener, reexport);
				const refInfo = moduleToInfoMap.get(reexport.module);
				if (refInfo) {
					// module is in the concatenation
					return getFinalBinding(
						refInfo,
						[...reexport.exportName, ...exportName.slice(1)],
						moduleToInfoMap,
						requestShortener,
						alreadyVisited
					);
				}
			}
			return { info, ids: null, exportName };
		}
		case "external": {
			return { info, ids: exportName, exportName };
		}
	}
};

/**
 * @param {ModuleGraph} moduleGraph the module graph
 * @param {ModuleInfo} info module info
 * @param {string[]} exportName exportName
 * @param {Map<Module, ModuleInfo>} moduleToInfoMap moduleToInfoMap
 * @param {RequestShortener} requestShortener the request shortener
 * @param {RuntimeTemplate} runtimeTemplate the runtime template
 * @param {boolean} asCall asCall
 * @param {boolean} callContext callContext
 * @param {boolean} strictHarmonyModule strictHarmonyModule
 * @param {boolean} asiSafe asiSafe
 * @returns {string} the final name
 */
const getFinalName = (
	moduleGraph,
	info,
	exportName,
	moduleToInfoMap,
	requestShortener,
	runtimeTemplate,
	asCall,
	callContext,
	strictHarmonyModule,
	asiSafe
) => {
	const binding = getFinalBinding(
		info,
		exportName,
		moduleToInfoMap,
		requestShortener
	);
	switch (binding.info.type) {
		case "concatenated": {
			const { info, ids, exportName } = binding;
			if (!ids) {
				const problem =
					`Cannot get final name for export "${exportName}" in "${info.module.readableIdentifier(
						requestShortener
					)}"` +
					` (known exports: ${Array.from(info.exportMap.keys()).join(" ")}, ` +
					`known reexports: ${Array.from(info.reexportMap.keys()).join(" ")})`;
				return `${Template.toNormalComment(problem)} undefined${propertyAccess(
					exportName,
					1
				)}`;
			}
			if (ids.length === 0) {
				return ensureNsObjSource(
					moduleGraph,
					info,
					moduleToInfoMap,
					requestShortener,
					runtimeTemplate,
					strictHarmonyModule
				);
			}
			const exportId = ids[0];
			const exportsInfo = moduleGraph.getExportsInfo(info.module);
			if (exportsInfo.isExportUsed(exportName) === UsageState.Unused) {
				return `/* unused export */ undefined${propertyAccess(exportName, 1)}`;
			}
			const name = info.internalNames.get(exportId);
			if (!name) {
				throw new Error(
					`The export "${exportId}" in "${info.module.readableIdentifier(
						requestShortener
					)}" has no internal name`
				);
			}
			return `${name}${propertyAccess(exportName, 1)}`;
		}
		case "external": {
			const { info, ids } = binding;
			const importedModule = info.module;
			return getExternalImport(
				moduleGraph,
				importedModule,
				info,
				ids,
				asCall,
				callContext,
				strictHarmonyModule,
				asiSafe
			);
		}
	}
};

const addScopeSymbols = (s, nameSet, scopeSet1, scopeSet2) => {
	let scope = s;
	while (scope) {
		if (scopeSet1.has(scope)) break;
		if (scopeSet2.has(scope)) break;
		scopeSet1.add(scope);
		for (const variable of scope.variables) {
			nameSet.add(variable.name);
		}
		scope = scope.upper;
	}
};

const getAllReferences = variable => {
	let set = variable.references;
	// Look for inner scope variables too (like in class Foo { t() { Foo } })
	const identifiers = new Set(variable.identifiers);
	for (const scope of variable.scope.childScopes) {
		for (const innerVar of scope.variables) {
			if (innerVar.identifiers.some(id => identifiers.has(id))) {
				set = set.concat(innerVar.references);
				break;
			}
		}
	}
	return set;
};

const getPathInAst = (ast, node) => {
	if (ast === node) {
		return [];
	}

	const nr = node.range;

	const enterNode = n => {
		if (!n) return undefined;
		const r = n.range;
		if (r) {
			if (r[0] <= nr[0] && r[1] >= nr[1]) {
				const path = getPathInAst(n, node);
				if (path) {
					path.push(n);
					return path;
				}
			}
		}
		return undefined;
	};

	if (Array.isArray(ast)) {
		for (let i = 0; i < ast.length; i++) {
			const enterResult = enterNode(ast[i]);
			if (enterResult !== undefined) return enterResult;
		}
	} else if (ast && typeof ast === "object") {
		const keys = Object.keys(ast);
		for (let i = 0; i < keys.length; i++) {
			const value = ast[keys[i]];
			if (Array.isArray(value)) {
				const pathResult = getPathInAst(value, node);
				if (pathResult !== undefined) return pathResult;
			} else if (value && typeof value === "object") {
				const enterResult = enterNode(value);
				if (enterResult !== undefined) return enterResult;
			}
		}
	}
};

const modulesWithInfoToMap = modulesWithInfo => {
	const moduleToInfoMap = new Map();
	for (const m of modulesWithInfo) {
		moduleToInfoMap.set(m.module, m);
	}
	return moduleToInfoMap;
};

const createModuleReference = ({
	info,
	ids = undefined,
	call = false,
	directImport = false,
	strict = false,
	asiSafe = false
}) => {
	const callFlag = call ? "_call" : "";
	const directImportFlag = directImport ? "_directImport" : "";
	const strictFlag = strict ? "_strict" : "";
	const asiSafeFlag = asiSafe ? "_asiSafe" : "";
	const exportData = ids
		? Buffer.from(JSON.stringify(ids), "utf-8").toString("hex")
		: "ns";
	return `__WEBPACK_MODULE_REFERENCE__${info.index}_${exportData}${callFlag}${directImportFlag}${strictFlag}${asiSafeFlag}__`;
};

const MODULE_REFERENCE_REGEXP = /^__WEBPACK_MODULE_REFERENCE__(\d+)_([\da-f]+|ns)(_call)?(_directImport)?(_strict)?(_asiSafe)?__$/;

const isModuleReference = name => {
	return MODULE_REFERENCE_REGEXP.test(name);
};

const matchModuleReference = (name, modulesWithInfo) => {
	const match = MODULE_REFERENCE_REGEXP.exec(name);
	if (!match) return null;
	const index = +match[1];
	return {
		index,
		info: modulesWithInfo[index],
		ids:
			match[2] === "ns"
				? []
				: JSON.parse(Buffer.from(match[2], "hex").toString("utf-8")),
		call: !!match[3],
		directImport: !!match[4],
		strict: !!match[5],
		asiSafe: !!match[6]
	};
};

const TYPES = new Set(["javascript"]);

/**
 *
 * @param {HarmonyExportImportedSpecifierDependency} dep dependency
 * @param {ModuleGraph} moduleGraph the module graph
 * @returns {{name: string, ids: string[]}[]} list of exports
 */
const getHarmonyExportImportedSpecifierDependencyExports = (
	dep,
	moduleGraph
) => {
	const importModule = moduleGraph.getModule(dep);
	if (!importModule) return [];
	const ids = dep.getIds(moduleGraph);
	if (ids.length > 0) {
		// export { named } from "module"
		return [
			{
				name: dep.name,
				ids
			}
		];
	}
	if (dep.name) {
		// export * as abc from "module"
		return [
			{
				name: dep.name,
				ids: []
			}
		];
	}
	// export * from "module"
	const { exports: providedExports } = dep.getStarReexports(
		moduleGraph,
		undefined,
		importModule
	);
	if (providedExports) {
		return Array.from(providedExports, exp => {
			return {
				name: exp,
				ids: [exp]
			};
		});
	}

	// unknown, should not happen
	throw new Error("ConcatenatedModule: unknown exports");
};

class ConcatenatedModule extends Module {
	/**
	 * @param {Module} rootModule the root module of the concatenation
	 * @param {Set<Module>} modules all modules in the concatenation (including the root module)
	 * @param {ModuleGraph} moduleGraph the module graph
	 * @param {Object=} associatedObjectForCache object for caching
	 * @returns {ConcatenatedModule} the module
	 */
	static createFromModuleGraph(
		rootModule,
		modules,
		moduleGraph,
		associatedObjectForCache
	) {
		const orderedConcatenationList = ConcatenatedModule._createConcatenationList(
			rootModule,
			modules,
			moduleGraph
		);
		const identifier = ConcatenatedModule._createIdentifier(
			rootModule,
			orderedConcatenationList,
			associatedObjectForCache
		);
		return new ConcatenatedModule({
			identifier,
			rootModule,
			orderedConcatenationList,
			modules
		});
	}

	/**
	 * @param {Object} options options
	 * @param {string} options.identifier the identifier of the module
	 * @param {Module=} options.rootModule the root module of the concatenation
	 * @param {Set<Module>=} options.modules all concatenated modules
	 * @param {TODO=} options.orderedConcatenationList the list of concated modules and externals
	 */
	constructor({ identifier, rootModule, modules, orderedConcatenationList }) {
		super("javascript/esm", null);

		// Info from Factory
		/** @type {string} */
		this._identifier = identifier;
		/** @type {Module} */
		this.rootModule = rootModule;
		/** @type {Set<Module>} */
		this._modules = modules;
		this._orderedConcatenationList = orderedConcatenationList;
		this.factoryMeta = rootModule && rootModule.factoryMeta;

		// Caching
		/** @private @type {string} */
		this._cachedCodeGenerationHash = "";
		/** @private @type {CodeGenerationResult} */
		this._cachedCodeGeneration = undefined;
	}

	/**
	 * Assuming this module is in the cache. Update the (cached) module with
	 * the fresh module from the factory. Usually updates internal references
	 * and properties.
	 * @param {Module} module fresh module
	 * @returns {void}
	 */
	updateCacheModule(module) {
		super.updateCacheModule(module);
		const m = /** @type {ConcatenatedModule} */ (module);
		this._identifier = m._identifier;
		this.rootModule = m.rootModule;
		this._modules = m._modules;
		this._orderedConcatenationList = m._orderedConcatenationList;
	}
	/**
	 * @returns {Set<string>} types available (do not mutate)
	 */
	getSourceTypes() {
		return TYPES;
	}

	get modules() {
		return this._orderedConcatenationList
			.filter(info => info.type === "concatenated")
			.map(info => info.module);
	}

	/**
	 * @returns {string} a unique identifier of the module
	 */
	identifier() {
		return this._identifier;
	}

	/**
	 * @param {RequestShortener} requestShortener the request shortener
	 * @returns {string} a user readable identifier of the module
	 */
	readableIdentifier(requestShortener) {
		return (
			this.rootModule.readableIdentifier(requestShortener) +
			` + ${this._modules.size - 1} modules`
		);
	}

	/**
	 * @param {LibIdentOptions} options options
	 * @returns {string | null} an identifier for library inclusion
	 */
	libIdent(options) {
		return this.rootModule.libIdent(options);
	}

	/**
	 * @returns {string | null} absolute path which should be used for condition matching (usually the resource path)
	 */
	nameForCondition() {
		return this.rootModule.nameForCondition();
	}

	/**
	 * @param {WebpackOptions} options webpack options
	 * @param {Compilation} compilation the compilation
	 * @param {ResolverWithOptions} resolver the resolver
	 * @param {InputFileSystem} fs the file system
	 * @param {function(WebpackError=): void} callback callback function
	 * @returns {void}
	 */
	build(options, compilation, resolver, fs, callback) {
		const { rootModule } = this;
		this.buildInfo = {
			strict: true,
			cacheable: true,
			moduleArgument: rootModule.buildInfo.moduleArgument,
			exportsArgument: rootModule.buildInfo.exportsArgument,
			fileDependencies: new LazySet(),
			contextDependencies: new LazySet(),
			missingDependencies: new LazySet(),
			assets: undefined
		};
		this.buildMeta = rootModule.buildMeta;
		this.clearDependenciesAndBlocks();
		this.clearWarningsAndErrors();

		for (const info of this._orderedConcatenationList) {
			if (info.type === "concatenated") {
				const m = info.module;

				// populate cacheable
				if (!m.buildInfo.cacheable) {
					this.buildInfo.cacheable = false;
				}

				// populate dependencies
				for (const d of m.dependencies.filter(
					dep =>
						!(dep instanceof HarmonyImportDependency) ||
						!this._modules.has(compilation.moduleGraph.getModule(dep))
				)) {
					this.dependencies.push(d);
				}
				// populate blocks
				for (const d of m.blocks) {
					this.blocks.push(d);
				}

				// populate file dependencies
				if (m.buildInfo.fileDependencies) {
					this.buildInfo.fileDependencies.addAll(m.buildInfo.fileDependencies);
				}
				// populate context dependencies
				if (m.buildInfo.contextDependencies) {
					this.buildInfo.contextDependencies.addAll(
						m.buildInfo.contextDependencies
					);
				}
				// populate missing dependencies
				if (m.buildInfo.missingDependencies) {
					this.buildInfo.missingDependencies.addAll(
						m.buildInfo.missingDependencies
					);
				}

				// populate warnings
				const warnings = m.getWarnings();
				if (warnings !== undefined) {
					for (const warning of warnings) {
						this.addWarning(warning);
					}
				}

				// populate errors
				const errors = m.getErrors();
				if (errors !== undefined) {
					for (const error of errors) {
						this.addError(error);
					}
				}

				// populate assets
				if (m.buildInfo.assets) {
					if (this.buildInfo.assets === undefined) {
						this.buildInfo.assets = Object.create(null);
					}
					Object.assign(this.buildInfo.assets, m.buildInfo.assets);
				}
				if (m.buildInfo.assetsInfo) {
					if (this.buildInfo.assetsInfo === undefined) {
						this.buildInfo.assetsInfo = new Map();
					}
					for (const [key, value] of m.buildInfo.assetsInfo) {
						this.buildInfo.assetsInfo.set(key, value);
					}
				}
			}
		}
		callback();
	}

	/**
	 * @param {string=} type the source type for which the size should be estimated
	 * @returns {number} the estimated size of the module (must be non-zero)
	 */
	size(type) {
		// Guess size from embedded modules
		let size = 0;
		for (const info of this._orderedConcatenationList) {
			switch (info.type) {
				case "concatenated":
					size += info.module.size(type);
					break;
				case "external":
					size += 5;
					break;
			}
		}
		return size;
	}

	/**
	 * @private
	 * @param {Module} rootModule the root of the concatenation
	 * @param {Set<Module>} modulesSet a set of modules which should be concatenated
	 * @param {ModuleGraph} moduleGraph the module graph
	 * @returns {ConcatenationEntry[]} concatenation list
	 */
	static _createConcatenationList(rootModule, modulesSet, moduleGraph) {
		const list = [];
		const set = new Set();

		/**
		 * @param {Module} module a module
		 * @returns {(function(): Module)[]} imported modules in order
		 */
		const getConcatenatedImports = module => {
			const references = Array.from(moduleGraph.getOutgoingConnections(module))
				.filter(connection => {
					if (!(connection.dependency instanceof HarmonyImportDependency))
						return false;
					return connection && connection.module && connection.active;
				})
				.map(connection => ({
					connection,
					sourceOrder: /** @type {HarmonyImportDependency} */ (connection.dependency)
						.sourceOrder
				}));
			references.sort(
				concatComparators(bySourceOrder, keepOriginalOrder(references))
			);
			return references.map(({ connection }) => {
				return () => connection.module;
			});
		};

		const enterModule = getModule => {
			const module = getModule();
			if (!module) return;
			if (set.has(module)) return;
			set.add(module);
			if (modulesSet.has(module)) {
				const imports = getConcatenatedImports(module);
				imports.forEach(enterModule);
				list.push({
					type: "concatenated",
					module
				});
			} else {
				list.push({
					type: "external",
					get module() {
						// We need to use a getter here, because the module in the dependency
						// could be replaced by some other process (i. e. also replaced with a
						// concatenated module)
						return getModule();
					}
				});
			}
		};

		enterModule(() => rootModule);

		return list;
	}

	static _createIdentifier(
		rootModule,
		orderedConcatenationList,
		associatedObjectForCache
	) {
		const cachedContextify = contextify.bindContextCache(
			rootModule.context,
			associatedObjectForCache
		);
		let orderedConcatenationListIdentifiers = "";
		for (let i = 0; i < orderedConcatenationList.length; i++) {
			if (orderedConcatenationList[i].type === "concatenated") {
				orderedConcatenationListIdentifiers += cachedContextify(
					orderedConcatenationList[i].module.identifier()
				);
				orderedConcatenationListIdentifiers += " ";
			}
		}
		const hash = createHash("md4");
		hash.update(orderedConcatenationListIdentifiers);
		return rootModule.identifier() + "|" + hash.digest("hex");
	}

	/**
	 * @param {CodeGenerationContext} context context for code generation
	 * @returns {CodeGenerationResult} result
	 */
	codeGeneration({
		dependencyTemplates,
		runtimeTemplate,
		moduleGraph,
		chunkGraph
	}) {
		const hashDigest = this._getHashDigest(chunkGraph, dependencyTemplates);
		if (this._cachedCodeGenerationHash === hashDigest) {
			// We can reuse the cached data
			return this._cachedCodeGeneration;
		}

		/** @type {Set<string>} */
		const runtimeRequirements = new Set();

		const requestShortener = runtimeTemplate.requestShortener;
		// Meta info for each module
		const modulesWithInfo = this._getModulesWithInfo(moduleGraph);

		// Create mapping from module to info
		const moduleToInfoMap = modulesWithInfoToMap(modulesWithInfo);

		// Configure template decorators for dependencies
		const innerDependencyTemplates = this._getInnerDependencyTemplates(
			dependencyTemplates,
			moduleToInfoMap
		);

		// Generate source code and analyse scopes
		// Prepare a ReplaceSource for the final source
		for (const info of modulesWithInfo) {
			this._analyseModule(
				info,
				innerDependencyTemplates,
				runtimeTemplate,
				moduleGraph,
				chunkGraph
			);
		}

		// List of all used names to avoid conflicts
		const allUsedNames = new Set(RESERVED_NAMES);

		// List of additional names in scope for module references
		/** @type {Map<string, { usedNames: Set<string>, alreadyCheckedScopes: Set<TODO> }>} */
		const usedNamesInScopeInfo = new Map();
		/**
		 * @param {string} module module identifier
		 * @param {string} id export id
		 * @returns {{ usedNames: Set<string>, alreadyCheckedScopes: Set<TODO> }} info
		 */
		const getUsedNamesInScopeInfo = (module, id) => {
			const key = `${module}-${id}`;
			let info = usedNamesInScopeInfo.get(key);
			if (info === undefined) {
				info = {
					usedNames: new Set(),
					alreadyCheckedScopes: new Set()
				};
				usedNamesInScopeInfo.set(key, info);
			}
			return info;
		};

		// Set of already checked scopes
		const ignoredScopes = new Set();

		// get all global names
		for (const info of modulesWithInfo) {
			if (info.type === "concatenated") {
				const superClassExpressions = [];

				// ignore symbols from moduleScope
				if (info.moduleScope) {
					ignoredScopes.add(info.moduleScope);

					// The super class expression in class scopes behaves weird
					// We store ranges of all super class expressions to make
					// renaming to work correctly
					for (const childScope of info.moduleScope.childScopes) {
						if (childScope.type !== "class") continue;
						if (!childScope.block.superClass) continue;
						superClassExpressions.push({
							range: childScope.block.superClass.range,
							variables: childScope.variables
						});
					}
				}

				// add global symbols
				if (info.globalScope) {
					for (const reference of info.globalScope.through) {
						const name = reference.identifier.name;
						if (isModuleReference(name)) {
							const match = matchModuleReference(name, modulesWithInfo);
							if (!match || match.ids.length < 1) continue;
							const binding = getFinalBinding(
								match.info,
								match.ids,
								moduleToInfoMap,
								requestShortener
							);
							if (!binding.ids) continue;
							const {
								usedNames,
								alreadyCheckedScopes
							} = getUsedNamesInScopeInfo(
								binding.info.module.identifier(),
								binding.info.type === "external"
									? "external"
									: binding.ids.length > 0
									? binding.ids[0]
									: ""
							);
							for (const expr of superClassExpressions) {
								if (
									expr.range[0] <= reference.identifier.range[0] &&
									expr.range[1] >= reference.identifier.range[1]
								) {
									for (const variable of expr.variables) {
										usedNames.add(variable.name);
									}
								}
							}
							addScopeSymbols(
								reference.from,
								usedNames,
								alreadyCheckedScopes,
								ignoredScopes
							);
						} else {
							allUsedNames.add(name);
						}
					}
				}
			}
		}

		// generate names for symbols
		for (const info of modulesWithInfo) {
			switch (info.type) {
				case "concatenated": {
					const {
						usedNames: namespaceObjectUsedNames
					} = getUsedNamesInScopeInfo(info.module.identifier(), "");
					const namespaceObjectName = this.findNewName(
						"namespaceObject",
						allUsedNames,
						namespaceObjectUsedNames,
						info.module.readableIdentifier(requestShortener)
					);
					allUsedNames.add(namespaceObjectName);
					info.namespaceObjectName = namespaceObjectName;
					for (const variable of info.moduleScope.variables) {
						const name = variable.name;
						const { usedNames, alreadyCheckedScopes } = getUsedNamesInScopeInfo(
							info.module.identifier(),
							name
						);
						if (allUsedNames.has(name) || usedNames.has(name)) {
							const references = getAllReferences(variable);
							for (const ref of references) {
								addScopeSymbols(
									ref.from,
									usedNames,
									alreadyCheckedScopes,
									ignoredScopes
								);
							}
							const newName = this.findNewName(
								name,
								allUsedNames,
								usedNames,
								info.module.readableIdentifier(requestShortener)
							);
							allUsedNames.add(newName);
							info.internalNames.set(name, newName);
							const source = info.source;
							const allIdentifiers = new Set(
								references.map(r => r.identifier).concat(variable.identifiers)
							);
							for (const identifier of allIdentifiers) {
								const r = identifier.range;
								const path = getPathInAst(info.ast, identifier);
								if (
									path &&
									path.length > 1 &&
									path[1].type === "Property" &&
									path[1].shorthand
								) {
									source.insert(r[1], `: ${newName}`);
								} else {
									source.replace(r[0], r[1] - 1, newName);
								}
							}
						} else {
							allUsedNames.add(name);
							info.internalNames.set(name, name);
						}
					}
					break;
				}
				case "external": {
					const { usedNames } = getUsedNamesInScopeInfo(
						info.module.identifier(),
						"external"
					);
					const externalName = this.findNewName(
						"",
						allUsedNames,
						usedNames,
						info.module.readableIdentifier(requestShortener)
					);
					allUsedNames.add(externalName);
					info.name = externalName;
					if (
						info.module.buildMeta.exportsType === "default" ||
						info.module.buildMeta.exportsType === "flagged" ||
						!info.module.buildMeta.exportsType
					) {
						const externalNameInterop = this.findNewName(
							"namespaceObject",
							allUsedNames,
							usedNames,
							info.module.readableIdentifier(requestShortener)
						);
						allUsedNames.add(externalNameInterop);
						info.interopNamespaceObjectName = externalNameInterop;
					}
					if (!info.module.buildMeta.exportsType) {
						const externalNameInterop = this.findNewName(
							"default",
							allUsedNames,
							usedNames,
							info.module.readableIdentifier(requestShortener)
						);
						allUsedNames.add(externalNameInterop);
						info.interopDefaultAccessName = externalNameInterop;
					}
					break;
				}
			}
		}

		// Find and replace referenced to modules
		for (const info of modulesWithInfo) {
			if (info.type === "concatenated") {
				for (const reference of info.globalScope.through) {
					const name = reference.identifier.name;
					const match = matchModuleReference(name, modulesWithInfo);
					if (match) {
						const finalName = getFinalName(
							moduleGraph,
							match.info,
							match.ids,
							moduleToInfoMap,
							requestShortener,
							runtimeTemplate,
							match.call,
							!match.directImport,
							match.strict,
							match.asiSafe
						);
						const r = reference.identifier.range;
						const source = info.source;
						source.replace(r[0], r[1] - 1, finalName);
					}
				}
			}
		}

		// Map with all root exposed used exports
		/** @type {Map<string, function(RequestShortener): string>} */
		const exportsMap = new Map();

		// Set with all root exposed unused exports
		/** @type {Set<string>} */
		const unusedExports = new Set();

		for (const dep of this.rootModule.dependencies) {
			if (dep instanceof HarmonyExportSpecifierDependency) {
				const used = /** @type {string | false } */ (this.rootModule.getUsedName(
					moduleGraph,
					dep.name
				));
				if (used) {
					const info = moduleToInfoMap.get(this.rootModule);
					if (!exportsMap.has(used)) {
						exportsMap.set(
							used,
							() => `/* binding */ ${info.internalNames.get(dep.id)}`
						);
					}
				} else {
					unusedExports.add(dep.name || "namespace");
				}
			} else if (dep instanceof HarmonyExportExpressionDependency) {
				const used = /** @type {string | false } */ (this.rootModule.getUsedName(
					moduleGraph,
					"default"
				));
				if (used) {
					const info = moduleToInfoMap.get(this.rootModule);
					if (!exportsMap.has(used)) {
						exportsMap.set(
							used,
							() =>
								`/* default */ ${info.internalNames.get(
									typeof dep.declarationId === "string"
										? dep.declarationId
										: "__WEBPACK_MODULE_DEFAULT_EXPORT__"
								)}`
						);
					}
				} else {
					unusedExports.add("default");
				}
			} else if (dep instanceof HarmonyExportImportedSpecifierDependency) {
				const exportDefs = getHarmonyExportImportedSpecifierDependencyExports(
					dep,
					moduleGraph
				);
				for (const def of exportDefs) {
					const importedModule = moduleGraph.getModule(dep);
					const info = moduleToInfoMap.get(importedModule);
					const used = /** @type {string | false } */ (this.rootModule.getUsedName(
						moduleGraph,
						def.name
					));
					if (used) {
						if (!exportsMap.has(used)) {
							exportsMap.set(used, requestShortener => {
								const finalName = getFinalName(
									moduleGraph,
									info,
									def.ids,
									moduleToInfoMap,
									requestShortener,
									runtimeTemplate,
									false,
									false,
									this.rootModule.buildMeta.strictHarmonyModule,
									true
								);
								return `/* reexport */ ${finalName}`;
							});
						}
					} else {
						unusedExports.add(def.name);
					}
				}
			}
		}

		const result = new ConcatSource();

		// add harmony compatibility flag (must be first because of possible circular dependencies)
		if (
			moduleGraph.getExportsInfo(this).otherExportsInfo.used !==
			UsageState.Unused
		) {
			result.add(`// ESM COMPAT FLAG\n`);
			result.add(
				runtimeTemplate.defineEsModuleFlagStatement({
					exportsArgument: this.exportsArgument,
					runtimeRequirements
				})
			);
		}

		// define exports
		if (exportsMap.size > 0) {
			runtimeRequirements.add(RuntimeGlobals.exports);
			runtimeRequirements.add(RuntimeGlobals.definePropertyGetters);
			const definitions = [];
			for (const [key, value] of exportsMap) {
				definitions.push(
					`\n  ${JSON.stringify(key)}: ${runtimeTemplate.returningFunction(
						value(requestShortener)
					)}`
				);
			}
			result.add(`\n// EXPORTS\n`);
			result.add(
				`${RuntimeGlobals.definePropertyGetters}(${
					this.exportsArgument
				}, {${definitions.join(",")}\n});\n`
			);
		}

		// list unused exports
		if (unusedExports.size > 0) {
			result.add(
				`\n// UNUSED EXPORTS: ${joinIterableWithComma(unusedExports)}\n`
			);
		}

		// define required namespace objects (must be before evaluation modules)
		for (const info of modulesWithInfo) {
			if (info.type === "concatenated" && info.namespaceObjectSource) {
				result.add(
					`\n// NAMESPACE OBJECT: ${info.module.readableIdentifier(
						requestShortener
					)}\n`
				);
				result.add(info.namespaceObjectSource);
				runtimeRequirements.add(RuntimeGlobals.makeNamespaceObject);
				runtimeRequirements.add(RuntimeGlobals.definePropertyGetters);
			}
		}

		// evaluate modules in order
		for (const info of modulesWithInfo) {
			switch (info.type) {
				case "concatenated": {
					result.add(
						`\n// CONCATENATED MODULE: ${info.module.readableIdentifier(
							requestShortener
						)}\n`
					);
					result.add(info.source);
					if (info.runtimeRequirements) {
						for (const r of info.runtimeRequirements) {
							runtimeRequirements.add(r);
						}
					}
					break;
				}
				case "external":
					result.add(
						`\n// EXTERNAL MODULE: ${info.module.readableIdentifier(
							requestShortener
						)}\n`
					);
					runtimeRequirements.add(RuntimeGlobals.require);
					result.add(
						`var ${info.name} = __webpack_require__(${JSON.stringify(
							chunkGraph.getModuleId(info.module)
						)});\n`
					);
					if (info.interopNamespaceObjectUsed) {
						if (info.module.buildMeta.exportsType === "default") {
							runtimeRequirements.add(RuntimeGlobals.createFakeNamespaceObject);
							result.add(
								`var ${info.interopNamespaceObjectName} = /*#__PURE__*/${RuntimeGlobals.createFakeNamespaceObject}(${info.name}, 2);\n`
							);
						} else if (
							info.module.buildMeta.exportsType === "flagged" ||
							!info.module.buildMeta.exportsType
						) {
							runtimeRequirements.add(RuntimeGlobals.createFakeNamespaceObject);
							result.add(
								`var ${info.interopNamespaceObjectName} = /*#__PURE__*/${RuntimeGlobals.createFakeNamespaceObject}(${info.name});\n`
							);
						}
					}
					if (info.interopDefaultAccessUsed) {
						runtimeRequirements.add(RuntimeGlobals.compatGetDefaultExport);
						result.add(
							`var ${info.interopDefaultAccessName} = /*#__PURE__*/${RuntimeGlobals.compatGetDefaultExport}(${info.name});\n`
						);
					}
					break;
				default:
					// @ts-expect-error never is expected here
					throw new Error(`Unsupported concatenation entry type ${info.type}`);
			}
		}

		/** @type {CodeGenerationResult} */
		const resultEntry = {
			sources: new Map([["javascript", new CachedSource(result)]]),
			runtimeRequirements
		};

		this._cachedCodeGeneration = resultEntry;
		this._cachedCodeGenerationHash = hashDigest;
		return resultEntry;
	}

	_analyseModule(
		info,
		innerDependencyTemplates,
		runtimeTemplate,
		moduleGraph,
		chunkGraph
	) {
		if (info.type === "concatenated") {
			const m = info.module;
			const codeGenResult = m.codeGeneration({
				dependencyTemplates: innerDependencyTemplates,
				runtimeTemplate,
				moduleGraph,
				chunkGraph
			});
			const source = codeGenResult.sources.get("javascript");
			const code = source.source();
			let ast;
			try {
				ast = JavascriptParser.parse(code, {
					sourceType: "module"
				});
			} catch (err) {
				if (
					err.loc &&
					typeof err.loc === "object" &&
					typeof err.loc.line === "number"
				) {
					const lineNumber = err.loc.line;
					const lines = code.split("\n");
					err.message +=
						"\n| " +
						lines
							.slice(Math.max(0, lineNumber - 3), lineNumber + 2)
							.join("\n| ");
				}
				throw err;
			}
			const scopeManager = eslintScope.analyze(ast, {
				ecmaVersion: 6,
				sourceType: "module",
				optimistic: true,
				ignoreEval: true,
				impliedStrict: true
			});
			const globalScope = scopeManager.acquire(ast);
			const moduleScope = globalScope.childScopes[0];
			const resultSource = new ReplaceSource(source);
			info.runtimeRequirements = codeGenResult.runtimeRequirements;
			info.ast = ast;
			info.internalSource = source;
			info.source = resultSource;
			info.globalScope = globalScope;
			info.moduleScope = moduleScope;
		}
	}

	/**
	 * @param {ChunkGraph} chunkGraph the chunk graph
	 * @param {DependencyTemplates} dependencyTemplates dependency templates
	 * @returns {string} hash
	 */
	_getHashDigest(chunkGraph, dependencyTemplates) {
		const hash = chunkGraph.getModuleHash(this);
		const dtHash = dependencyTemplates.getHash();
		return `${hash}-${dtHash}`;
	}

	/**
	 * @param {ModuleGraph} moduleGraph the module graph
	 * @returns {ModuleInfo[]} module info items
	 */
	_getModulesWithInfo(moduleGraph) {
		return this._orderedConcatenationList.map((info, idx) => {
			/** @type {ModuleInfo} */
			let result;
			switch (info.type) {
				case "concatenated": {
					/** @type {Map<string, string>} */
					const exportMap = new Map();
					/** @type {Map<string, ReexportInfo>} */
					const reexportMap = new Map();
					for (const dep of info.module.dependencies) {
						if (dep instanceof HarmonyExportSpecifierDependency) {
							if (!exportMap.has(dep.name)) {
								exportMap.set(dep.name, dep.id);
							}
						} else if (dep instanceof HarmonyExportExpressionDependency) {
							if (!exportMap.has("default")) {
								exportMap.set(
									"default",
									typeof dep.declarationId === "string"
										? dep.declarationId
										: "__WEBPACK_MODULE_DEFAULT_EXPORT__"
								);
							}
						} else if (
							dep instanceof HarmonyExportImportedSpecifierDependency
						) {
							const exportName = dep.name;
							const importNames = dep.getIds(moduleGraph);
							const importedModule = moduleGraph.getModule(dep);
							if (exportName) {
								if (!reexportMap.has(exportName)) {
									reexportMap.set(exportName, {
										module: importedModule,
										exportName: importNames,
										dependency: dep
									});
								}
							} else if (importedModule) {
								const { exports: providedExports } = dep.getStarReexports(
									moduleGraph,
									undefined,
									importedModule
								);
								if (providedExports) {
									for (const name of providedExports) {
										if (!reexportMap.has(name)) {
											reexportMap.set(name, {
												module: importedModule,
												exportName: [name],
												dependency: dep
											});
										}
									}
								}
							}
						}
					}
					result = {
						type: "concatenated",
						module: info.module,
						index: idx,
						ast: undefined,
						internalSource: undefined,
						runtimeRequirements: undefined,
						source: undefined,
						globalScope: undefined,
						moduleScope: undefined,
						internalNames: new Map(),
						exportMap,
						reexportMap,
						hasNamespaceObject: false,
						namespaceObjectName: undefined,
						namespaceObjectSource: null
					};
					break;
				}
				case "external":
					result = {
						type: "external",
						module: info.module,
						index: idx,
						name: undefined,
						interopNamespaceObjectUsed: false,
						interopNamespaceObjectName: undefined,
						interopDefaultAccessUsed: false,
						interopDefaultAccessName: undefined
					};
					break;
				default:
					throw new Error(`Unsupported concatenation entry type ${info.type}`);
			}
			return result;
		});
	}

	/**
	 * @param {DependencyTemplates} dependencyTemplates outer dependency templates
	 * @param {Map<Module, ModuleInfo>} moduleToInfoMap map for module info
	 * @returns {DependencyTemplates} inner dependency templates
	 */
	_getInnerDependencyTemplates(dependencyTemplates, moduleToInfoMap) {
		const innerDependencyTemplates = dependencyTemplates.clone();
		innerDependencyTemplates.set(
			HarmonyImportSpecifierDependency,
			new HarmonyImportSpecifierDependencyConcatenatedTemplate(
				dependencyTemplates.get(HarmonyImportSpecifierDependency),
				moduleToInfoMap
			)
		);
		innerDependencyTemplates.set(
			HarmonyImportSideEffectDependency,
			new HarmonyImportSideEffectDependencyConcatenatedTemplate(
				dependencyTemplates.get(HarmonyImportSideEffectDependency),
				moduleToInfoMap
			)
		);
		innerDependencyTemplates.set(
			HarmonyExportSpecifierDependency,
			new NullTemplate()
		);
		innerDependencyTemplates.set(
			HarmonyExportExpressionDependency,
			new HarmonyExportExpressionDependencyConcatenatedTemplate(
				dependencyTemplates.get(HarmonyExportExpressionDependency),
				this.rootModule,
				moduleToInfoMap
			)
		);
		innerDependencyTemplates.set(
			HarmonyExportImportedSpecifierDependency,
			new NullTemplate()
		);
		innerDependencyTemplates.set(
			HarmonyCompatibilityDependency,
			new NullTemplate()
		);
		// Must use full identifier in our cache here to ensure that the source
		// is updated should our dependencies list change.
		// TODO webpack 5 refactor
		innerDependencyTemplates.updateHash(this.identifier());
		return innerDependencyTemplates;
	}

	findNewName(oldName, usedNamed1, usedNamed2, extraInfo) {
		let name = oldName;

		if (name === "__WEBPACK_MODULE_DEFAULT_EXPORT__") name = "";

		// Remove uncool stuff
		extraInfo = extraInfo.replace(
			/\.+\/|(\/index)?\.([a-zA-Z0-9]{1,4})($|\s|\?)|\s*\+\s*\d+\s*modules/g,
			""
		);

		const splittedInfo = extraInfo.split("/");
		while (splittedInfo.length) {
			name = splittedInfo.pop() + (name ? "_" + name : "");
			const nameIdent = Template.toIdentifier(name);
			if (
				!usedNamed1.has(nameIdent) &&
				(!usedNamed2 || !usedNamed2.has(nameIdent))
			)
				return nameIdent;
		}

		let i = 0;
		let nameWithNumber = Template.toIdentifier(`${name}_${i}`);
		while (
			usedNamed1.has(nameWithNumber) ||
			(usedNamed2 && usedNamed2.has(nameWithNumber))
		) {
			i++;
			nameWithNumber = Template.toIdentifier(`${name}_${i}`);
		}
		return nameWithNumber;
	}

	/**
	 * @param {Hash} hash the hash used to track dependencies
	 * @param {ChunkGraph} chunkGraph the chunk graph
	 * @returns {void}
	 */
	updateHash(hash, chunkGraph) {
		for (const info of this._orderedConcatenationList) {
			switch (info.type) {
				case "concatenated":
					info.module.updateHash(hash, chunkGraph);
					break;
				case "external":
					hash.update(`${chunkGraph.getModuleId(info.module)}`);
					break;
			}
		}
		super.updateHash(hash, chunkGraph);
	}

	serialize(context) {
		const { write } = context;
		write(this._cachedCodeGenerationHash);
		write(this._cachedCodeGeneration);
		super.serialize(context);
	}

	static deserialize(context) {
		const obj = new ConcatenatedModule({
			identifier: undefined,
			rootModule: undefined,
			orderedConcatenationList: undefined,
			modules: undefined
		});
		obj.deserialize(context);
		return obj;
	}

	deserialize(context) {
		const { read } = context;
		this._cachedCodeGenerationHash = read();
		this._cachedCodeGeneration = read();
		super.deserialize(context);
	}
}

makeSerializable(ConcatenatedModule, "webpack/lib/optimize/ConcatenatedModule");

class HarmonyImportSpecifierDependencyConcatenatedTemplate extends DependencyTemplate {
	constructor(originalTemplate, modulesMap) {
		super();
		this.originalTemplate = originalTemplate;
		this.modulesMap = modulesMap;
	}

	/**
	 * @param {Dependency} dependency the dependency for which the template should be applied
	 * @param {ReplaceSource} source the current replace source which can be modified
	 * @param {DependencyTemplateContext} templateContext the context object
	 * @returns {void}
	 */
	apply(dependency, source, templateContext) {
		const { moduleGraph, module: parentModule } = templateContext;
		const dep = /** @type {HarmonyImportSpecifierDependency} */ (dependency);
		const module = moduleGraph.getModule(dep);
		const info = this.modulesMap.get(module);
		if (!info) {
			this.originalTemplate.apply(dependency, source, templateContext);
			return;
		}
		let content;
		const ids = dep.getIds(moduleGraph);
		if (ids.length === 0) {
			content = createModuleReference({
				info,
				strict: parentModule.buildMeta.strictHarmonyModule,
				asiSafe: dep.asiSafe
			});
		} else if (dep.namespaceObjectAsContext && ids.length === 1) {
			content =
				createModuleReference({
					info,
					strict: parentModule.buildMeta.strictHarmonyModule,
					asiSafe: dep.asiSafe
				}) + propertyAccess(ids);
		} else {
			content = createModuleReference({
				info,
				ids,
				call: dep.call,
				directImport: dep.directImport,
				strict: parentModule.buildMeta.strictHarmonyModule,
				asiSafe: dep.asiSafe
			});
		}
		if (dep.shorthand) {
			source.insert(dep.range[1], ": " + content);
		} else {
			source.replace(dep.range[0], dep.range[1] - 1, content);
		}
	}
}

class HarmonyImportSideEffectDependencyConcatenatedTemplate extends DependencyTemplate {
	constructor(originalTemplate, modulesMap) {
		super();
		this.originalTemplate = originalTemplate;
		this.modulesMap = modulesMap;
	}

	/**
	 * @param {Dependency} dependency the dependency for which the template should be applied
	 * @param {ReplaceSource} source the current replace source which can be modified
	 * @param {DependencyTemplateContext} templateContext the context object
	 * @returns {void}
	 */
	apply(dependency, source, templateContext) {
		const { moduleGraph } = templateContext;
		const dep = /** @type {HarmonyImportSideEffectDependency} */ (dependency);
		const module = moduleGraph.getModule(dep);
		const info = this.modulesMap.get(module);
		if (!info) {
			this.originalTemplate.apply(dependency, source, templateContext);
			return;
		}
	}
}

class HarmonyExportExpressionDependencyConcatenatedTemplate extends DependencyTemplate {
	constructor(
		originalTemplate,
		rootModule,
		modulesMap,
		exportsMap,
		unusedExports
	) {
		super();
		this.originalTemplate = originalTemplate;
		this.rootModule = rootModule;
		this.modulesMap = modulesMap;
		this.exportsMap = exportsMap;
		this.unusedExports = unusedExports;
	}

	/**
	 * @param {Dependency} dependency the dependency for which the template should be applied
	 * @param {ReplaceSource} source the current replace source which can be modified
	 * @param {DependencyTemplateContext} templateContext the context object
	 * @returns {void}
	 */
	apply(
		dependency,
		source,
		{ module, moduleGraph, runtimeTemplate, initFragments }
	) {
		const dep = /** @type {HarmonyExportExpressionDependency} */ (dependency);
		const { declarationId } = dep;

		if (declarationId) {
			let name;
			if (typeof declarationId === "string") {
				name = declarationId;
			} else {
				name = "__WEBPACK_MODULE_DEFAULT_EXPORT__";
				source.replace(
					declarationId.range[0],
					declarationId.range[1] - 1,
					`${declarationId.prefix}${name}${declarationId.suffix}`
				);
			}

			source.replace(
				dep.rangeStatement[0],
				dep.range[0] - 1,
				`/* harmony default export */ ${dep.prefix}`
			);
		} else {
			const content = `/* harmony default export */ ${
				runtimeTemplate.supportsConst() ? "const" : "var"
			} __WEBPACK_MODULE_DEFAULT_EXPORT__ = `;

			if (dep.range) {
				source.replace(
					dep.rangeStatement[0],
					dep.range[0] - 1,
					content + "(" + dep.prefix
				);
				source.replace(dep.range[1], dep.rangeStatement[1] - 0.5, ");");
				return;
			}

			source.replace(
				dep.rangeStatement[0],
				dep.rangeStatement[1] - 1,
				content + dep.prefix
			);
		}
	}
}

class NullTemplate {
	apply() {}
}

module.exports = ConcatenatedModule;<|MERGE_RESOLUTION|>--- conflicted
+++ resolved
@@ -302,16 +302,6 @@
 				throw new Error(`Unexpected exportsType ${exportsType}`);
 		}
 	}
-<<<<<<< HEAD
-	if (exprStart) {
-		return `${exprStart}${
-			typeof used !== "boolean" ? propertyAccess(used, 1) : ""
-		}`;
-	}
-	const reference = `${info.name}${comment}${
-		typeof used !== "boolean" ? propertyAccess(used) : ""
-	}`;
-=======
 	const used =
 		exportName.length === 0 ||
 		importedModule.getUsedName(moduleGraph, exportName);
@@ -320,7 +310,6 @@
 		? ""
 		: Template.toNormalComment(`${exportName.join(".")}`);
 	const reference = `${exprStart}${comment}${propertyAccess(used)}`;
->>>>>>> d573a12a
 	if (asCall && callContext === false) {
 		return asiSafe ? `(0,${reference})` : `Object(${reference})`;
 	}
