/*
	MIT License http://www.opensource.org/licenses/mit-license.php
	Author Tobias Koppers @sokra
	*/
"use strict";

const asyncLib = require("neo-async");
const util = require("util");
const { CachedSource } = require("webpack-sources");
const {
	Tapable,
	SyncHook,
	SyncBailHook,
	SyncWaterfallHook,
	AsyncSeriesHook
} = require("tapable");
const EntryModuleNotFoundError = require("./EntryModuleNotFoundError");
const ModuleNotFoundError = require("./ModuleNotFoundError");
const ModuleDependencyWarning = require("./ModuleDependencyWarning");
const ModuleDependencyError = require("./ModuleDependencyError");
const ChunkGroup = require("./ChunkGroup");
const Chunk = require("./Chunk");
const Entrypoint = require("./Entrypoint");
const MainTemplate = require("./MainTemplate");
const ChunkTemplate = require("./ChunkTemplate");
const HotUpdateChunkTemplate = require("./HotUpdateChunkTemplate");
const ModuleTemplate = require("./ModuleTemplate");
const RuntimeTemplate = require("./RuntimeTemplate");
const Dependency = require("./Dependency");
const ChunkRenderError = require("./ChunkRenderError");
const AsyncDependencyToInitialChunkError = require("./AsyncDependencyToInitialChunkError");
const Stats = require("./Stats");
const Semaphore = require("./util/Semaphore");
const createHash = require("./util/createHash");
const Queue = require("./util/Queue");
const SortableSet = require("./util/SortableSet");
const GraphHelpers = require("./GraphHelpers");

const byId = (a, b) => {
	if (a.id < b.id) return -1;
	if (a.id > b.id) return 1;
	return 0;
};

const byIdOrIdentifier = (a, b) => {
	if (a.id < b.id) return -1;
	if (a.id > b.id) return 1;
	const identA = a.identifier();
	const identB = b.identifier();
	if (identA < identB) return -1;
	if (identA > identB) return 1;
	return 0;
};

const byIndexOrIdentifier = (a, b) => {
	if (a.index < b.index) return -1;
	if (a.index > b.index) return 1;
	const identA = a.identifier();
	const identB = b.identifier();
	if (identA < identB) return -1;
	if (identA > identB) return 1;
	return 0;
};

const iterationBlockVariable = (variables, fn) => {
	for (
		let indexVariable = 0;
		indexVariable < variables.length;
		indexVariable++
	) {
		const varDep = variables[indexVariable].dependencies;
		for (let indexVDep = 0; indexVDep < varDep.length; indexVDep++) {
			fn(varDep[indexVDep]);
		}
	}
};

const iterationOfArrayCallback = (arr, fn) => {
	for (let index = 0; index < arr.length; index++) {
		fn(arr[index]);
	}
};

function addAllToSet(set, otherSet) {
	for (const item of otherSet) {
		set.add(item);
	}
}

class Compilation extends Tapable {
	constructor(compiler) {
		super();
		this.hooks = {
			buildModule: new SyncHook(["module"]),
			rebuildModule: new SyncHook(["module"]),
			failedModule: new SyncHook(["module", "error"]),
			succeedModule: new SyncHook(["module"]),

			finishModules: new SyncHook(["modules"]),
			finishRebuildingModule: new SyncHook(["module"]),

			unseal: new SyncHook([]),
			seal: new SyncHook([]),

			optimizeDependenciesBasic: new SyncBailHook(["modules"]),
			optimizeDependencies: new SyncBailHook(["modules"]),
			optimizeDependenciesAdvanced: new SyncBailHook(["modules"]),
			afterOptimizeDependencies: new SyncHook(["modules"]),

			optimize: new SyncHook([]),

			optimizeModulesBasic: new SyncBailHook(["modules"]),
			optimizeModules: new SyncBailHook(["modules"]),
			optimizeModulesAdvanced: new SyncBailHook(["modules"]),
			afterOptimizeModules: new SyncHook(["modules"]),

			optimizeChunksBasic: new SyncBailHook(["chunks", "chunkGroups"]),
			optimizeChunks: new SyncBailHook(["chunks", "chunkGroups"]),
			optimizeChunksAdvanced: new SyncBailHook(["chunks", "chunkGroups"]),
			afterOptimizeChunks: new SyncHook(["chunks", "chunkGroups"]),

			optimizeTree: new AsyncSeriesHook(["chunks", "modules"]),
			afterOptimizeTree: new SyncHook(["chunks", "modules"]),

			optimizeChunkModulesBasic: new SyncBailHook(["chunks", "modules"]),
			optimizeChunkModules: new SyncBailHook(["chunks", "modules"]),
			optimizeChunkModulesAdvanced: new SyncBailHook(["chunks", "modules"]),
			afterOptimizeChunkModules: new SyncHook(["chunks", "modules"]),
			shouldRecord: new SyncBailHook([]),

			reviveModules: new SyncHook(["modules", "records"]),
			optimizeModuleOrder: new SyncHook(["modules"]),
			advancedOptimizeModuleOrder: new SyncHook(["modules"]),
			beforeModuleIds: new SyncHook(["modules"]),
			moduleIds: new SyncHook(["modules"]),
			optimizeModuleIds: new SyncHook(["modules"]),
			afterOptimizeModuleIds: new SyncHook(["modules"]),

			reviveChunks: new SyncHook(["chunks", "records"]),
			optimizeChunkOrder: new SyncHook(["chunks"]),
			beforeChunkIds: new SyncHook(["chunks"]),
			optimizeChunkIds: new SyncHook(["chunks"]),
			afterOptimizeChunkIds: new SyncHook(["chunks"]),

			recordModules: new SyncHook(["modules", "records"]),
			recordChunks: new SyncHook(["chunks", "records"]),

			beforeHash: new SyncHook([]),
			contentHash: new SyncHook(["chunk"]),
			afterHash: new SyncHook([]),

			recordHash: new SyncHook(["records"]),

			record: new SyncHook(["compilation", "records"]),

			beforeModuleAssets: new SyncHook([]),
			shouldGenerateChunkAssets: new SyncBailHook([]),
			beforeChunkAssets: new SyncHook([]),
			additionalChunkAssets: new SyncHook(["chunks"]),

			records: new SyncHook(["compilation", "records"]),

			additionalAssets: new AsyncSeriesHook([]),
			optimizeChunkAssets: new AsyncSeriesHook(["chunks"]),
			afterOptimizeChunkAssets: new SyncHook(["chunks"]),
			optimizeAssets: new AsyncSeriesHook(["assets"]),
			afterOptimizeAssets: new SyncHook(["assets"]),

			needAdditionalSeal: new SyncBailHook([]),
			afterSeal: new AsyncSeriesHook([]),

			chunkHash: new SyncHook(["chunk", "chunkHash"]),
			moduleAsset: new SyncHook(["module", "filename"]),
			chunkAsset: new SyncHook(["chunk", "filename"]),

			assetPath: new SyncWaterfallHook(["filename", "data"]), // TODO MainTemplate

			needAdditionalPass: new SyncBailHook([]),
			childCompiler: new SyncHook([
				"childCompiler",
				"compilerName",
				"compilerIndex"
			]),

			// TODO the following hooks are weirdly located here
			// TODO move them for webpack 5
			normalModuleLoader: new SyncHook(["loaderContext", "module"]),

			optimizeExtractedChunksBasic: new SyncBailHook(["chunks"]),
			optimizeExtractedChunks: new SyncBailHook(["chunks"]),
			optimizeExtractedChunksAdvanced: new SyncBailHook(["chunks"]),
			afterOptimizeExtractedChunks: new SyncHook(["chunks"])
		};
		this._pluginCompat.tap("Compilation", options => {
			switch (options.name) {
				case "optimize-tree":
				case "additional-assets":
				case "optimize-chunk-assets":
				case "optimize-assets":
				case "after-seal":
					options.async = true;
					break;
			}
		});
		this.compiler = compiler;
		this.resolverFactory = compiler.resolverFactory;
		this.inputFileSystem = compiler.inputFileSystem;
		this.requestShortener = compiler.requestShortener;

		const options = (this.options = compiler.options);
		this.outputOptions = options && options.output;
		this.bail = options && options.bail;
		this.profile = options && options.profile;
		this.performance = options && options.performance;

		this.mainTemplate = new MainTemplate(this.outputOptions);
		this.chunkTemplate = new ChunkTemplate(this.outputOptions);
		this.hotUpdateChunkTemplate = new HotUpdateChunkTemplate(
			this.outputOptions
		);
		this.runtimeTemplate = new RuntimeTemplate(
			this.outputOptions,
			this.requestShortener
		);
		this.moduleTemplates = {
			javascript: new ModuleTemplate(this.runtimeTemplate),
			webassembly: new ModuleTemplate(this.runtimeTemplate)
		};

		this.semaphore = new Semaphore(options.parallelism || 100);

		this.entries = [];
		this._preparedEntrypoints = [];
		this.entrypoints = new Map();
		this.chunks = [];
		this.chunkGroups = [];
		this.namedChunkGroups = new Map();
		this.namedChunks = new Map();
		this.modules = [];
		this._modules = new Map();
		this.cache = null;
		this.records = null;
		this.nextFreeModuleIndex = undefined;
		this.nextFreeModuleIndex2 = undefined;
		this.additionalChunkAssets = [];
		this.assets = {};
		this.errors = [];
		this.warnings = [];
		this.children = [];
		this.dependencyFactories = new Map();
		this.dependencyTemplates = new Map();
		this.dependencyTemplates.set("hash", "");
		this.childrenCounters = {};
		this.usedChunkIds = null;
		this.usedModuleIds = null;
<<<<<<< HEAD
		this.fileTimestamps = undefined;
		this.contextTimestamps = undefined;
=======
		this.compilationDependencies = undefined;
>>>>>>> 8498fc09

		this._buildingModules = new Map();
		this._rebuildingModules = new Map();
	}

	getStats() {
		return new Stats(this);
	}

	addModule(module, cacheGroup) {
		const identifier = module.identifier();
		const alreadyAddedModule = this._modules.get(identifier);
		if (alreadyAddedModule) {
			return {
				module: alreadyAddedModule,
				issuer: false,
				build: false,
				dependencies: false
			};
		}
		const cacheName = (cacheGroup || "m") + identifier;
		if (this.cache && this.cache[cacheName]) {
			const cacheModule = this.cache[cacheName];

			let rebuild = true;
			if (this.fileTimestamps && this.contextTimestamps) {
				rebuild = cacheModule.needRebuild(
					this.fileTimestamps,
					this.contextTimestamps
				);
			}

			if (!rebuild) {
				cacheModule.disconnect();
				this._modules.set(identifier, cacheModule);
				this.modules.push(cacheModule);
				for (const err of cacheModule.errors) this.errors.push(err);
				for (const err of cacheModule.warnings) this.warnings.push(err);
				return {
					module: cacheModule,
					issuer: true,
					build: false,
					dependencies: true
				};
			}
			cacheModule.unbuild();
			module = cacheModule;
		}
		this._modules.set(identifier, module);
		if (this.cache) {
			this.cache[cacheName] = module;
		}
		this.modules.push(module);
		return {
			module: module,
			issuer: true,
			build: true,
			dependencies: true
		};
	}

	getModule(module) {
		const identifier = module.identifier();
		return this._modules.get(identifier);
	}

	findModule(identifier) {
		return this._modules.get(identifier);
	}

	waitForBuildingFinished(module, callback) {
		let callbackList = this._buildingModules.get(module);
		if (callbackList) {
			callbackList.push(() => callback());
		} else {
			process.nextTick(callback);
		}
	}

	buildModule(module, optional, origin, dependencies, thisCallback) {
		let callbackList = this._buildingModules.get(module);
		if (callbackList) {
			callbackList.push(thisCallback);
			return;
		}
		this._buildingModules.set(module, (callbackList = [thisCallback]));

		const callback = err => {
			this._buildingModules.delete(module);
			for (const cb of callbackList) cb(err);
		};

		this.hooks.buildModule.call(module);
		module.build(
			this.options,
			this,
			this.resolverFactory.get("normal", module.resolveOptions),
			this.inputFileSystem,
			error => {
				const errors = module.errors;
				for (let indexError = 0; indexError < errors.length; indexError++) {
					const err = errors[indexError];
					err.origin = origin;
					err.dependencies = dependencies;
					if (optional) this.warnings.push(err);
					else this.errors.push(err);
				}

				const warnings = module.warnings;
				for (
					let indexWarning = 0;
					indexWarning < warnings.length;
					indexWarning++
				) {
					const war = warnings[indexWarning];
					war.origin = origin;
					war.dependencies = dependencies;
					this.warnings.push(war);
				}
				module.dependencies.sort(Dependency.compare);
				if (error) {
					this.hooks.failedModule.call(module, error);
					return callback(error);
				}
				this.hooks.succeedModule.call(module);
				return callback();
			}
		);
	}

	processModuleDependencies(module, callback) {
		const dependencies = new Map();

		const addDependency = dep => {
			const resourceIdent = dep.getResourceIdentifier();
			if (resourceIdent) {
				const factory = this.dependencyFactories.get(dep.constructor);
				if (factory === undefined)
					throw new Error(
						`No module factory available for dependency type: ${
							dep.constructor.name
						}`
					);
				let innerMap = dependencies.get(factory);
				if (innerMap === undefined)
					dependencies.set(factory, (innerMap = new Map()));
				let list = innerMap.get(resourceIdent);
				if (list === undefined) innerMap.set(resourceIdent, (list = []));
				list.push(dep);
			}
		};

		const addDependenciesBlock = block => {
			if (block.dependencies) {
				iterationOfArrayCallback(block.dependencies, addDependency);
			}
			if (block.blocks) {
				iterationOfArrayCallback(block.blocks, addDependenciesBlock);
			}
			if (block.variables) {
				iterationBlockVariable(block.variables, addDependency);
			}
		};

		try {
			addDependenciesBlock(module);
		} catch (e) {
			callback(e);
		}

		const sortedDependencies = [];

		for (const pair1 of dependencies) {
			for (const pair2 of pair1[1]) {
				sortedDependencies.push({
					factory: pair1[0],
					dependencies: pair2[1]
				});
			}
		}

		this.addModuleDependencies(
			module,
			sortedDependencies,
			this.bail,
			null,
			true,
			callback
		);
	}

	addModuleDependencies(
		module,
		dependencies,
		bail,
		cacheGroup,
		recursive,
		callback
	) {
		let _this = this;
		const start = _this.profile && Date.now();
		const currentProfile = _this.profile && {};

		asyncLib.forEach(
			dependencies,
			(item, callback) => {
				const dependencies = item.dependencies;

				const errorAndCallback = err => {
					err.origin = module;
					_this.errors.push(err);
					if (bail) {
						callback(err);
					} else {
						callback();
					}
				};
				const warningAndCallback = err => {
					err.origin = module;
					_this.warnings.push(err);
					callback();
				};

				const semaphore = _this.semaphore;
				semaphore.acquire(() => {
					if (_this === null) return semaphore.release();

					const factory = item.factory;
					factory.create(
						{
							contextInfo: {
								issuer: module.nameForCondition && module.nameForCondition(),
								compiler: _this.compiler.name
							},
							resolveOptions: module.resolveOptions,
							context: module.context,
							dependencies: dependencies
						},
						(err, dependentModule) => {
							if (_this === null) return semaphore.release();

							let afterFactory;

							const isOptional = () => {
								return dependencies.every(d => d.optional);
							};

							const errorOrWarningAndCallback = err => {
								if (isOptional()) {
									return warningAndCallback(err);
								} else {
									return errorAndCallback(err);
								}
							};

							if (err) {
								semaphore.release();
								return errorOrWarningAndCallback(
									new ModuleNotFoundError(module, err, dependencies)
								);
							}
							if (!dependentModule) {
								semaphore.release();
								return process.nextTick(callback);
							}
							if (currentProfile) {
								afterFactory = Date.now();
								currentProfile.factory = afterFactory - start;
							}

							const iterationDependencies = depend => {
								for (let index = 0; index < depend.length; index++) {
									const dep = depend[index];
									dep.module = dependentModule;
									dependentModule.addReason(module, dep);
								}
							};

							const addModuleResult = _this.addModule(
								dependentModule,
								cacheGroup
							);
							dependentModule = addModuleResult.module;
							iterationDependencies(dependencies);

							const afterBuild = () => {
								if (currentProfile) {
									const afterBuilding = Date.now();
									currentProfile.building = afterBuilding - afterFactory;
								}

								if (recursive && addModuleResult.dependencies) {
									_this.processModuleDependencies(dependentModule, callback);
								} else {
									return callback();
								}
							};

							if (addModuleResult.issuer) {
								if (currentProfile) {
									dependentModule.profile = currentProfile;
								}

								dependentModule.issuer = module;
							} else {
								if (_this.profile) {
									if (module.profile) {
										const time = Date.now() - start;
										if (
											!module.profile.dependencies ||
											time > module.profile.dependencies
										) {
											module.profile.dependencies = time;
										}
									}
								}
							}

							if (addModuleResult.build) {
								_this.buildModule(
									dependentModule,
									isOptional(),
									module,
									dependencies,
									err => {
										if (_this === null) return semaphore.release();

										if (err) {
											semaphore.release();
											return errorOrWarningAndCallback(err);
										}

										if (currentProfile) {
											const afterBuilding = Date.now();
											currentProfile.building = afterBuilding - afterFactory;
										}

										semaphore.release();
										afterBuild();
									}
								);
							} else {
								semaphore.release();
								_this.waitForBuildingFinished(dependentModule, afterBuild);
							}
						}
					);
				});
			},
			err => {
				// In V8, the Error objects keep a reference to the functions on the stack. These warnings &
				// errors are created inside closures that keep a reference to the Compilation, so errors are
				// leaking the Compilation object.

				if (err) {
					err.stack = err.stack;
					return callback(err);
				}

				return process.nextTick(callback);
			}
		);
	}

	_addModuleChain(context, dependency, onModule, callback) {
		const start = this.profile && Date.now();
		const currentProfile = this.profile && {};

		const errorAndCallback = this.bail
			? err => {
					callback(err);
				}
			: err => {
					err.dependencies = [dependency];
					this.errors.push(err);
					callback();
				};

		if (
			typeof dependency !== "object" ||
			dependency === null ||
			!dependency.constructor
		) {
			throw new Error("Parameter 'dependency' must be a Dependency");
		}

		const moduleFactory = this.dependencyFactories.get(dependency.constructor);
		if (!moduleFactory) {
			throw new Error(
				`No dependency factory available for this dependency type: ${
					dependency.constructor.name
				}`
			);
		}

		this.semaphore.acquire(() => {
			moduleFactory.create(
				{
					contextInfo: {
						issuer: "",
						compiler: this.compiler.name
					},
					context: context,
					dependencies: [dependency]
				},
				(err, module) => {
					if (err) {
						this.semaphore.release();
						return errorAndCallback(new EntryModuleNotFoundError(err));
					}

					let afterFactory;

					if (currentProfile) {
						afterFactory = Date.now();
						currentProfile.factory = afterFactory - start;
					}

					const addModuleResult = this.addModule(module);
					module = addModuleResult.module;

					onModule(module);

					dependency.module = module;
					module.addReason(null, dependency);

					const afterBuild = () => {
						if (currentProfile) {
							const afterBuilding = Date.now();
							currentProfile.building = afterBuilding - afterFactory;
						}

						if (addModuleResult.dependencies) {
							this.processModuleDependencies(module, err => {
								if (err) return callback(err);
								callback(null, module);
							});
						} else {
							return callback(null, module);
						}
					};

					if (addModuleResult.issuer) {
						if (currentProfile) {
							module.profile = currentProfile;
						}
					}

					if (addModuleResult.build) {
						this.buildModule(module, false, null, null, err => {
							if (err) {
								this.semaphore.release();
								return errorAndCallback(err);
							}

							if (currentProfile) {
								const afterBuilding = Date.now();
								currentProfile.building = afterBuilding - afterFactory;
							}

							this.semaphore.release();
							afterBuild();
						});
					} else {
						this.semaphore.release();
						this.waitForBuildingFinished(module, afterBuild);
					}
				}
			);
		});
	}

	addEntry(context, entry, name, callback) {
		const slot = {
			name: name,
			request: entry.request,
			module: null
		};
		this._preparedEntrypoints.push(slot);
		this._addModuleChain(
			context,
			entry,
			module => {
				this.entries.push(module);
			},
			(err, module) => {
				if (err) {
					return callback(err);
				}

				if (module) {
					slot.module = module;
				} else {
					const idx = this._preparedEntrypoints.indexOf(slot);
					this._preparedEntrypoints.splice(idx, 1);
				}
				return callback(null, module);
			}
		);
	}

	prefetch(context, dependency, callback) {
		this._addModuleChain(
			context,
			dependency,
			module => {
				module.prefetched = true;
			},
			callback
		);
	}

	rebuildModule(module, thisCallback) {
		let callbackList = this._rebuildingModules.get(module);
		if (callbackList) {
			callbackList.push(thisCallback);
			return;
		}
		this._rebuildingModules.set(module, (callbackList = [thisCallback]));

		const callback = err => {
			this._rebuildingModules.delete(module);
			for (const cb of callbackList) cb(err);
		};

		this.hooks.rebuildModule.call(module);
		const oldDependencies = module.dependencies.slice();
		const oldVariables = module.variables.slice();
		const oldBlocks = module.blocks.slice();
		module.unbuild();
		this.buildModule(module, false, module, null, err => {
			if (err) {
				this.hooks.finishRebuildingModule.call(module);
				return callback(err);
			}

			this.processModuleDependencies(module, err => {
				if (err) return callback(err);
				this.removeReasonsOfDependencyBlock(module, {
					dependencies: oldDependencies,
					variables: oldVariables,
					blocks: oldBlocks
				});
				this.hooks.finishRebuildingModule.call(module);
				callback();
			});
		});
	}

	finish() {
		const modules = this.modules;
		this.hooks.finishModules.call(modules);

		for (let index = 0; index < modules.length; index++) {
			const module = modules[index];
			this.reportDependencyErrorsAndWarnings(module, [module]);
		}
	}

	unseal() {
		this.hooks.unseal.call();
		this.chunks.length = 0;
		this.chunkGroups.length = 0;
		this.namedChunks.clear();
		this.namedChunkGroups.clear();
		this.additionalChunkAssets.length = 0;
		this.assets = {};
		for (const module of this.modules) {
			module.unseal();
		}
	}

	seal(callback) {
		this.hooks.seal.call();

		while (
			this.hooks.optimizeDependenciesBasic.call(this.modules) ||
			this.hooks.optimizeDependencies.call(this.modules) ||
			this.hooks.optimizeDependenciesAdvanced.call(this.modules)
		) {
			/* empty */
		}
		this.hooks.afterOptimizeDependencies.call(this.modules);

		this.nextFreeModuleIndex = 0;
		this.nextFreeModuleIndex2 = 0;
		for (const preparedEntrypoint of this._preparedEntrypoints) {
			const module = preparedEntrypoint.module;
			const name = preparedEntrypoint.name;
			const chunk = this.addChunk(name);
			const entrypoint = new Entrypoint(name);
			entrypoint.setRuntimeChunk(chunk);
			entrypoint.addOrigin(null, name, preparedEntrypoint.request);
			this.namedChunkGroups.set(name, entrypoint);
			this.entrypoints.set(name, entrypoint);
			this.chunkGroups.push(entrypoint);

			GraphHelpers.connectChunkGroupAndChunk(entrypoint, chunk);
			GraphHelpers.connectChunkAndModule(chunk, module);

			chunk.entryModule = module;
			chunk.name = name;

			this.assignIndex(module);
			this.assignDepth(module);
		}
		this.processDependenciesBlocksForChunkGroups(this.chunkGroups);
		this.sortModules(this.modules);
		this.hooks.optimize.call();

		while (
			this.hooks.optimizeModulesBasic.call(this.modules) ||
			this.hooks.optimizeModules.call(this.modules) ||
			this.hooks.optimizeModulesAdvanced.call(this.modules)
		) {
			/* empty */
		}
		this.hooks.afterOptimizeModules.call(this.modules);

		while (
			this.hooks.optimizeChunksBasic.call(this.chunks, this.chunkGroups) ||
			this.hooks.optimizeChunks.call(this.chunks, this.chunkGroups) ||
			this.hooks.optimizeChunksAdvanced.call(this.chunks, this.chunkGroups)
		) {
			/* empty */
		}
		this.hooks.afterOptimizeChunks.call(this.chunks, this.chunkGroups);

		this.hooks.optimizeTree.callAsync(this.chunks, this.modules, err => {
			if (err) {
				return callback(err);
			}

			this.hooks.afterOptimizeTree.call(this.chunks, this.modules);

			while (
				this.hooks.optimizeChunkModulesBasic.call(this.chunks, this.modules) ||
				this.hooks.optimizeChunkModules.call(this.chunks, this.modules) ||
				this.hooks.optimizeChunkModulesAdvanced.call(this.chunks, this.modules)
			) {
				/* empty */
			}
			this.hooks.afterOptimizeChunkModules.call(this.chunks, this.modules);

			const shouldRecord = this.hooks.shouldRecord.call() !== false;

			this.hooks.reviveModules.call(this.modules, this.records);
			this.hooks.optimizeModuleOrder.call(this.modules);
			this.hooks.advancedOptimizeModuleOrder.call(this.modules);
			this.hooks.beforeModuleIds.call(this.modules);
			this.hooks.moduleIds.call(this.modules);
			this.applyModuleIds();
			this.hooks.optimizeModuleIds.call(this.modules);
			this.hooks.afterOptimizeModuleIds.call(this.modules);

			this.sortItemsWithModuleIds();

			this.hooks.reviveChunks.call(this.chunks, this.records);
			this.hooks.optimizeChunkOrder.call(this.chunks);
			this.hooks.beforeChunkIds.call(this.chunks);
			this.applyChunkIds();
			this.hooks.optimizeChunkIds.call(this.chunks);
			this.hooks.afterOptimizeChunkIds.call(this.chunks);

			this.sortItemsWithChunkIds();

			if (shouldRecord)
				this.hooks.recordModules.call(this.modules, this.records);
			if (shouldRecord) this.hooks.recordChunks.call(this.chunks, this.records);

			this.hooks.beforeHash.call();
			this.createHash();
			this.hooks.afterHash.call();

			if (shouldRecord) this.hooks.recordHash.call(this.records);

			this.hooks.beforeModuleAssets.call();
			this.createModuleAssets();
			if (this.hooks.shouldGenerateChunkAssets.call() !== false) {
				this.hooks.beforeChunkAssets.call();
				this.createChunkAssets();
			}
			this.hooks.additionalChunkAssets.call(this.chunks);
			this.summarizeDependencies();
			if (shouldRecord) this.hooks.record.call(this, this.records);

			this.hooks.additionalAssets.callAsync(err => {
				if (err) {
					return callback(err);
				}
				this.hooks.optimizeChunkAssets.callAsync(this.chunks, err => {
					if (err) {
						return callback(err);
					}
					this.hooks.afterOptimizeChunkAssets.call(this.chunks);
					this.hooks.optimizeAssets.callAsync(this.assets, err => {
						if (err) {
							return callback(err);
						}
						this.hooks.afterOptimizeAssets.call(this.assets);
						if (this.hooks.needAdditionalSeal.call()) {
							this.unseal();
							return this.seal(callback);
						}
						return this.hooks.afterSeal.callAsync(callback);
					});
				});
			});
		});
	}

	sortModules(modules) {
		modules.sort(byIndexOrIdentifier);
	}

	reportDependencyErrorsAndWarnings(module, blocks) {
		for (let indexBlock = 0; indexBlock < blocks.length; indexBlock++) {
			const block = blocks[indexBlock];
			const dependencies = block.dependencies;

			for (let indexDep = 0; indexDep < dependencies.length; indexDep++) {
				const d = dependencies[indexDep];

				const warnings = d.getWarnings();
				if (warnings) {
					for (let indexWar = 0; indexWar < warnings.length; indexWar++) {
						const w = warnings[indexWar];

						const warning = new ModuleDependencyWarning(module, w, d.loc);
						this.warnings.push(warning);
					}
				}
				const errors = d.getErrors();
				if (errors) {
					for (let indexErr = 0; indexErr < errors.length; indexErr++) {
						const e = errors[indexErr];

						const error = new ModuleDependencyError(module, e, d.loc);
						this.errors.push(error);
					}
				}
			}

			this.reportDependencyErrorsAndWarnings(module, block.blocks);
		}
	}

	addChunkInGroup(name, module, loc, request) {
		if (name) {
			const chunkGroup = this.namedChunkGroups.get(name);
			if (chunkGroup !== undefined) {
				if (module) {
					chunkGroup.addOrigin(module, loc, request);
				}
				return chunkGroup;
			}
		}
		const chunkGroup = new ChunkGroup(name);
		if (module) chunkGroup.addOrigin(module, loc, request);
		const chunk = this.addChunk(name);

		GraphHelpers.connectChunkGroupAndChunk(chunkGroup, chunk);

		this.chunkGroups.push(chunkGroup);
		if (name) {
			this.namedChunkGroups.set(name, chunkGroup);
		}
		return chunkGroup;
	}

	addChunk(name) {
		if (name) {
			const chunk = this.namedChunks.get(name);
			if (chunk !== undefined) {
				return chunk;
			}
		}
		const chunk = new Chunk(name);
		this.chunks.push(chunk);
		if (name) {
			this.namedChunks.set(name, chunk);
		}
		return chunk;
	}

	assignIndex(module) {
		const _this = this;

		const assignIndexToModule = module => {
			// enter module
			if (typeof module.index !== "number") {
				module.index = _this.nextFreeModuleIndex++;

				// leave module
				queue.push(() => (module.index2 = _this.nextFreeModuleIndex2++));

				// enter it as block
				assignIndexToDependencyBlock(module);
			}
		};

		const assignIndexToDependency = dependency => {
			if (dependency.module) {
				queue.push(() => assignIndexToModule(dependency.module));
			}
		};

		const assignIndexToDependencyBlock = block => {
			let allDependencies = [];

			const iteratorDependency = d => allDependencies.push(d);

			const iteratorBlock = b =>
				queue.push(() => assignIndexToDependencyBlock(b));

			if (block.variables) {
				iterationBlockVariable(block.variables, iteratorDependency);
			}

			if (block.dependencies) {
				iterationOfArrayCallback(block.dependencies, iteratorDependency);
			}
			if (block.blocks) {
				const blocks = block.blocks;
				let indexBlock = blocks.length;
				while (indexBlock--) {
					iteratorBlock(blocks[indexBlock]);
				}
			}

			let indexAll = allDependencies.length;
			while (indexAll--) {
				iteratorAllDependencies(allDependencies[indexAll]);
			}
		};

		const queue = [
			() => {
				assignIndexToModule(module);
			}
		];

		const iteratorAllDependencies = d => {
			queue.push(() => assignIndexToDependency(d));
		};

		while (queue.length) {
			queue.pop()();
		}
	}

	assignDepth(module) {
		const queue = new Set([module]);
		let depth;

		module.depth = 0;

		const enqueueJob = module => {
			const d = module.depth;
			if (typeof d === "number" && d <= depth) return;
			queue.add(module);
			module.depth = depth;
		};

		const assignDepthToDependency = (dependency, depth) => {
			if (dependency.module) {
				enqueueJob(dependency.module);
			}
		};

		const assignDepthToDependencyBlock = block => {
			if (block.variables) {
				iterationBlockVariable(block.variables, assignDepthToDependency);
			}

			if (block.dependencies) {
				iterationOfArrayCallback(block.dependencies, assignDepthToDependency);
			}

			if (block.blocks) {
				iterationOfArrayCallback(block.blocks, assignDepthToDependencyBlock);
			}
		};

		for (module of queue) {
			queue.delete(module);
			depth = module.depth;

			depth++;
			assignDepthToDependencyBlock(module);
		}
	}

	// This method creates the Chunk graph from the Module graph
	processDependenciesBlocksForChunkGroups(inputChunkGroups) {
		// Process is splitting into two parts:
		// Part one traverse the module graph and builds a very basic chunks graph
		//   in chunkDependencies.
		// Part two traverse every possible way through the basic chunk graph and
		//   tracks the available modules. While traversing it connects chunks with
		//   eachother and Blocks with Chunks. It stops traversing when all modules
		//   for a chunk are already available. So it doesn't connect unneeded chunks.

		const chunkDependencies = new Map(); // Map<Chunk, Array<{Module, Chunk}>>
		const allCreatedChunkGroups = new Set();

		// PART ONE

		const blockChunkGroups = new Map();

		// Start with the provided modules/chunks
		const queue = inputChunkGroups.map(chunkGroup => ({
			block: chunkGroup.chunks[0].entryModule,
			module: chunkGroup.chunks[0].entryModule,
			chunk: chunkGroup.chunks[0],
			chunkGroup
		}));

		let module, block, chunk, chunkGroup;

		// For each async Block in graph
		const iteratorBlock = b => {
			// 1. We create a chunk for this Block
			// but only once (blockChunkGroups map)
			let c = blockChunkGroups.get(b);
			if (c === undefined) {
				c = this.namedChunkGroups.get(b.chunkName);
				if (c && c.isInitial()) {
					this.errors.push(
						new AsyncDependencyToInitialChunkError(b.chunkName, module, b.loc)
					);
					c = chunkGroup;
				} else {
					c = this.addChunkInGroup(b.chunkName, module, b.loc, b.request);
					blockChunkGroups.set(b, c);
					allCreatedChunkGroups.add(c);
				}
			} else {
				c.addOrigin(module, b.loc, b.request);
			}

			// 2. We store the Block+Chunk mapping as dependency for the chunk
			let deps = chunkDependencies.get(chunkGroup);
			if (!deps) chunkDependencies.set(chunkGroup, (deps = []));
			deps.push({
				block: b,
				chunkGroup: c
			});

			// 3. We enqueue the DependenciesBlock for traversal
			queue.push({
				block: b,
				module: module,
				chunk: c.chunks[0],
				chunkGroup: c
			});
		};

		// For each Dependency in the graph
		const iteratorDependency = d => {
			// We skip Dependencies without Reference
			const ref = d.getReference();
			if (!ref) {
				return;
			}
			// We skip Dependencies without Module pointer
			const refModule = ref.module;
			if (!refModule) {
				return;
			}
			// We skip weak Dependencies
			if (ref.weak) {
				return;
			}
			// We connect Module and Chunk when not already done
			if (chunk.addModule(refModule)) {
				refModule.addChunk(chunk);

				// And enqueue the Module for traversal
				queue.push({
					block: refModule,
					module: refModule,
					chunk,
					chunkGroup
				});
			}
		};

		// Iterative traversal of the Module graph
		// Recursive would be simpler to write but could result in Stack Overflows
		while (queue.length) {
			const queueItem = queue.pop();
			module = queueItem.module;
			block = queueItem.block;
			chunk = queueItem.chunk;
			chunkGroup = queueItem.chunkGroup;

			// Traverse all variables, Dependencies and Blocks
			if (block.variables) {
				iterationBlockVariable(block.variables, iteratorDependency);
			}

			if (block.dependencies) {
				iterationOfArrayCallback(block.dependencies, iteratorDependency);
			}

			if (block.blocks) {
				iterationOfArrayCallback(block.blocks, iteratorBlock);
			}
		}

		// PART TWO

		let availableModules;
		let newAvailableModules;
		const queue2 = new Queue(
			inputChunkGroups.map(chunkGroup => ({
				chunkGroup,
				availableModules: new Set()
			}))
		);

		// Helper function to check if all modules of a chunk are available
		const areModulesAvailable = (chunkGroup, availableModules) => {
			for (const chunk of chunkGroup.chunks) {
				for (const module of chunk.modulesIterable) {
					if (!availableModules.has(module)) return false;
				}
			}
			return true;
		};

		// For each edge in the basic chunk graph
		const filterFn = dep => {
			// Filter egdes that are not needed because all modules are already available
			// This also filters circular dependencies in the chunks graph
			const depChunkGroup = dep.chunkGroup;
			if (areModulesAvailable(depChunkGroup, newAvailableModules)) return false; // break all modules are already available
			return true;
		};

		const minAvailableModulesMap = new Map();

		// Iterative traversing of the basic chunk graph
		while (queue2.length) {
			const queueItem = queue2.dequeue();
			chunkGroup = queueItem.chunkGroup;
			availableModules = queueItem.availableModules;

			// 1. Get minimal available modules
			// It doesn't make sense to traverse a chunk again with more available modules.
			// This step calculates the minimal available modules and skips traversal when
			// the list didn't shrink.
			let minAvailableModules = minAvailableModulesMap.get(chunkGroup);
			if (minAvailableModules === undefined) {
				minAvailableModulesMap.set(chunkGroup, new Set(availableModules));
			} else {
				let deletedModules = false;
				for (const m of minAvailableModules) {
					if (!availableModules.has(m)) {
						minAvailableModules.delete(m);
						deletedModules = true;
					}
				}
				if (!deletedModules) continue;
				availableModules = minAvailableModules;
			}

			// 2. Get the edges at this point of the graph
			const deps = chunkDependencies.get(chunkGroup);
			if (!deps) continue;
			if (deps.length === 0) continue;

			// 3. Create a new Set of available modules at this points
			newAvailableModules = new Set(availableModules);
			for (const chunk of chunkGroup.chunks)
				for (const m of chunk.modulesIterable) newAvailableModules.add(m);

			// 4. Filter edges with available modules
			const filteredDeps = deps.filter(filterFn);

			// 5. Foreach remaining edge
			const nextChunkGroups = new Set();
			for (let i = 0; i < filteredDeps.length; i++) {
				const dep = filteredDeps[i];
				const depChunkGroup = dep.chunkGroup;
				const depBlock = dep.block;

				// 6. Connect block with chunk
				GraphHelpers.connectDependenciesBlockAndChunkGroup(
					depBlock,
					depChunkGroup
				);

				// 7. Connect chunk with parent
				GraphHelpers.connectChunkGroupParentAndChild(chunkGroup, depChunkGroup);

				nextChunkGroups.add(depChunkGroup);
			}

			// 8. Enqueue further traversal
			for (const nextChunkGroup of nextChunkGroups) {
				queue2.enqueue({
					chunkGroup: nextChunkGroup,
					availableModules: newAvailableModules
				});
			}
		}

		// Remove all unconnected chunk groups
		for (const chunkGroup of allCreatedChunkGroups) {
			if (chunkGroup.getNumberOfParents() === 0) {
				for (const chunk of chunkGroup.chunks) {
					const idx = this.chunks.indexOf(chunk);
					if (idx >= 0) this.chunks.splice(idx, 1);
					chunk.remove("unconnected");
				}
				chunkGroup.remove("unconnected");
			}
		}
	}

	removeReasonsOfDependencyBlock(module, block) {
		const iteratorDependency = d => {
			if (!d.module) {
				return;
			}
			if (d.module.removeReason(module, d)) {
				for (const chunk of d.module.chunksIterable) {
					this.patchChunksAfterReasonRemoval(d.module, chunk);
				}
			}
		};

		if (block.blocks) {
			iterationOfArrayCallback(block.blocks, block =>
				this.removeReasonsOfDependencyBlock(module, block)
			);
		}

		if (block.dependencies) {
			iterationOfArrayCallback(block.dependencies, iteratorDependency);
		}

		if (block.variables) {
			iterationBlockVariable(block.variables, iteratorDependency);
		}
	}

	patchChunksAfterReasonRemoval(module, chunk) {
		if (!module.hasReasons()) {
			this.removeReasonsOfDependencyBlock(module, module);
		}
		if (!module.hasReasonForChunk(chunk)) {
			if (module.removeChunk(chunk)) {
				this.removeChunkFromDependencies(module, chunk);
			}
		}
	}

	removeChunkFromDependencies(block, chunk) {
		const iteratorDependency = d => {
			if (!d.module) {
				return;
			}
			this.patchChunksAfterReasonRemoval(d.module, chunk);
		};

		const blocks = block.blocks;
		for (let indexBlock = 0; indexBlock < blocks.length; indexBlock++) {
			const chunks = blocks[indexBlock].chunks;
			for (let indexChunk = 0; indexChunk < chunks.length; indexChunk++) {
				const blockChunk = chunks[indexChunk];
				chunk.removeChunk(blockChunk);
				blockChunk.removeParent(chunk);
				this.removeChunkFromDependencies(chunks, blockChunk);
			}
		}

		if (block.dependencies) {
			iterationOfArrayCallback(block.dependencies, iteratorDependency);
		}

		if (block.variables) {
			iterationBlockVariable(block.variables, iteratorDependency);
		}
	}

	applyModuleIds() {
		const unusedIds = [];
		let nextFreeModuleId = 0;
		const usedIds = new Set();
		if (this.usedModuleIds) {
			for (const id of this.usedModuleIds) {
				usedIds.add(id);
			}
		}

		const modules1 = this.modules;
		for (let indexModule1 = 0; indexModule1 < modules1.length; indexModule1++) {
			const module1 = modules1[indexModule1];
			if (module1.id !== null) {
				usedIds.add(module1.id);
			}
		}

		if (usedIds.size > 0) {
			let usedIdMax = -1;
			for (const usedIdKey of usedIds) {
				if (typeof usedIdKey !== "number") {
					continue;
				}

				usedIdMax = Math.max(usedIdMax, usedIdKey);
			}

			let lengthFreeModules = (nextFreeModuleId = usedIdMax + 1);

			while (lengthFreeModules--) {
				if (!usedIds.has(lengthFreeModules)) {
					unusedIds.push(lengthFreeModules);
				}
			}
		}

		const modules2 = this.modules;
		for (let indexModule2 = 0; indexModule2 < modules2.length; indexModule2++) {
			const module2 = modules2[indexModule2];
			if (module2.id === null) {
				if (unusedIds.length > 0) module2.id = unusedIds.pop();
				else module2.id = nextFreeModuleId++;
			}
		}
	}

	applyChunkIds() {
		const usedIds = new Set();

		// Get used ids from usedChunkIds property (i. e. from records)
		if (this.usedChunkIds) {
			for (const id of this.usedChunkIds) {
				if (typeof id !== "number") {
					continue;
				}

				usedIds.add(id);
			}
		}

		// Get used ids from existing chunks
		const chunks = this.chunks;
		for (let indexChunk = 0; indexChunk < chunks.length; indexChunk++) {
			const chunk = chunks[indexChunk];
			const usedIdValue = chunk.id;

			if (typeof usedIdValue !== "number") {
				continue;
			}

			usedIds.add(usedIdValue);
		}

		// Calculate maximum assigned chunk id
		let nextFreeChunkId = -1;
		for (const id of usedIds) {
			nextFreeChunkId = Math.max(nextFreeChunkId, id);
		}
		nextFreeChunkId++;

		// Determine free chunk ids from 0 to maximum
		const unusedIds = [];
		if (nextFreeChunkId > 0) {
			let index = nextFreeChunkId;
			while (index--) {
				if (!usedIds.has(index)) {
					unusedIds.push(index);
				}
			}
		}

		// Assign ids to chunk which has no id
		for (let indexChunk = 0; indexChunk < chunks.length; indexChunk++) {
			const chunk = chunks[indexChunk];
			if (chunk.id === null) {
				if (unusedIds.length > 0) chunk.id = unusedIds.pop();
				else chunk.id = nextFreeChunkId++;
			}
			if (!chunk.ids) {
				chunk.ids = [chunk.id];
			}
		}
	}

	sortItemsWithModuleIds() {
		this.modules.sort(byIdOrIdentifier);

		const modules = this.modules;
		for (let indexModule = 0; indexModule < modules.length; indexModule++) {
			modules[indexModule].sortItems(false);
		}

		const chunks = this.chunks;
		for (let indexChunk = 0; indexChunk < chunks.length; indexChunk++) {
			chunks[indexChunk].sortItems(false);
		}
	}

	sortItemsWithChunkIds() {
		for (const chunkGroup of this.chunkGroups) {
			chunkGroup.sortItems();
		}

		this.chunks.sort(byId);

		for (
			let indexModule = 0;
			indexModule < this.modules.length;
			indexModule++
		) {
			this.modules[indexModule].sortItems(true);
		}

		const chunks = this.chunks;
		for (let indexChunk = 0; indexChunk < chunks.length; indexChunk++) {
			chunks[indexChunk].sortItems(true);
		}

		const byMessage = (a, b) => {
			const ma = `${a.message}`;
			const mb = `${b.message}`;
			if (ma < mb) return -1;
			if (mb < ma) return 1;
			return 0;
		};

		this.errors.sort(byMessage);
		this.warnings.sort(byMessage);
	}

	summarizeDependencies() {
		this.fileDependencies = new SortableSet(this.compilationDependencies);
		this.contextDependencies = new SortableSet();
		this.missingDependencies = new SortableSet();

		for (
			let indexChildren = 0;
			indexChildren < this.children.length;
			indexChildren++
		) {
			const child = this.children[indexChildren];

			addAllToSet(this.fileDependencies, child.fileDependencies);
			addAllToSet(this.contextDependencies, child.contextDependencies);
			addAllToSet(this.missingDependencies, child.missingDependencies);
		}

		for (
			let indexModule = 0;
			indexModule < this.modules.length;
			indexModule++
		) {
			const module = this.modules[indexModule];

			if (module.buildInfo.fileDependencies) {
				addAllToSet(this.fileDependencies, module.buildInfo.fileDependencies);
			}
			if (module.buildInfo.contextDependencies) {
				addAllToSet(
					this.contextDependencies,
					module.buildInfo.contextDependencies
				);
			}
		}
		for (const error of this.errors) {
			if (
				typeof error.missing === "object" &&
				error.missing &&
				error.missing[Symbol.iterator]
			) {
				addAllToSet(this.missingDependencies, error.missing);
			}
		}
		this.fileDependencies.sort();
		this.contextDependencies.sort();
		this.missingDependencies.sort();
	}

	createHash() {
		const outputOptions = this.outputOptions;
		const hashFunction = outputOptions.hashFunction;
		const hashDigest = outputOptions.hashDigest;
		const hashDigestLength = outputOptions.hashDigestLength;
		const hash = createHash(hashFunction);
		if (outputOptions.hashSalt) hash.update(outputOptions.hashSalt);
		this.mainTemplate.updateHash(hash);
		this.chunkTemplate.updateHash(hash);
		for (const key of Object.keys(this.moduleTemplates).sort())
			this.moduleTemplates[key].updateHash(hash);
		for (const child of this.children) hash.update(child.hash);
		for (const warning of this.warnings) hash.update(`${warning.message}`);
		for (const error of this.errors) hash.update(`${error.message}`);
		const modules = this.modules;
		for (let i = 0; i < modules.length; i++) {
			const module = modules[i];
			const moduleHash = createHash(hashFunction);
			module.updateHash(moduleHash);
			module.hash = moduleHash.digest(hashDigest);
			module.renderedHash = module.hash.substr(0, hashDigestLength);
		}
		// clone needed as sort below is inplace mutation
		const chunks = this.chunks.slice();
		/**
		 * sort here will bring all "falsy" values to the beginning
		 * this is needed as the "hasRuntime()" chunks are dependent on the
		 * hashes of the non-runtime chunks.
		 */
		chunks.sort((a, b) => {
			const aEntry = a.hasRuntime();
			const bEntry = b.hasRuntime();
			if (aEntry && !bEntry) return 1;
			if (!aEntry && bEntry) return -1;
			return 0;
		});
		for (let i = 0; i < chunks.length; i++) {
			const chunk = chunks[i];
			const chunkHash = createHash(hashFunction);
			if (outputOptions.hashSalt) chunkHash.update(outputOptions.hashSalt);
			chunk.updateHash(chunkHash);
			const template = chunk.hasRuntime()
				? this.mainTemplate
				: this.chunkTemplate;
			template.updateHashForChunk(chunkHash, chunk);
			this.hooks.chunkHash.call(chunk, chunkHash);
			chunk.hash = chunkHash.digest(hashDigest);
			hash.update(chunk.hash);
			chunk.renderedHash = chunk.hash.substr(0, hashDigestLength);
			this.hooks.contentHash.call(chunk);
		}
		this.fullHash = hash.digest(hashDigest);
		this.hash = this.fullHash.substr(0, hashDigestLength);
	}

	modifyHash(update) {
		const outputOptions = this.outputOptions;
		const hashFunction = outputOptions.hashFunction;
		const hashDigest = outputOptions.hashDigest;
		const hashDigestLength = outputOptions.hashDigestLength;
		const hash = createHash(hashFunction);
		hash.update(this.fullHash);
		hash.update(update);
		this.fullHash = hash.digest(hashDigest);
		this.hash = this.fullHash.substr(0, hashDigestLength);
	}

	createModuleAssets() {
		for (let i = 0; i < this.modules.length; i++) {
			const module = this.modules[i];
			if (module.buildInfo.assets) {
				for (const assetName of Object.keys(module.buildInfo.assets)) {
					const fileName = this.getPath(assetName);
					this.assets[fileName] = module.buildInfo.assets[assetName];
					this.hooks.moduleAsset.call(module, fileName);
				}
			}
		}
	}

	createChunkAssets() {
		const outputOptions = this.outputOptions;
		const cachedSourceMap = new Map();
		for (let i = 0; i < this.chunks.length; i++) {
			const chunk = this.chunks[i];
			chunk.files = [];
			let source;
			let file;
			let filenameTemplate;
			try {
				const template = chunk.hasRuntime()
					? this.mainTemplate
					: this.chunkTemplate;
				const manifest = template.getRenderManifest({
					chunk,
					hash: this.hash,
					fullHash: this.fullHash,
					outputOptions,
					moduleTemplates: this.moduleTemplates,
					dependencyTemplates: this.dependencyTemplates
				}); // [{ render(), filenameTemplate, pathOptions, identifier, hash }]
				for (const fileManifest of manifest) {
					const cacheName = fileManifest.identifier;
					const usedHash = fileManifest.hash;
					filenameTemplate = fileManifest.filenameTemplate;
					if (
						this.cache &&
						this.cache[cacheName] &&
						this.cache[cacheName].hash === usedHash
					) {
						source = this.cache[cacheName].source;
					} else {
						source = fileManifest.render();
						// Ensure that source is a cached source to avoid additional cost because of repeated access
						if (!(source instanceof CachedSource)) {
							const cacheEntry = cachedSourceMap.get(source);
							if (cacheEntry) {
								source = cacheEntry;
							} else {
								const cachedSource = new CachedSource(source);
								cachedSourceMap.set(source, cachedSource);
								source = cachedSource;
							}
						}
						if (this.cache) {
							this.cache[cacheName] = {
								hash: usedHash,
								source
							};
						}
					}
					file = this.getPath(filenameTemplate, fileManifest.pathOptions);
					if (this.assets[file] && this.assets[file] !== source)
						throw new Error(
							`Conflict: Multiple assets emit to the same filename ${file}`
						);
					this.assets[file] = source;
					chunk.files.push(file);
					this.hooks.chunkAsset.call(chunk, file);
				}
			} catch (err) {
				this.errors.push(
					new ChunkRenderError(chunk, file || filenameTemplate, err)
				);
			}
		}
	}

	getPath(filename, data) {
		data = data || {};
		data.hash = data.hash || this.hash;
		return this.mainTemplate.getAssetPath(filename, data);
	}

	createChildCompiler(name, outputOptions, plugins) {
		const idx = this.childrenCounters[name] || 0;
		this.childrenCounters[name] = idx + 1;
		return this.compiler.createChildCompiler(
			this,
			name,
			idx,
			outputOptions,
			plugins
		);
	}

	checkConstraints() {
		const usedIds = new Set();

		const modules = this.modules;
		for (let indexModule = 0; indexModule < modules.length; indexModule++) {
			const moduleId = modules[indexModule].id;
			if (moduleId === null) continue;
			if (usedIds.has(moduleId))
				throw new Error(`checkConstraints: duplicate module id ${moduleId}`);
			usedIds.add(moduleId);
		}

		const chunks = this.chunks;
		for (let indexChunk = 0; indexChunk < chunks.length; indexChunk++) {
			const chunk = chunks[indexChunk];
			if (chunks.indexOf(chunk) !== indexChunk)
				throw new Error(
					`checkConstraints: duplicate chunk in compilation ${chunk.debugId}`
				);
		}

		for (const chunkGroup of this.chunkGroups) {
			chunkGroup.checkConstraints();
		}
	}
}

// TODO remove in webpack 5
Compilation.prototype.applyPlugins = util.deprecate(function(name, ...args) {
	this.hooks[
		name.replace(/[- ]([a-z])/g, match => match[1].toUpperCase())
	].call(...args);
}, "Compilation.applyPlugins is deprecated. Use new API on `.hooks` instead");

// TODO remove in webpack 5
Object.defineProperty(Compilation.prototype, "moduleTemplate", {
	configurable: false,
	get: util.deprecate(function() {
		return this.moduleTemplates.javascript;
	}, "Compilation.moduleTemplate: Use Compilation.moduleTemplates.javascript instead"),
	set: util.deprecate(function(value) {
		this.moduleTemplates.javascript = value;
	}, "Compilation.moduleTemplate: Use Compilation.moduleTemplates.javascript instead.")
});

module.exports = Compilation;<|MERGE_RESOLUTION|>--- conflicted
+++ resolved
@@ -253,12 +253,9 @@
 		this.childrenCounters = {};
 		this.usedChunkIds = null;
 		this.usedModuleIds = null;
-<<<<<<< HEAD
 		this.fileTimestamps = undefined;
 		this.contextTimestamps = undefined;
-=======
 		this.compilationDependencies = undefined;
->>>>>>> 8498fc09
 
 		this._buildingModules = new Map();
 		this._rebuildingModules = new Map();
