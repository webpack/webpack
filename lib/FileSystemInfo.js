/*
	MIT License http://www.opensource.org/licenses/mit-license.php
	Author Tobias Koppers @sokra
*/

"use strict";

const { create: createResolver } = require("enhanced-resolve");
const asyncLib = require("neo-async");
const AsyncQueue = require("./util/AsyncQueue");
const PathAsKeyMap = require("./util/PathAsKeyMap");
const PathMap = require("./util/PathMap");
const createHash = require("./util/createHash");
const { join, dirname, relative } = require("./util/fs");

/** @typedef {import("./WebpackError")} WebpackError */
/** @typedef {import("./logging/Logger").Logger} Logger */
/** @typedef {import("./util/fs").InputFileSystem} InputFileSystem */

const resolveContext = createResolver({
	resolveToContext: true
});
const resolve = createResolver({
	extensions: [".js", ".json", ".node"]
});

let FS_ACCURACY = 2000;

const EMPTY_SET = new Set();

const RBDT_RESOLVE = 0;
const RBDT_RESOLVE_DIRECTORY = 1;
const RBDT_RESOLVE_FILE = 2;
const RBDT_DIRECTORY = 3;
const RBDT_FILE = 4;
const RBDT_DIRECTORY_DEPENDENCIES = 5;
const RBDT_FILE_DEPENDENCIES = 6;

const INVALID = Symbol("invalid");

/**
 * @typedef {Object} FileSystemInfoEntry
 * @property {number} safeTime
 * @property {number=} timestamp
 * @property {string=} timestampHash
 */

/**
 * @typedef {Object} Snapshot
 * @property {number=} startTime
 * @property {Map<string, FileSystemInfoEntry>=} fileTimestamps
 * @property {Map<string, string>=} fileHashes
 * @property {Map<string, FileSystemInfoEntry>=} contextTimestamps
 * @property {Map<string, string>=} contextHashes
 * @property {Map<string, boolean>=} missingExistence
 * @property {Map<string, string>=} managedItemInfo
 * @property {Set<Snapshot>=} children
 */

/**
 * @typedef {Object} SnapshotOptimizationEntry
 * @property {Snapshot} snapshot
 * @property {number} shared
 * @property {Set<string>} snapshotContent
 * @property {Set<SnapshotOptimizationEntry>} children
 */

/**
 * @typedef {Object} ResolveBuildDependenciesResult
 * @property {Set<string>} files list of files
 * @property {Set<string>} directories list of directories
 * @property {Set<string>} missing list of missing entries
 * @property {Map<string, string>} resolveResults stored resolve results
 * @property {Object} resolveDependencies dependencies of the resolving
 * @property {Set<string>} resolveDependencies.files list of files
 * @property {Set<string>} resolveDependencies.directories list of directories
 * @property {Set<string>} resolveDependencies.missing list of missing entries
 */

/**
 * istanbul ignore next
 * @param {number} mtime mtime
 */
const applyMtime = mtime => {
	if (FS_ACCURACY > 1 && mtime % 2 !== 0) FS_ACCURACY = 1;
	else if (FS_ACCURACY > 10 && mtime % 20 !== 0) FS_ACCURACY = 10;
	else if (FS_ACCURACY > 100 && mtime % 200 !== 0) FS_ACCURACY = 100;
	else if (FS_ACCURACY > 1000 && mtime % 2000 !== 0) FS_ACCURACY = 1000;
};

/**
 * @template T
 * @template K
 * @param {Map<T, K>} a source map
 * @param {Map<T, K>} b joining map
 * @returns {Map<T, K>} joined map
 */
const mergeMaps = (a, b) => {
	if (!b || b.size === 0) return a;
	if (!a || a.size === 0) return b;
	const map = new Map(a);
	for (const [key, value] of b) {
		map.set(key, value);
	}
	return map;
};

/**
 * Finding file or directory to manage
 * @param {string} managedPath path that is managing by {@link FileSystemInfo}
 * @param {string} path path to file or directory
 * @returns {string|null} managed item
 * @example
 * getManagedItem(
 *   '/Users/user/my-project/node_modules/',
 *   '/Users/user/my-project/node_modules/package/index.js'
 * ) === '/Users/user/my-project/node_modules/package'
 * getManagedItem(
 *   '/Users/user/my-project/node_modules/',
 *   '/Users/user/my-project/node_modules/package1/node_modules/package2'
 * ) === '/Users/user/my-project/node_modules/package1/node_modules/package2'
 * getManagedItem(
 *   '/Users/user/my-project/node_modules/',
 *   '/Users/user/my-project/node_modules/.bin/script.js'
 * ) === null // hidden files are disallowed as managed items
 * getManagedItem(
 *   '/Users/user/my-project/node_modules/',
 *   '/Users/user/my-project/node_modules/package'
 * ) === '/Users/user/my-project/node_modules/package'
 */
const getManagedItem = (managedPath, path) => {
	let i = managedPath.length;
	let slashes = 1;
	let startingPosition = true;
	loop: while (i < path.length) {
		switch (path.charCodeAt(i)) {
			case 47: // slash
			case 92: // backslash
				if (--slashes === 0) break loop;
				startingPosition = true;
				break;
			case 46: // .
				// hidden files are disallowed as managed items
				// it's probably .yarn-integrity or .cache
				if (startingPosition) return null;
				break;
			case 64: // @
				if (!startingPosition) return null;
				slashes++;
				break;
			default:
				startingPosition = false;
				break;
		}
		i++;
	}
	if (i === path.length) slashes--;
	// return null when path is incomplete
	if (slashes !== 0) return null;
	// if (path.slice(i + 1, i + 13) === "node_modules")
	if (
		path.length >= i + 13 &&
		path.charCodeAt(i + 1) === 110 &&
		path.charCodeAt(i + 2) === 111 &&
		path.charCodeAt(i + 3) === 100 &&
		path.charCodeAt(i + 4) === 101 &&
		path.charCodeAt(i + 5) === 95 &&
		path.charCodeAt(i + 6) === 109 &&
		path.charCodeAt(i + 7) === 111 &&
		path.charCodeAt(i + 8) === 100 &&
		path.charCodeAt(i + 9) === 117 &&
		path.charCodeAt(i + 10) === 108 &&
		path.charCodeAt(i + 11) === 101 &&
		path.charCodeAt(i + 12) === 115
	) {
		// if this is the end of the path
		if (path.length === i + 13) {
			// return the node_modules directory
			// it's special
			return path;
		}
		const c = path.charCodeAt(i + 13);
		// if next symbol is slash or backslash
		if (c === 47 || c === 92) {
			// Managed subpath
			return getManagedItem(path.slice(0, i + 14), path);
		}
	}
	return path.slice(0, i);
};

/**
 * @param {FileSystemInfoEntry} entry file system info entry
 * @returns {boolean} existence flag
 */
const toExistence = entry => {
	return Boolean(entry);
};

/**
 * Used to access information about the filesystem in a cached way
 */
class FileSystemInfo {
	/**
	 * @param {InputFileSystem} fs file system
	 * @param {Object} options options
	 * @param {Iterable<string>=} options.managedPaths paths that are only managed by a package manager
	 * @param {Iterable<string>=} options.immutablePaths paths that are immutable
	 * @param {Logger=} options.logger logger used to log invalid snapshots
	 */
	constructor(fs, { managedPaths = [], immutablePaths = [], logger } = {}) {
		this.fs = fs;
		this.logger = logger;
		this._remainingLogs = logger ? 40 : 0;
		this._loggedPaths = logger ? new Set() : undefined;
		/** @type {WeakMap<Snapshot, boolean | (function(WebpackError=, boolean=): void)[]>} */
		this._snapshotCache = new WeakMap();
		/** @type {Map<string, SnapshotOptimizationEntry>} */
		this._snapshotOptimization = new Map();
		/** @type {Map<string, FileSystemInfoEntry | "ignore" | null>} */
		this._fileTimestamps = new Map();
		/** @type {Map<string, string>} */
		this._fileHashes = new Map();
		/** @type {Map<string, FileSystemInfoEntry | "ignore" | null>} */
		this._contextTimestamps = new Map();
		/** @type {Map<string, string>} */
		this._contextHashes = new Map();
		/** @type {Map<string, string>} */
		this._managedItems = new Map();
		/** @type {AsyncQueue<string, string, FileSystemInfoEntry | null>} */
		this.fileTimestampQueue = new AsyncQueue({
			name: "file timestamp",
			parallelism: 30,
			processor: this._readFileTimestamp.bind(this)
		});
		/** @type {AsyncQueue<string, string, string | null>} */
		this.fileHashQueue = new AsyncQueue({
			name: "file hash",
			parallelism: 10,
			processor: this._readFileHash.bind(this)
		});
		/** @type {AsyncQueue<string, string, FileSystemInfoEntry | null>} */
		this.contextTimestampQueue = new AsyncQueue({
			name: "context timestamp",
			parallelism: 2,
			processor: this._readContextTimestamp.bind(this)
		});
		/** @type {AsyncQueue<string, string, string | null>} */
		this.contextHashQueue = new AsyncQueue({
			name: "context hash",
			parallelism: 2,
			processor: this._readContextHash.bind(this)
		});
		/** @type {AsyncQueue<string, string, string | null>} */
		this.managedItemQueue = new AsyncQueue({
			name: "managed item info",
			parallelism: 10,
			processor: this._getManagedItemInfo.bind(this)
		});
		/** @type {AsyncQueue<string, string, Set<string>>} */
		this.managedItemDirectoryQueue = new AsyncQueue({
			name: "managed item directory info",
			parallelism: 10,
			processor: this._getManagedItemDirectoryInfo.bind(this)
		});
		this.managedPaths = Array.from(managedPaths);
		this.managedPathsWithSlash = this.managedPaths.map(p =>
			join(fs, p, "_").slice(0, -1)
		);
		this.immutablePaths = Array.from(immutablePaths);
		this.immutablePathsWithSlash = this.immutablePaths.map(p =>
			join(fs, p, "_").slice(0, -1)
		);
	}

	_log(path, reason, ...args) {
		const key = path + reason;
		if (this._loggedPaths.has(key)) return;
		this._loggedPaths.add(key);
		this.logger.debug(`${path} invalidated because ${reason}`, ...args);
		if (--this._remainingLogs === 0) {
			this.logger.debug(
				"Logging limit has been reached and no further logging will be emitted by FileSystemInfo"
			);
		}
	}

	/**
	 * @param {Map<string, FileSystemInfoEntry | "ignore" | null>} map timestamps
	 * @returns {void}
	 */
	addFileTimestamps(map) {
		for (const [path, ts] of map) {
			this._fileTimestamps.set(path, ts);
		}
	}

	/**
	 * @param {Map<string, FileSystemInfoEntry | "ignore" | null>} map timestamps
	 * @returns {void}
	 */
	addContextTimestamps(map) {
		for (const [path, ts] of map) {
			this._contextTimestamps.set(path, ts);
		}
	}

	/**
	 * @param {string} path file path
	 * @param {function(WebpackError=, (FileSystemInfoEntry | "ignore" | null)=): void} callback callback function
	 * @returns {void}
	 */
	getFileTimestamp(path, callback) {
		const cache = this._fileTimestamps.get(path);
		if (cache !== undefined) return callback(null, cache);
		this.fileTimestampQueue.add(path, callback);
	}

	/**
	 * @param {string} path context path
	 * @param {function(WebpackError=, (FileSystemInfoEntry | "ignore" | null)=): void} callback callback function
	 * @returns {void}
	 */
	getContextTimestamp(path, callback) {
		const cache = this._contextTimestamps.get(path);
		if (cache !== undefined) return callback(null, cache);
		this.contextTimestampQueue.add(path, callback);
	}

	/**
	 * @param {string} path file path
	 * @param {function(WebpackError=, string=): void} callback callback function
	 * @returns {void}
	 */
	getFileHash(path, callback) {
		const cache = this._fileHashes.get(path);
		if (cache !== undefined) return callback(null, cache);
		this.fileHashQueue.add(path, callback);
	}

	/**
	 * @param {string} path context path
	 * @param {function(WebpackError=, string=): void} callback callback function
	 * @returns {void}
	 */
	getContextHash(path, callback) {
		const cache = this._contextHashes.get(path);
		if (cache !== undefined) return callback(null, cache);
		this.contextHashQueue.add(path, callback);
	}

	/**
	 * @param {string} context context directory
	 * @param {Iterable<string>} deps dependencies
	 * @param {function(Error=, ResolveBuildDependenciesResult=): void} callback callback function
	 * @returns {void}
	 */
	resolveBuildDependencies(context, deps, callback) {
		/** @type {Set<string>} */
		const files = new Set();
		/** @type {Set<string>} */
		const directories = new Set();
		/** @type {Set<string>} */
		const missing = new Set();
		/** @type {Set<string>} */
		const resolveFiles = new Set();
		/** @type {Set<string>} */
		const resolveDirectories = new Set();
		/** @type {Set<string>} */
		const resolveMissing = new Set();
		/** @type {Map<string, string>} */
		const resolveResults = new PathMap();
		/** @type {asyncLib.QueueObject<{type: number, path: string, context?: string, expected?: string }, Error>} */
		const queue = asyncLib.queue(
			({ type, context, path, expected }, callback) => {
				const resolveDirectory = path => {
					const key = `d!${context}!${path}`;
					if (resolveResults.has(key)) {
						return callback();
					}
					resolveContext(
						context,
						path,
						{
							fileDependencies: resolveFiles,
							contextDependencies: resolveDirectories,
							missingDependencies: resolveMissing
						},
						(err, result) => {
							if (err) {
								if (
									err.code === "ENOENT" ||
									err.code === "UNDECLARED_DEPENDENCY"
								)
									return callback();
								return callback(err);
							}
							resolveResults.set(key, result);
							queue.push({
								type: RBDT_DIRECTORY,
								path: result
							});
							callback();
						}
					);
				};
				const resolveFile = path => {
					const key = `f!${context}!${path}`;
					if (resolveResults.has(key)) {
						return callback();
					}
					resolve(
						context,
						path,
						{
							fileDependencies: resolveFiles,
							contextDependencies: resolveDirectories,
							missingDependencies: resolveMissing
						},
						(err, result) => {
							if (expected) {
								if (result === expected) {
									resolveResults.set(key, result);
								}
							} else {
								if (err) {
									if (
										err.code === "ENOENT" ||
										err.code === "UNDECLARED_DEPENDENCY"
									)
										return callback();
									return callback(err);
								}
								resolveResults.set(key, result);
								queue.push({
									type: RBDT_FILE,
									path: result
								});
							}
							callback();
						}
					);
				};
				switch (type) {
					case RBDT_RESOLVE: {
						const isDirectory = /[\\/]$/.test(path);
						if (isDirectory) {
							resolveDirectory(path.slice(0, path.length - 1));
						} else {
							resolveFile(path);
						}
						break;
					}
					case RBDT_RESOLVE_DIRECTORY: {
						resolveDirectory(path);
						break;
					}
					case RBDT_RESOLVE_FILE: {
						resolveFile(path);
						break;
					}
					case RBDT_FILE: {
						if (files.has(path)) {
							callback();
							break;
						}
						this.fs.realpath(path, (err, realPath) => {
							if (err) return callback(err);
							if (realPath !== path) {
								resolveFiles.add(path);
							}
							if (!files.has(realPath)) {
								files.add(realPath);
								queue.push({
									type: RBDT_FILE_DEPENDENCIES,
									path: realPath
								});
							}
							callback();
						});
						break;
					}
					case RBDT_DIRECTORY: {
						if (directories.has(path)) {
							callback();
							break;
						}
						this.fs.realpath(path, (err, realPath) => {
							if (err) return callback(err);
							if (realPath !== path) {
								resolveFiles.add(path);
							}
							if (!directories.has(realPath)) {
								directories.add(realPath);
								queue.push({
									type: RBDT_DIRECTORY_DEPENDENCIES,
									path: realPath
								});
							}
							callback();
						});
						break;
					}
					case RBDT_FILE_DEPENDENCIES: {
						/** @type {NodeModule} */
						const module = require.cache[path];
						if (module && Array.isArray(module.children)) {
							children: for (const child of module.children) {
								let childPath = child.filename;
								if (childPath) {
									queue.push({
										type: RBDT_FILE,
										path: childPath
									});
									if (childPath.endsWith(".js"))
										childPath = childPath.slice(0, -3);
									const context = dirname(this.fs, path);
									for (const modulePath of module.paths) {
										if (childPath.startsWith(modulePath)) {
											const request = childPath.slice(modulePath.length + 1);
											queue.push({
												type: RBDT_RESOLVE_FILE,
												context,
												path: request,
												expected: childPath
											});
											continue children;
										}
									}
									let request = relative(this.fs, context, childPath);
									request = request.replace(/\\/g, "/");
									if (!request.startsWith("../")) request = `./${request}`;
									queue.push({
										type: RBDT_RESOLVE_FILE,
										context,
										path: request,
										expected: child.filename
									});
								}
							}
						} else {
							// Unable to get dependencies from module system
							// This may be because of an incomplete require.cache implementation like in jest
							// Assume requires stay in directory and add the whole directory
							const directory = dirname(this.fs, path);
							queue.push({
								type: RBDT_DIRECTORY,
								path: directory
							});
						}
						callback();
						break;
					}
					case RBDT_DIRECTORY_DEPENDENCIES: {
						const match = /(^.+[\\/]node_modules[\\/](?:@[^\\/]+[\\/])?[^\\/]+)/.exec(
							path
						);
						const packagePath = match ? match[1] : path;
						const packageJson = join(this.fs, packagePath, "package.json");
						this.fs.readFile(packageJson, (err, content) => {
							if (err) {
								if (err.code === "ENOENT") {
									resolveMissing.add(packageJson);
									const parent = dirname(this.fs, packagePath);
									if (parent !== packagePath) {
										queue.push({
											type: RBDT_DIRECTORY_DEPENDENCIES,
											path: parent
										});
									}
									callback();
									return;
								}
								return callback(err);
							}
							resolveFiles.add(packageJson);
							let packageData;
							try {
								packageData = JSON.parse(content.toString("utf-8"));
							} catch (e) {
								return callback(e);
							}
							const depsObject = packageData.dependencies;
							if (typeof depsObject === "object" && depsObject) {
								for (const dep of Object.keys(depsObject)) {
									queue.push({
										type: RBDT_RESOLVE_DIRECTORY,
										context: packagePath,
										path: dep
									});
								}
							}
							callback();
						});
						break;
					}
				}
			},
			50
		);
		queue.drain = () => {
			callback(null, {
				files,
				directories,
				missing,
				resolveResults,
				resolveDependencies: {
					files: resolveFiles,
					directories: resolveDirectories,
					missing: resolveMissing
				}
			});
		};
		queue.error = err => {
			callback(err);
			callback = () => {};
		};
		let jobQueued = false;
		for (const dep of deps) {
			queue.push({
				type: RBDT_RESOLVE,
				context,
				path: dep
			});
			jobQueued = true;
		}
		if (!jobQueued) {
			// queue won't call drain when no jobs are queue
			queue.drain();
		}
	}

	/**
	 * @param {Map<string, string>} resolveResults results from resolving
	 * @param {function(Error=, boolean=): void} callback callback with true when resolveResults resolve the same way
	 * @returns {void}
	 */
	checkResolveResultsValid(resolveResults, callback) {
		asyncLib.eachLimit(
			resolveResults,
			20,
			([key, expectedResult], callback) => {
				const [type, context, path] = key.split("!");
				switch (type) {
					case "d":
						resolveContext(context, path, {}, (err, result) => {
							if (err) return callback(err);
							if (result !== expectedResult) return callback(INVALID);
							callback();
						});
						break;
					case "f":
						resolve(context, path, {}, (err, result) => {
							if (err) return callback(err);
							if (result !== expectedResult) return callback(INVALID);
							callback();
						});
						break;
					default:
						callback(new Error("Unexpected type in resolve result key"));
						break;
				}
			},
			/**
			 * @param {Error | typeof INVALID=} err error or invalid flag
			 * @returns {void}
			 */
			err => {
				if (err === INVALID) {
					return callback(null, false);
				}
				if (err) {
					return callback(err);
				}
				return callback(null, true);
			}
		);
	}

	/**
	 *
	 * @param {number} startTime when processing the files has started
	 * @param {Iterable<string>} files all files
	 * @param {Iterable<string>} directories all directories
	 * @param {Iterable<string>} missing all missing files or directories
	 * @param {Object} options options object (for future extensions)
	 * @param {boolean=} options.hash should use hash to snapshot
	 * @param {function(WebpackError=, Snapshot=): void} callback callback function
	 * @returns {void}
	 */
	createSnapshot(startTime, files, directories, missing, options, callback) {
		/** @type {Map<string, FileSystemInfoEntry>} */
		const fileTimestamps = new PathAsKeyMap();
		/** @type {Map<string, string>} */
		const fileHashes = new PathAsKeyMap();
		/** @type {Map<string, FileSystemInfoEntry>} */
		const contextTimestamps = new PathAsKeyMap();
		/** @type {Map<string, string>} */
		const contextHashes = new PathAsKeyMap();
		/** @type {Map<string, boolean>} */
<<<<<<< HEAD
		const missingExistance = new PathAsKeyMap();
=======
		const missingExistence = new Map();
>>>>>>> 3b700e71
		/** @type {Map<string, string>} */
		const managedItemInfo = new PathAsKeyMap();
		/** @type {Set<Snapshot>} */
		const children = new Set();

		/** @type {Set<string>} */
		const unsetOptimizationEntries = new Set();

		/** @type {Set<string>} */
		const managedItems = new Set();

		let jobs = 1;
		const jobDone = () => {
			if (--jobs === 0) {
				const snapshot = {};
				if (startTime) snapshot.startTime = startTime;
				if (fileTimestamps.size !== 0) snapshot.fileTimestamps = fileTimestamps;
				if (fileHashes.size !== 0) snapshot.fileHashes = fileHashes;
				if (contextTimestamps.size !== 0)
					snapshot.contextTimestamps = contextTimestamps;
				if (contextHashes.size !== 0) snapshot.contextHashes = contextHashes;
				if (missingExistence.size !== 0)
					snapshot.missingExistence = missingExistence;
				if (managedItemInfo.size !== 0)
					snapshot.managedItemInfo = managedItemInfo;
				if (children.size !== 0) snapshot.children = children;
				this._snapshotCache.set(snapshot, true);
				const optimizationEntry = {
					snapshot,
					shared: 0,
					snapshotContent: undefined,
					children: undefined
				};
				for (const path of unsetOptimizationEntries) {
					this._snapshotOptimization.set(path, optimizationEntry);
				}
				callback(null, snapshot);
			}
		};
		const jobError = () => {
			if (jobs > 0) {
				// large negative number instead of NaN or something else to keep jobs to stay a SMI (v8)
				jobs = -100000000;
				callback(null, null);
			}
		};
		if (files) {
			if (options && options.hash) {
				files: for (const path of files) {
					for (const immutablePath of this.immutablePathsWithSlash) {
						if (path.startsWith(immutablePath)) {
							continue files;
						}
					}
					for (const managedPath of this.managedPathsWithSlash) {
						if (path.startsWith(managedPath)) {
							const managedItem = getManagedItem(managedPath, path);
							if (managedItem) {
								managedItems.add(managedItem);
								continue files;
							}
						}
					}
					const cache = this._fileHashes.get(path);
					if (cache !== undefined) {
						fileHashes.set(path, cache);
					} else {
						jobs++;
						this.fileHashQueue.add(path, (err, entry) => {
							if (err) {
								if (this.logger) {
									this.logger.debug(
										`Error snapshotting file hash of ${path}: ${err}`
									);
								}
								jobError();
							} else {
								fileHashes.set(path, entry);
								jobDone();
							}
						});
					}
				}
			} else {
				const capturedFiles = new Set();
				files: for (const path of files) {
					for (const immutablePath of this.immutablePathsWithSlash) {
						if (path.startsWith(immutablePath)) {
							continue files;
						}
					}
					for (const managedPath of this.managedPathsWithSlash) {
						if (path.startsWith(managedPath)) {
							const managedItem = getManagedItem(managedPath, path);
							if (managedItem) {
								managedItems.add(managedItem);
								continue files;
							}
						}
					}
					capturedFiles.add(path);
				}
				const checkedOptimizationEntries = new Set();
				/**
				 * @param {SnapshotOptimizationEntry} entry optimization entry
				 * @returns {void}
				 */
				const increaseSharedAndStoreOptimizationEntry = entry => {
					if (entry.children !== undefined) {
						entry.children.forEach(increaseSharedAndStoreOptimizationEntry);
					}
					entry.shared++;
					storeOptimizationEntry(entry);
				};
				/**
				 * @param {SnapshotOptimizationEntry} entry optimization entry
				 * @returns {void}
				 */
				const storeOptimizationEntry = entry => {
					for (const path of entry.snapshotContent) {
						const old = this._snapshotOptimization.get(path);
						if (old.shared < entry.shared) {
							this._snapshotOptimization.set(path, entry);
						}
						capturedFiles.delete(path);
					}
				};
				capturedFiles: for (const path of capturedFiles) {
					const optimizationEntry = this._snapshotOptimization.get(path);
					if (optimizationEntry === undefined) {
						unsetOptimizationEntries.add(path);
						continue;
					}
					if (checkedOptimizationEntries.has(optimizationEntry)) continue;
					const snapshot = optimizationEntry.snapshot;
					if (optimizationEntry.shared > 0) {
						// It's a shared snapshot
						// We can't change it, so we can only use it when all files match
						const nonSharedFiles = new Set();
						for (const path of optimizationEntry.snapshotContent) {
							if (!capturedFiles.has(path)) {
								if (!snapshot.fileTimestamps.has(path)) {
									// File is not shared and can't be removed from the snapshot
									// because it's in a child of the snapshot
									checkedOptimizationEntries.add(optimizationEntry);
									continue capturedFiles;
								}
								nonSharedFiles.add(path);
								continue;
							}
						}
						if (nonSharedFiles.size === 0) {
							// The complete snapshot is shared
							// add it as child
							children.add(snapshot);
							increaseSharedAndStoreOptimizationEntry(optimizationEntry);
						} else {
							// Only a part of the snapshot is shared
							// Extract common timestamps from both snapshots
							const commonMap = new Map();
							for (const [path, ts] of snapshot.fileTimestamps) {
								if (nonSharedFiles.has(path)) continue;
								commonMap.set(path, ts);
								snapshot.fileTimestamps.delete(path);
							}
							// Create and attach snapshot
							/** @type {Snapshot} */
							const commonSnapshot = { fileTimestamps: commonMap };
							children.add(commonSnapshot);
							if (!snapshot.children) snapshot.children = new Set();
							snapshot.children.add(commonSnapshot);
							// Create optimization entry
							const newEntry = {
								snapshot: commonSnapshot,
								shared: optimizationEntry.shared + 1,
								snapshotContent: new Set(commonMap.keys()),
								children: undefined
							};
							if (optimizationEntry.children === undefined)
								optimizationEntry.children = new Set();
							optimizationEntry.children.add(newEntry);
							storeOptimizationEntry(newEntry);
						}
					} else {
						// It's a unshared snapshot
						// We can extract a common shared snapshot
						// with all common files
						const commonMap = new Map();
						for (const path of capturedFiles) {
							const ts = snapshot.fileTimestamps.get(path);
							if (ts === undefined) continue;
							commonMap.set(path, ts);
							snapshot.fileTimestamps.delete(path);
						}
						if (commonMap.size < 2) {
							// Common part it too small
							continue capturedFiles;
						}
						// Create and attach snapshot
						/** @type {Snapshot} */
						const commonSnapshot = { fileTimestamps: commonMap };
						children.add(commonSnapshot);
						if (!snapshot.children) snapshot.children = new Set();
						snapshot.children.add(commonSnapshot);
						// Remove files from snapshot
						for (const path of commonMap.keys())
							snapshot.fileTimestamps.delete(path);
						// Create optimization entry
						storeOptimizationEntry({
							snapshot: commonSnapshot,
							shared: 2,
							snapshotContent: new Set(commonMap.keys()),
							children: undefined
						});
					}
				}
				for (const path of capturedFiles) {
					const cache = this._fileTimestamps.get(path);
					if (cache !== undefined) {
						if (cache !== "ignore") {
							fileTimestamps.set(path, cache);
						}
					} else {
						jobs++;
						this.fileTimestampQueue.add(path, (err, entry) => {
							if (err) {
								if (this.logger) {
									this.logger.debug(
										`Error snapshotting file timestamp of ${path}: ${err}`
									);
								}
								jobError();
							} else {
								fileTimestamps.set(path, entry);
								jobDone();
							}
						});
					}
				}
			}
		}
		if (directories) {
			if (options && options.hash) {
				directories: for (const path of directories) {
					for (const immutablePath of this.immutablePathsWithSlash) {
						if (path.startsWith(immutablePath)) {
							continue directories;
						}
					}
					for (const managedPath of this.managedPathsWithSlash) {
						if (path.startsWith(managedPath)) {
							const managedItem = getManagedItem(managedPath, path);
							if (managedItem) {
								managedItems.add(managedItem);
								continue directories;
							}
						}
					}
					const cache = this._contextHashes.get(path);
					if (cache !== undefined) {
						contextHashes.set(path, cache);
					} else {
						jobs++;
						this.contextHashQueue.add(path, (err, entry) => {
							if (err) {
								if (this.logger) {
									this.logger.debug(
										`Error snapshotting context hash of ${path}: ${err}`
									);
								}
								jobError();
							} else {
								contextHashes.set(path, entry);
								jobDone();
							}
						});
					}
				}
			} else {
				directories: for (const path of directories) {
					for (const immutablePath of this.immutablePathsWithSlash) {
						if (path.startsWith(immutablePath)) {
							continue directories;
						}
					}
					for (const managedPath of this.managedPathsWithSlash) {
						if (path.startsWith(managedPath)) {
							const managedItem = getManagedItem(managedPath, path);
							if (managedItem) {
								managedItems.add(managedItem);
								continue directories;
							}
						}
					}
					const cache = this._contextTimestamps.get(path);
					if (cache !== undefined) {
						if (cache !== "ignore") {
							contextTimestamps.set(path, cache);
						}
					} else {
						jobs++;
						this.contextTimestampQueue.add(path, (err, entry) => {
							if (err) {
								if (this.logger) {
									this.logger.debug(
										`Error snapshotting context timestamp of ${path}: ${err}`
									);
								}
								jobError();
							} else {
								contextTimestamps.set(path, entry);
								jobDone();
							}
						});
					}
				}
			}
		}
		if (missing) {
			missing: for (const path of missing) {
				for (const immutablePath of this.immutablePathsWithSlash) {
					if (path.startsWith(immutablePath)) {
						continue missing;
					}
				}
				for (const managedPath of this.managedPathsWithSlash) {
					if (path.startsWith(managedPath)) {
						const managedItem = getManagedItem(managedPath, path);
						if (managedItem) {
							managedItems.add(managedItem);
							continue missing;
						}
					}
				}
				const cache = this._fileTimestamps.get(path);
				if (cache !== undefined) {
					if (cache !== "ignore") {
						missingExistence.set(path, toExistence(cache));
					}
				} else {
					jobs++;
					this.fileTimestampQueue.add(path, (err, entry) => {
						if (err) {
							if (this.logger) {
								this.logger.debug(
									`Error snapshotting missing timestamp of ${path}: ${err}`
								);
							}
							jobError();
						} else {
							missingExistence.set(path, toExistence(entry));
							jobDone();
						}
					});
				}
			}
		}
		for (const path of managedItems) {
			const cache = this._managedItems.get(path);
			if (cache !== undefined) {
				managedItemInfo.set(path, cache);
			} else {
				jobs++;
				this.managedItemQueue.add(path, (err, entry) => {
					if (err) {
						if (this.logger) {
							this.logger.debug(
								`Error snapshotting managed item ${path}: ${err}`
							);
						}
						jobError();
					} else {
						managedItemInfo.set(path, entry);
						jobDone();
					}
				});
			}
		}
		jobDone();
	}

	/**
	 * @param {Snapshot} snapshot1 a snapshot
	 * @param {Snapshot} snapshot2 a snapshot
	 * @returns {Snapshot} merged snapshot
	 */
	mergeSnapshots(snapshot1, snapshot2) {
		/** @type {Snapshot} */
		const snapshot = {};
		if (snapshot1.startTime && snapshot2.startTime)
			snapshot.startTime = Math.min(snapshot1.startTime, snapshot2.startTime);
		else if (snapshot2.startTime) snapshot.startTime = snapshot2.startTime;
		else if (snapshot1.startTime) snapshot.startTime = snapshot1.startTime;
		if (snapshot1.fileTimestamps || snapshot2.fileTimestamps) {
			snapshot.fileTimestamps = mergeMaps(
				snapshot1.fileTimestamps,
				snapshot2.fileTimestamps
			);
		}
		if (snapshot1.fileHashes || snapshot2.fileHashes) {
			snapshot.fileHashes = mergeMaps(
				snapshot1.fileHashes,
				snapshot2.fileHashes
			);
		}
		if (snapshot1.contextTimestamps || snapshot2.contextTimestamps) {
			snapshot.contextTimestamps = mergeMaps(
				snapshot1.contextTimestamps,
				snapshot2.contextTimestamps
			);
		}
		if (snapshot1.contextHashes || snapshot2.contextHashes) {
			snapshot.contextHashes = mergeMaps(
				snapshot1.contextHashes,
				snapshot2.contextHashes
			);
		}
		if (snapshot1.missingExistence || snapshot2.missingExistence) {
			snapshot.missingExistence = mergeMaps(
				snapshot1.missingExistence,
				snapshot2.missingExistence
			);
		}
		if (snapshot1.managedItemInfo || snapshot2.managedItemInfo) {
			snapshot.managedItemInfo = mergeMaps(
				snapshot1.managedItemInfo,
				snapshot2.managedItemInfo
			);
		}
		if (
			this._snapshotCache.get(snapshot1) === true &&
			this._snapshotCache.get(snapshot2) === true
		) {
			this._snapshotCache.set(snapshot, true);
		}
		return snapshot;
	}

	/**
	 * @param {Snapshot} snapshot the snapshot made
	 * @param {function(WebpackError=, boolean=): void} callback callback function
	 * @returns {void}
	 */
	checkSnapshotValid(snapshot, callback) {
		const cachedResult = this._snapshotCache.get(snapshot);
		if (cachedResult !== undefined) {
			if (typeof cachedResult === "boolean") {
				callback(null, cachedResult);
			} else {
				cachedResult.push(callback);
			}
			return;
		}
		this._checkSnapshotValidNoCache(snapshot, callback);
	}

	_checkSnapshotValidNoCache(snapshot, callback) {
		let callbacks;
		const {
			startTime,
			fileTimestamps,
			fileHashes,
			contextTimestamps,
			contextHashes,
			missingExistence,
			managedItemInfo,
			children
		} = snapshot;
		let jobs = 1;
		const jobDone = () => {
			if (--jobs === 0) {
				this._snapshotCache.set(snapshot, true);
				callback(null, true);
			}
		};
		const invalid = () => {
			if (jobs > 0) {
				// large negative number instead of NaN or something else to keep jobs to stay a SMI (v8)
				jobs = -100000000;
				this._snapshotCache.set(snapshot, false);
				callback(null, false);
			}
		};
		const invalidWithError = (path, err) => {
			if (this._remainingLogs > 0) {
				this._log(path, `error occurred: %s`, err);
			}
			invalid();
		};
		/**
		 * @param {string} path file path
		 * @param {string} current current hash
		 * @param {string} snap snapshot hash
		 * @returns {boolean} true, if ok
		 */
		const checkHash = (path, current, snap) => {
			if (current !== snap) {
				// If hash differ it's invalid
				if (this._remainingLogs > 0) {
					this._log(path, `hashes differ (%s != %s)`, current, snap);
				}
				return false;
			}
			return true;
		};
		/**
		 * @param {string} path file path
		 * @param {boolean} current current entry
		 * @param {boolean} snap entry from snapshot
		 * @returns {boolean} true, if ok
		 */
		const checkExistence = (path, current, snap) => {
			if (!current !== !snap) {
				// If existence of item differs
				// it's invalid
				if (this._remainingLogs > 0) {
					this._log(
						path,
						current ? "it didn't exist before" : "it does no longer exist"
					);
				}
				return false;
			}
			return true;
		};
		/**
		 * @param {string} path file path
		 * @param {FileSystemInfoEntry} current current entry
		 * @param {FileSystemInfoEntry} snap entry from snapshot
		 * @returns {boolean} true, if ok
		 */
		const checkFile = (path, current, snap) => {
			if (current === snap) return true;
			if (!current !== !snap) {
				// If existence of item differs
				// it's invalid
				if (this._remainingLogs > 0) {
					this._log(
						path,
						current ? "it didn't exist before" : "it does no longer exist"
					);
				}
				return false;
			}
			if (current) {
				// For existing items only
				if (current.safeTime > startTime) {
					// If a change happened after starting reading the item
					// this may no longer be valid
					if (this._remainingLogs > 0) {
						this._log(
							path,
							`it may have changed (%d) after the start time of the snapshot (%d)`,
							current.safeTime,
							startTime
						);
					}
					return false;
				}
				if (
					snap.timestamp !== undefined &&
					current.timestamp !== snap.timestamp
				) {
					// If we have a timestamp (it was a file or symlink) and it differs from current timestamp
					// it's invalid
					if (this._remainingLogs > 0) {
						this._log(
							path,
							`timestamps differ (%d != %d)`,
							current.timestamp,
							snap.timestamp
						);
					}
					return false;
				}
				if (
					snap.timestampHash !== undefined &&
					current.timestampHash !== snap.timestampHash
				) {
					// If we have a timestampHash (it was a directory) and it differs from current timestampHash
					// it's invalid
					if (this._remainingLogs > 0) {
						this._log(
							path,
							`timestamps hashes differ (%s != %s)`,
							current.timestampHash,
							snap.timestampHash
						);
					}
					return false;
				}
			}
			return true;
		};
		if (children) {
			const childCallback = (err, result) => {
				if (err || !result) return invalid();
				else jobDone();
			};
			for (const child of children) {
				const cache = this._snapshotCache.get(child);
				if (cache !== undefined) {
					if (cache !== undefined) {
						if (typeof cache === "boolean") {
							if (cache === false) {
								invalid();
								return;
							}
						} else {
							jobs++;
							cache.push(childCallback);
						}
					}
				} else {
					jobs++;
					this._checkSnapshotValidNoCache(child, childCallback);
				}
			}
		}
		if (fileTimestamps) {
			for (const [path, ts] of fileTimestamps) {
				const cache = this._fileTimestamps.get(path);
				if (cache !== undefined) {
					if (cache !== "ignore" && !checkFile(path, cache, ts)) {
						invalid();
						return;
					}
				} else {
					jobs++;
					this.fileTimestampQueue.add(path, (err, entry) => {
						if (err) return invalidWithError(path, err);
						if (!checkFile(path, entry, ts)) {
							invalid();
						} else {
							jobDone();
						}
					});
				}
			}
		}
		if (fileHashes) {
			for (const [path, hash] of fileHashes) {
				const cache = this._fileHashes.get(path);
				if (cache !== undefined) {
					if (cache !== "ignore" && !checkHash(path, cache, hash)) {
						invalid();
						return;
					}
				} else {
					jobs++;
					this.fileHashQueue.add(path, (err, entry) => {
						if (err) return invalidWithError(path, err);
						if (!checkHash(path, entry, hash)) {
							invalid();
						} else {
							jobDone();
						}
					});
				}
			}
		}
		if (contextTimestamps && contextTimestamps.size > 0) {
			for (const [path, ts] of contextTimestamps) {
				const cache = this._contextTimestamps.get(path);
				if (cache !== undefined) {
					if (cache !== "ignore" && !checkFile(path, cache, ts)) {
						invalid();
						return;
					}
				} else {
					jobs++;
					this.contextTimestampQueue.add(path, (err, entry) => {
						if (err) return invalidWithError(path, err);
						if (!checkFile(path, entry, ts)) {
							invalid();
						} else {
							jobDone();
						}
					});
				}
			}
		}
		if (contextHashes) {
			for (const [path, hash] of contextHashes) {
				const cache = this._contextHashes.get(path);
				if (cache !== undefined) {
					if (cache !== "ignore" && !checkHash(path, cache, hash)) {
						invalid();
						return;
					}
				} else {
					jobs++;
					this.contextHashQueue.add(path, (err, entry) => {
						if (err) return invalidWithError(path, err);
						if (!checkHash(path, entry, hash)) {
							invalid();
						} else {
							jobDone();
						}
					});
				}
			}
		}
		if (missingExistence) {
			for (const [path, existence] of missingExistence) {
				const cache = this._fileTimestamps.get(path);
				if (cache !== undefined) {
					if (
						cache !== "ignore" &&
						!checkExistence(path, toExistence(cache), existence)
					) {
						invalid();
						return;
					}
				} else {
					jobs++;
					this.fileTimestampQueue.add(path, (err, entry) => {
						if (err) return invalidWithError(path, err);
						if (!checkExistence(path, toExistence(entry), existence)) {
							invalid();
						} else {
							jobDone();
						}
					});
				}
			}
		}
		if (managedItemInfo) {
			for (const [path, info] of managedItemInfo) {
				const cache = this._managedItems.get(path);
				if (cache !== undefined) {
					if (!checkHash(path, cache, info)) {
						invalid();
						return;
					}
				} else {
					jobs++;
					this.managedItemQueue.add(path, (err, entry) => {
						if (err) return invalidWithError(path, err);
						if (!checkHash(path, entry, info)) {
							invalid();
						} else {
							jobDone();
						}
					});
				}
			}
		}
		jobDone();

		// if there was an async action
		// try to join multiple concurrent request for this snapshot
		if (jobs > 0) {
			callbacks = [callback];
			callback = (err, result) => {
				for (const callback of callbacks) callback(err, result);
			};
			this._snapshotCache.set(snapshot, callbacks);
		}
	}

	_readFileTimestamp(path, callback) {
		this.fs.stat(path, (err, stat) => {
			if (err) {
				if (err.code === "ENOENT") {
					this._fileTimestamps.set(path, null);
					return callback(null, null);
				}
				return callback(err);
			}

			let ts;
			if (stat.isDirectory()) {
				ts = {
					safeTime: 0,
					timestamp: undefined
				};
			} else {
				const mtime = +stat.mtime;

				if (mtime) applyMtime(mtime);

				ts = {
					safeTime: mtime ? mtime + FS_ACCURACY : Infinity,
					timestamp: mtime
				};
			}

			this._fileTimestamps.set(path, ts);

			callback(null, ts);
		});
	}

	_readFileHash(path, callback) {
		this.fs.readFile(path, (err, content) => {
			if (err) {
				if (err.code === "ENOENT") {
					this._fileHashes.set(path, null);
					return callback(null, null);
				}
				return callback(err);
			}

			const hash = createHash("md4");

			hash.update(content);

			const digest = /** @type {string} */ (hash.digest("hex"));

			this._fileHashes.set(path, digest);

			callback(null, digest);
		});
	}

	_readContextTimestamp(path, callback) {
		this.fs.readdir(path, (err, files) => {
			if (err) {
				if (err.code === "ENOENT") {
					this._contextTimestamps.set(path, null);
					return callback(null, null);
				}
				return callback(err);
			}
			files = files
				.map(file => file.normalize("NFC"))
				.filter(file => !/^\./.test(file))
				.sort();
			asyncLib.map(
				files,
				(file, callback) => {
					const child = join(this.fs, path, file);
					this.fs.stat(child, (err, stat) => {
						if (err) return callback(err);

						for (const immutablePath of this.immutablePathsWithSlash) {
							if (path.startsWith(immutablePath)) {
								// ignore any immutable path for timestamping
								return callback(null, null);
							}
						}
						for (const managedPath of this.managedPathsWithSlash) {
							if (path.startsWith(managedPath)) {
								const managedItem = getManagedItem(managedPath, child);
								if (managedItem) {
									// construct timestampHash from managed info
									return this.managedItemQueue.add(managedItem, (err, info) => {
										if (err) return callback(err);
										return callback(null, {
											safeTime: 0,
											timestampHash: info
										});
									});
								}
							}
						}

						if (stat.isFile()) {
							return this.getFileTimestamp(child, callback);
						}
						if (stat.isDirectory()) {
							this.contextTimestampQueue.increaseParallelism();
							this.getContextTimestamp(child, (err, tsEntry) => {
								this.contextTimestampQueue.decreaseParallelism();
								callback(err, tsEntry);
							});
							return;
						}
						callback(null, null);
					});
				},
				(err, tsEntries) => {
					if (err) return callback(err);
					const hash = createHash("md4");

					for (const file of files) hash.update(file);
					let safeTime = 0;
					for (const entry of tsEntries) {
						if (!entry) {
							hash.update("n");
							continue;
						}
						if (entry.timestamp) {
							hash.update("f");
							hash.update(`${entry.timestamp}`);
						} else if (entry.timestampHash) {
							hash.update("d");
							hash.update(`${entry.timestampHash}`);
						}
						if (entry.safeTime) {
							safeTime = Math.max(safeTime, entry.safeTime);
						}
					}

					const digest = /** @type {string} */ (hash.digest("hex"));

					const result = {
						safeTime,
						timestampHash: digest
					};

					this._contextTimestamps.set(path, result);

					callback(null, result);
				}
			);
		});
	}

	_readContextHash(path, callback) {
		this.fs.readdir(path, (err, files) => {
			if (err) {
				if (err.code === "ENOENT") {
					this._contextHashes.set(path, null);
					return callback(null, null);
				}
				return callback(err);
			}
			files = files
				.map(file => file.normalize("NFC"))
				.filter(file => !/^\./.test(file))
				.sort();
			asyncLib.map(
				files,
				(file, callback) => {
					const child = join(this.fs, path, file);
					this.fs.stat(child, (err, stat) => {
						if (err) return callback(err);

						for (const immutablePath of this.immutablePathsWithSlash) {
							if (path.startsWith(immutablePath)) {
								// ignore any immutable path for hashing
								return callback(null, "");
							}
						}
						for (const managedPath of this.managedPathsWithSlash) {
							if (path.startsWith(managedPath)) {
								const managedItem = getManagedItem(managedPath, child);
								if (managedItem) {
									// construct hash from managed info
									return this.managedItemQueue.add(managedItem, (err, info) => {
										if (err) return callback(err);
										callback(null, info || "");
									});
								}
							}
						}

						if (stat.isFile()) {
							return this.getFileHash(child, (err, hash) => {
								callback(err, hash || "");
							});
						}
						if (stat.isDirectory()) {
							this.contextHashQueue.increaseParallelism();
							this.getContextHash(child, (err, hash) => {
								this.contextHashQueue.decreaseParallelism();
								callback(err, hash || "");
							});
							return;
						}
						callback(null, "");
					});
				},
				(err, fileHashes) => {
					if (err) return callback(err);
					const hash = createHash("md4");

					for (const file of files) hash.update(file);
					for (const h of fileHashes) hash.update(h);

					const digest = /** @type {string} */ (hash.digest("hex"));

					this._contextHashes.set(path, digest);

					callback(null, digest);
				}
			);
		});
	}

	_getManagedItemDirectoryInfo(path, callback) {
		this.fs.readdir(path, (err, elements) => {
			if (err) {
				if (err.code === "ENOENT" || err.code === "ENOTDIR") {
					return callback(null, EMPTY_SET);
				}
				return callback(err);
			}
			const set = new Set(
				elements.map(element => join(this.fs, path, element))
			);
			callback(null, set);
		});
	}

	_getManagedItemInfo(path, callback) {
		const dir = dirname(this.fs, path);
		this.managedItemDirectoryQueue.add(dir, (err, elements) => {
			if (err) {
				return callback(err);
			}
			if (!elements.has(path)) {
				// file or directory doesn't exist
				this._managedItems.set(path, "missing");
				return callback(null, "missing");
			}
			// something exists
			// it may be a file or directory
			if (
				path.endsWith("node_modules") &&
				(path.endsWith("/node_modules") || path.endsWith("\\node_modules"))
			) {
				// we are only interested in existence of this special directory
				this._managedItems.set(path, "exists");
				return callback(null, "exists");
			}

			// we assume it's a directory, as files shouldn't occur in managed paths
			const packageJsonPath = join(this.fs, path, "package.json");
			this.fs.readFile(packageJsonPath, (err, content) => {
				if (err) {
					if (err.code === "ENOENT" || err.code === "ENOTDIR") {
						// no package.json or path is not a directory
						const problem = `Managed item ${path} isn't a directory or doesn't contain a package.json`;
						this.logger.warn(problem);
						return callback(new Error(problem));
					}
					return callback(err);
				}
				let data;
				try {
					data = JSON.parse(content.toString("utf-8"));
				} catch (e) {
					return callback(e);
				}
				const info = `${data.name || ""}@${data.version || ""}`;
				this._managedItems.set(path, info);
				callback(null, info);
			});
		});
	}

	getDeprecatedFileTimestamps() {
		const map = new Map();
		for (const [path, info] of this._fileTimestamps) {
			if (info) map.set(path, typeof info === "object" ? info.safeTime : null);
		}
		return map;
	}

	getDeprecatedContextTimestamps() {
		const map = new Map();
		for (const [path, info] of this._contextTimestamps) {
			if (info) map.set(path, typeof info === "object" ? info.safeTime : null);
		}
		return map;
	}
}

module.exports = FileSystemInfo;<|MERGE_RESOLUTION|>--- conflicted
+++ resolved
@@ -698,11 +698,7 @@
 		/** @type {Map<string, string>} */
 		const contextHashes = new PathAsKeyMap();
 		/** @type {Map<string, boolean>} */
-<<<<<<< HEAD
-		const missingExistance = new PathAsKeyMap();
-=======
-		const missingExistence = new Map();
->>>>>>> 3b700e71
+		const missingExistence = new PathAsKeyMap();
 		/** @type {Map<string, string>} */
 		const managedItemInfo = new PathAsKeyMap();
 		/** @type {Set<Snapshot>} */
