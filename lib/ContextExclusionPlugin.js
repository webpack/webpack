--- conflicted
+++ resolved
@@ -11,10 +11,7 @@
 	}
 
 	/**
-<<<<<<< HEAD
-=======
 	 * Apply the plugin
->>>>>>> 1f52f4eb
 	 * @param {Compiler} compiler Webpack Compiler
 	 * @returns {void}
 	 */
