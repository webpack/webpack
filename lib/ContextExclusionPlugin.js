--- conflicted
+++ resolved
@@ -1,10 +1,6 @@
 "use strict";
 
 /** @typedef {import("./Compiler")} Compiler */
-<<<<<<< HEAD
-=======
-/** @typedef {import("./ContextModuleFactory")} ContextModuleFactory */
->>>>>>> 2dde0052
 
 class ContextExclusionPlugin {
 	/**
@@ -15,10 +11,7 @@
 	}
 
 	/**
-<<<<<<< HEAD
-=======
 	 * Apply the plugin
->>>>>>> 2dde0052
 	 * @param {Compiler} compiler Webpack Compiler
 	 * @returns {void}
 	 */
