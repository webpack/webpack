--- conflicted
+++ resolved
@@ -5,499 +5,6 @@
 
 "use strict";
 
-<<<<<<< HEAD
-const path = require("path");
-const pkgDir = require("pkg-dir");
-const OptionsDefaulter = require("./OptionsDefaulter");
-const Template = require("./Template");
-const normalizeEcmaVersion = require("./util/normalizeEcmaVersion");
-
-const NODE_MODULES_REGEXP = /[\\/]node_modules[\\/]/i;
-
-const isProductionLikeMode = options => {
-	return options.mode === "production" || !options.mode;
-};
-
-const isWebLikeTarget = options => {
-	return options.target === "web" || options.target === "webworker";
-};
-
-const getLibraryName = library => {
-	// if options.output.library is a string
-	if (Array.isArray(library)) {
-		return library.join(".");
-	} else if (typeof library === "object") {
-		return getLibraryName(library.root);
-	}
-	return library || "";
-};
-
-const getLibraryIdentifier = library => {
-	return Template.toIdentifier(getLibraryName(library));
-};
-
-class WebpackOptionsDefaulter extends OptionsDefaulter {
-	constructor() {
-		super();
-
-		this.set("experiments", "call", value => ({ ...value }));
-		this.set("experiments.asset", false);
-		this.set("experiments.mjs", false);
-		this.set("experiments.importAwait", false);
-		this.set("experiments.importAsync", false);
-		this.set("experiments.topLevelAwait", false);
-		this.set("experiments.syncWebAssembly", false);
-		this.set("experiments.asyncWebAssembly", false);
-		this.set("experiments.outputModule", false);
-
-		this.set("entry", "./src");
-
-		this.set("devtool", "make", options =>
-			options.mode === "development" ? "eval" : false
-		);
-		this.set("cache", "call", (value, options) => {
-			if (value === undefined) {
-				value = options.mode === "development";
-			}
-			if (value === true) {
-				return {
-					type: "memory"
-				};
-			}
-			if (!value) {
-				return false;
-			}
-			value = { ...value };
-			if (value.type === "filesystem") {
-				if (value.name === undefined) {
-					value.name =
-						(options.name || "default") + "-" + (options.mode || "production");
-				}
-				if (value.version === undefined) {
-					value.version = "";
-				}
-				if (value.cacheDirectory === undefined) {
-					const cwd = process.cwd();
-					const dir = pkgDir.sync(cwd);
-					if (!dir) {
-						value.cacheDirectory = path.resolve(cwd, ".cache/webpack");
-						// @ts-ignore
-					} else if (process.versions.pnp) {
-						value.cacheDirectory = path.resolve(dir, ".pnp/.cache/webpack");
-					} else {
-						value.cacheDirectory = path.resolve(
-							dir,
-							"node_modules/.cache/webpack"
-						);
-					}
-				}
-				if (value.cacheLocation === undefined) {
-					value.cacheLocation = path.resolve(value.cacheDirectory, value.name);
-				}
-				if (value.hashAlgorithm === undefined) {
-					value.hashAlgorithm = "md4";
-				}
-				if (value.store === undefined) {
-					value.store = "pack";
-				}
-				if (value.idleTimeout === undefined) {
-					value.idleTimeout = 60000;
-				}
-				if (value.idleTimeoutForInitialStore === undefined) {
-					value.idleTimeoutForInitialStore = 0;
-				}
-				value.buildDependencies = Object.assign({}, value.buildDependencies);
-				if (value.buildDependencies.defaultWebpack === undefined) {
-					value.buildDependencies.defaultWebpack = [__dirname + path.sep];
-				}
-			}
-			return value;
-		});
-		this.set("cache.managedPaths", "make", () => {
-			const match = /^(.+?[\\/]node_modules)[\\/]/.exec(
-				// eslint-disable-next-line node/no-extraneous-require
-				require.resolve("watchpack")
-			);
-			if (match) {
-				return [match[1]];
-			}
-		});
-		this.set("cache.immutablePaths", "make", () => {
-			// @ts-ignore
-			if (process.versions.pnp === "1") {
-				const match = /^(.+?[\\/]v4)[\\/]npm-watchpack-[^\\/]+-[\da-f]{40}[\\/]node_modules[\\/]/.exec(
-					require.resolve("watchpack")
-				);
-				if (match) {
-					return [match[1]];
-				}
-			}
-		});
-
-		this.set("context", process.cwd());
-		this.set("target", "web");
-
-		this.set("module", "call", value => ({ ...value }));
-		this.set("module.unknownContextRequest", ".");
-		this.set("module.unknownContextRegExp", false);
-		this.set("module.unknownContextRecursive", true);
-		this.set("module.unknownContextCritical", true);
-		this.set("module.exprContextRequest", ".");
-		this.set("module.exprContextRegExp", false);
-		this.set("module.exprContextRecursive", true);
-		this.set("module.exprContextCritical", true);
-		this.set("module.wrappedContextRegExp", /.*/);
-		this.set("module.wrappedContextRecursive", true);
-		this.set("module.wrappedContextCritical", false);
-		this.set("module.strictExportPresence", false);
-		this.set("module.strictThisContextOnImports", false);
-		this.set("module.unsafeCache", "make", options => {
-			if (options.cache) {
-				return module => {
-					const name = module.nameForCondition();
-					return name && NODE_MODULES_REGEXP.test(name);
-				};
-			}
-		});
-		this.set("module.rules", []);
-		this.set("module.defaultRules", "make", options =>
-			[
-				{
-					type: "javascript/auto",
-					resolve: {}
-				},
-				options.experiments.mjs && {
-					test: /\.mjs$/i,
-					type: "javascript/esm",
-					resolve: {
-						mainFields:
-							options.target === "web" ||
-							options.target === "webworker" ||
-							options.target === "electron-renderer"
-								? ["browser", "main"]
-								: ["main"]
-					}
-				},
-				{
-					test: /\.json$/i,
-					type: "json"
-				},
-				options.experiments.syncWebAssembly && {
-					test: /\.wasm$/i,
-					type: "webassembly/sync"
-				},
-				options.experiments.asyncWebAssembly && {
-					test: /\.wasm$/i,
-					type: "webassembly/async"
-				}
-			].filter(Boolean)
-		);
-
-		this.set("output", "call", (value, options) => {
-			if (typeof value === "string") {
-				return {
-					filename: value
-				};
-			} else if (typeof value !== "object") {
-				return {};
-			} else {
-				return { ...value };
-			}
-		});
-
-		this.set("output.filename", "[name].js");
-		this.set(
-			"output.module",
-			"make",
-			options => options.experiments.outputModule
-		);
-		this.set("output.iife", "make", options => !options.output.module);
-		this.set("output.ecmaVersion", "call", value => {
-			if (value) {
-				return normalizeEcmaVersion(value);
-			}
-
-			return 6;
-		});
-		this.set("output.chunkFilename", "make", options => {
-			const { filename } = options.output;
-			if (typeof filename !== "function") {
-				const hasName = filename.includes("[name]");
-				const hasId = filename.includes("[id]");
-				const hasChunkHash = filename.includes("[chunkhash]");
-				const hasContentHash = filename.includes("[contenthash]");
-				// Anything changing depending on chunk is fine
-				if (hasChunkHash || hasContentHash || hasName || hasId) return filename;
-				// Elsewise prefix "[id]." in front of the basename to make it changing
-				return filename.replace(/(^|\/)([^/]*(?:\?|$))/, "$1[id].$2");
-			}
-			return "[id].js";
-		});
-		this.set("output.assetModuleFilename", "[hash][ext]");
-		this.set("output.webassemblyModuleFilename", "[hash].module.wasm");
-		this.set("output.library", "");
-		this.set("output.publicPath", "");
-		this.set("output.compareBeforeEmit", true);
-		this.set("output.hotUpdateFunction", "make", options => {
-			return Template.toIdentifier(
-				"webpackHotUpdate" + getLibraryIdentifier(options.output.library)
-			);
-		});
-		this.set("output.jsonpFunction", "make", options => {
-			return Template.toIdentifier(
-				"webpackJsonp" + getLibraryIdentifier(options.output.library)
-			);
-		});
-		this.set("output.chunkCallbackName", "make", options => {
-			return Template.toIdentifier(
-				"webpackChunk" + getLibraryIdentifier(options.output.library)
-			);
-		});
-		this.set("output.globalObject", "make", options => {
-			switch (options.target) {
-				case "web":
-				case "electron-renderer":
-				case "node-webkit":
-					return "window";
-				case "webworker":
-					return "self";
-				case "node":
-				case "async-node":
-				case "electron-main":
-					return "global";
-				default:
-					return "self";
-			}
-		});
-		this.set("output.devtoolNamespace", "make", options => {
-			return getLibraryName(options.output.library);
-		});
-		this.set("output.libraryTarget", "make", options => {
-			return options.output.module ? "module" : "var";
-		});
-		this.set("output.path", path.join(process.cwd(), "dist"));
-		this.set(
-			"output.pathinfo",
-			"make",
-			options => options.mode === "development"
-		);
-		this.set("output.sourceMapFilename", "[file].map[query]");
-		this.set("output.hotUpdateChunkFilename", "[id].[fullhash].hot-update.js");
-		this.set("output.hotUpdateMainFilename", "[fullhash].hot-update.json");
-		this.set("output.crossOriginLoading", false);
-		this.set("output.jsonpScriptType", "make", options => {
-			return options.output.module ? "module" : false;
-		});
-		this.set("output.chunkLoadTimeout", 120000);
-		this.set("output.hashFunction", "md4");
-		this.set("output.hashDigest", "hex");
-		this.set("output.hashDigestLength", 20);
-		this.set("output.strictModuleExceptionHandling", false);
-
-		this.set("node", "call", value => {
-			if (typeof value === "boolean") {
-				return value;
-			} else {
-				return { ...value };
-			}
-		});
-		this.set("node.global", "make", options => {
-			switch (options.target) {
-				case "node":
-				case "async-node":
-				case "electron-main":
-					return false;
-				default:
-					return true;
-			}
-		});
-		this.set("node.__filename", "make", options => {
-			switch (options.target) {
-				case "node":
-				case "async-node":
-				case "electron-main":
-					return false;
-				default:
-					return "mock";
-			}
-		});
-		this.set("node.__dirname", "make", options => {
-			switch (options.target) {
-				case "node":
-				case "async-node":
-				case "electron-main":
-					return false;
-				default:
-					return "mock";
-			}
-		});
-
-		this.set("performance", "call", (value, options) => {
-			if (value === false) return false;
-			if (
-				value === undefined &&
-				(!isProductionLikeMode(options) || !isWebLikeTarget(options))
-			)
-				return false;
-			return { ...value };
-		});
-		this.set("performance.maxAssetSize", 250000);
-		this.set("performance.maxEntrypointSize", 250000);
-		this.set("performance.hints", "make", options =>
-			isProductionLikeMode(options) ? "warning" : false
-		);
-
-		this.set("optimization", "call", value => ({ ...value }));
-		this.set("optimization.removeAvailableModules", false);
-		this.set("optimization.removeEmptyChunks", true);
-		this.set("optimization.mergeDuplicateChunks", true);
-		this.set("optimization.flagIncludedChunks", "make", options =>
-			isProductionLikeMode(options)
-		);
-		this.set("optimization.moduleIds", "make", options => {
-			if (isProductionLikeMode(options)) return "deterministic";
-			if (options.mode === "development") return "named";
-			return "natural";
-		});
-		this.set("optimization.chunkIds", "make", options => {
-			if (isProductionLikeMode(options)) return "deterministic";
-			if (options.mode === "development") return "named";
-			return "natural";
-		});
-		this.set("optimization.sideEffects", true);
-		this.set("optimization.providedExports", true);
-		this.set("optimization.usedExports", true);
-		this.set("optimization.innerGraph", true);
-		this.set("optimization.mangleExports", "make", options =>
-			isProductionLikeMode(options)
-		);
-		this.set("optimization.concatenateModules", "make", options =>
-			isProductionLikeMode(options)
-		);
-		this.set("optimization.splitChunks", {});
-		this.set("optimization.splitChunks.hidePathInfo", "make", options => {
-			return isProductionLikeMode(options);
-		});
-		this.set("optimization.splitChunks.chunks", "async");
-		this.set("optimization.splitChunks.minChunks", 1);
-		this.set("optimization.splitChunks.minSize", "make", options => {
-			return isProductionLikeMode(options) ? 30000 : 10000;
-		});
-		this.set("optimization.splitChunks.minRemainingSize", "make", options => {
-			return options.mode === "development" ? 0 : undefined;
-		});
-		this.set("optimization.splitChunks.maxAsyncRequests", "make", options => {
-			return isProductionLikeMode(options) ? 6 : Infinity;
-		});
-		this.set("optimization.splitChunks.automaticNameDelimiter", "-");
-		this.set("optimization.splitChunks.maxInitialRequests", "make", options => {
-			return isProductionLikeMode(options) ? 4 : Infinity;
-		});
-		this.set("optimization.splitChunks.cacheGroups", {});
-		this.set("optimization.splitChunks.cacheGroups.default", {
-			idHint: "",
-			reuseExistingChunk: true,
-			minChunks: 2,
-			priority: -20
-		});
-		this.set("optimization.splitChunks.cacheGroups.defaultVendors", {
-			idHint: "vendors",
-			reuseExistingChunk: true,
-			test: NODE_MODULES_REGEXP,
-			priority: -10
-		});
-		this.set("optimization.runtimeChunk", "call", value => {
-			if (value === "single") {
-				return {
-					name: "runtime"
-				};
-			}
-			if (value === true || value === "multiple") {
-				return {
-					name: entrypoint => `runtime~${entrypoint.name}`
-				};
-			}
-			return value;
-		});
-		this.set("optimization.noEmitOnErrors", "make", options =>
-			isProductionLikeMode(options)
-		);
-		this.set("optimization.checkWasmTypes", "make", options =>
-			isProductionLikeMode(options)
-		);
-		this.set("optimization.mangleWasmImports", false);
-		this.set(
-			"optimization.portableRecords",
-			"make",
-			options =>
-				!!(
-					options.recordsInputPath ||
-					options.recordsOutputPath ||
-					options.recordsPath
-				)
-		);
-		this.set("optimization.minimize", "make", options =>
-			isProductionLikeMode(options)
-		);
-		this.set("optimization.minimizer", "make", options => [
-			{
-				apply: compiler => {
-					// Lazy load the Terser plugin
-					const TerserPlugin = require("terser-webpack-plugin");
-					new TerserPlugin().apply(compiler);
-				}
-			}
-		]);
-		this.set("optimization.nodeEnv", "make", options => {
-			if (options.mode === "none") {
-				return false;
-			} else {
-				return options.mode || "production";
-			}
-		});
-
-		this.set("resolve", "call", value => ({ ...value }));
-		this.set("resolve.cache", "make", options => !!options.cache);
-		this.set("resolve.modules", ["node_modules"]);
-		this.set("resolve.extensions", "make", options =>
-			[options.experiments.mjs && ".mjs", ".js", ".json", ".wasm"].filter(
-				Boolean
-			)
-		);
-		this.set("resolve.mainFiles", ["index"]);
-		this.set("resolve.aliasFields", "make", options => {
-			if (
-				options.target === "web" ||
-				options.target === "webworker" ||
-				options.target === "electron-renderer"
-			) {
-				return ["browser"];
-			} else {
-				return [];
-			}
-		});
-		this.set("resolve.mainFields", "make", options => {
-			if (
-				options.target === "web" ||
-				options.target === "webworker" ||
-				options.target === "electron-renderer"
-			) {
-				return ["browser", "module", "main"];
-			} else {
-				return ["module", "main"];
-			}
-		});
-
-		this.set("resolveLoader", "call", value => ({ ...value }));
-		this.set("resolveLoader.cache", "make", options => !!options.cache);
-		this.set("resolveLoader.mainFields", ["loader", "main"]);
-		this.set("resolveLoader.extensions", [".js"]);
-		this.set("resolveLoader.mainFiles", ["index"]);
-
-		this.set("infrastructureLogging", "call", value => ({ ...value }));
-		this.set("infrastructureLogging.level", "info");
-		this.set("infrastructureLogging.debug", false);
-=======
 const { applyWebpackOptionsDefaults } = require("./config/defaults");
 const { getNormalizedWebpackOptions } = require("./config/normalization");
 
@@ -506,7 +13,6 @@
 		options = getNormalizedWebpackOptions(options);
 		applyWebpackOptionsDefaults(options);
 		return options;
->>>>>>> 8dca6f1b
 	}
 }
 
