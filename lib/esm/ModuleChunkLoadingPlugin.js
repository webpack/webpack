--- conflicted
+++ resolved
@@ -108,23 +108,6 @@
 
 			compilation.hooks.runtimeRequirementInTree
 				.for(RuntimeGlobals.hmrDownloadUpdateHandlers)
-<<<<<<< HEAD
-				.tap(PLUGIN_NAME, handler);
-			compilation.hooks.runtimeRequirementInTree
-				.for(RuntimeGlobals.hmrDownloadManifest)
-				.tap(PLUGIN_NAME, handler);
-
-			compilation.hooks.runtimeRequirementInTree
-				.for(RuntimeGlobals.hmrDownloadUpdateHandlers)
-				.tap(PLUGIN_NAME, (chunk, set) => {
-					if (!isEnabledForChunk(chunk)) return;
-					set.add(RuntimeGlobals.baseURI);
-					set.add(RuntimeGlobals.publicPath);
-					set.add(RuntimeGlobals.loadScript);
-					set.add(RuntimeGlobals.getChunkUpdateScriptFilename);
-					set.add(RuntimeGlobals.moduleFactoriesAddOnly);
-					set.add(RuntimeGlobals.hmrRuntimeStatePrefix);
-=======
 				.tap(PLUGIN_NAME, (chunk, set) => {
 					if (!isEnabledForChunk(chunk)) return;
 					set.add(RuntimeGlobals.publicPath);
@@ -133,17 +116,12 @@
 					set.add(RuntimeGlobals.moduleCache);
 					set.add(RuntimeGlobals.hmrModuleData);
 					set.add(RuntimeGlobals.moduleFactoriesAddOnly);
->>>>>>> f64aabbf
 				});
 
 			compilation.hooks.runtimeRequirementInTree
 				.for(RuntimeGlobals.hmrDownloadManifest)
 				.tap(PLUGIN_NAME, (chunk, set) => {
 					if (!isEnabledForChunk(chunk)) return;
-<<<<<<< HEAD
-					set.add(RuntimeGlobals.baseURI);
-=======
->>>>>>> f64aabbf
 					set.add(RuntimeGlobals.publicPath);
 					set.add(RuntimeGlobals.getUpdateManifestFilename);
 				});
