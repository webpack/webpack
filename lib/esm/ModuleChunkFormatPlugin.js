/*
	MIT License http://www.opensource.org/licenses/mit-license.php
	Author Tobias Koppers @sokra
*/

"use strict";

const { ConcatSource } = require("webpack-sources");
const { RuntimeGlobals } = require("..");
const HotUpdateChunk = require("../HotUpdateChunk");
const Template = require("../Template");
const { getAllChunks } = require("../javascript/ChunkHelpers");
const {
	chunkHasJs,
	getCompilationHooks,
	getChunkFilenameTemplate
} = require("../javascript/JavascriptModulesPlugin");
const { updateHashForEntryStartup } = require("../javascript/StartupHelpers");
const { getUndoPath } = require("../util/identifier");

/** @typedef {import("../Chunk")} Chunk */
/** @typedef {import("../ChunkGraph")} ChunkGraph */
/** @typedef {import("../ChunkGroup")} ChunkGroup */
/** @typedef {import("../Compiler")} Compiler */
/** @typedef {import("../Entrypoint")} Entrypoint */
/** @typedef {import("../Module")} Module */

/**
 * Gets information about a chunk including its entries and runtime chunk
 * @param {Chunk} chunk The chunk to get information for
 * @param {ChunkGraph} chunkGraph The chunk graph containing the chunk
 * @returns {{entries: Array<[Module, Entrypoint | undefined]>, runtimeChunk: Chunk|null}} Object containing chunk entries and runtime chunk
 */
function getChunkInfo(chunk, chunkGraph) {
	const entries = Array.from(
		chunkGraph.getChunkEntryModulesWithChunkGroupIterable(chunk)
	);
	const runtimeChunk =
		entries.length > 0
			? /** @type {Entrypoint[][]} */
				(entries)[0][1].getRuntimeChunk()
			: null;

	return {
		entries,
		runtimeChunk
	};
}

const PLUGIN_NAME = "ModuleChunkFormatPlugin";

class ModuleChunkFormatPlugin {
	/**
	 * Apply the plugin
	 * @param {Compiler} compiler the compiler instance
	 * @returns {void}
	 */
	apply(compiler) {
		compiler.hooks.thisCompilation.tap(PLUGIN_NAME, compilation => {
			compilation.hooks.additionalChunkRuntimeRequirements.tap(
				PLUGIN_NAME,
				(chunk, set) => {
					if (chunk.hasRuntime()) return;
					if (compilation.chunkGraph.getNumberOfEntryModules(chunk) > 0) {
						set.add(RuntimeGlobals.require);
						set.add(RuntimeGlobals.startupEntrypoint);
						set.add(RuntimeGlobals.externalInstallChunk);
					}
<<<<<<< HEAD
				);
				const hooks = getCompilationHooks(compilation);
				hooks.renderChunk.tap(
					"ModuleChunkFormatPlugin",
					(modules, renderContext) => {
						const { chunk, chunkGraph, runtimeTemplate } = renderContext;
						const hotUpdateChunk =
							chunk instanceof HotUpdateChunk ? chunk : null;
						const source = new ConcatSource();
						if (hotUpdateChunk) {
							// modules
							source.add("export const __webpack_modules__ = ");
							source.add(modules);
							source.add(";\n");

							// runtime
							const runtimeModules =
								chunkGraph.getChunkRuntimeModulesInOrder(chunk);
							if (runtimeModules.length > 0) {
								source.add("export const __webpack_runtime__ =\n");
								source.add(
									Template.renderChunkRuntimeModules(
										runtimeModules,
										renderContext
									)
								);
								source.add(";\n");
							}

							// ids
							source.add(
								`export const __webpack_ids__ = ${JSON.stringify(chunk.ids)};\n`
							);

							// default export – object shape expected by installChunk()
							source.add(
								"export default { __webpack_ids__, __webpack_modules__, __webpack_runtime__ };\n"
							);

							return source;
						}
						source.add(
							`export const __webpack_id__ = ${JSON.stringify(chunk.id)};\n`
						);
						source.add(
							`export const __webpack_ids__ = ${JSON.stringify(chunk.ids)};\n`
						);
						source.add("export const __webpack_modules__ = ");
						source.add(modules);
						source.add(";\n");
						const runtimeModules =
							chunkGraph.getChunkRuntimeModulesInOrder(chunk);
						if (runtimeModules.length > 0) {
							source.add("export const __webpack_runtime__ =\n");
							source.add(
								Template.renderChunkRuntimeModules(
									runtimeModules,
									renderContext
								)
							);
						}
						const { entries, runtimeChunk } = getChunkInfo(chunk, chunkGraph);
						if (entries.length > 0 && runtimeChunk) {
							const currentOutputName = compilation
								.getPath(
									getChunkFilenameTemplate(chunk, compilation.outputOptions),
									{
										chunk,
										contentHashType: "javascript"
									}
								)
								.replace(/^\/+/g, "")
								.split("/");

							/**
							 * @param {Chunk} chunk the chunk
							 * @returns {string} the relative path
							 */
							const getRelativePath = chunk => {
								const baseOutputName = currentOutputName.slice();
								const chunkOutputName = compilation
									.getPath(
										getChunkFilenameTemplate(chunk, compilation.outputOptions),
										{
											chunk,
											contentHashType: "javascript"
										}
									)
									.replace(/^\/+/g, "")
									.split("/");

								// remove common parts except filename
								while (
									baseOutputName.length > 1 &&
									chunkOutputName.length > 1 &&
									baseOutputName[0] === chunkOutputName[0]
								) {
									baseOutputName.shift();
									chunkOutputName.shift();
								}
								const last = chunkOutputName.join("/");
								// create final path
								return getUndoPath(baseOutputName.join("/"), last, true) + last;
							};

							const entrySource = new ConcatSource();
							entrySource.add(source);
							entrySource.add(";\n\n// load runtime\n");
							entrySource.add(
								`import ${RuntimeGlobals.require} from ${JSON.stringify(
									getRelativePath(/** @type {Chunk} */ (runtimeChunk))
								)};\n`
							);

							const startupSource = new ConcatSource();
							startupSource.add(
								`var __webpack_exec__ = ${runtimeTemplate.returningFunction(
									`${RuntimeGlobals.require}(${RuntimeGlobals.entryModuleId} = moduleId)`,
									"moduleId"
								)}\n`
							);

							const loadedChunks = new Set();
							let index = 0;
							for (let i = 0; i < entries.length; i++) {
								const [module, entrypoint] = entries[i];
								if (
									!chunkGraph.getModuleSourceTypes(module).has("javascript")
								) {
									continue;
								}
								const final = i + 1 === entries.length;
								const moduleId = chunkGraph.getModuleId(module);
								const chunks = getAllChunks(
									/** @type {Entrypoint} */ (entrypoint),
									/** @type {Chunk} */ (runtimeChunk),
									undefined
								);
								for (const chunk of chunks) {
									if (loadedChunks.has(chunk) || !chunkHasJs(chunk, chunkGraph))
										continue;
									loadedChunks.add(chunk);
									startupSource.add(
										`import * as __webpack_chunk_${index}__ from ${JSON.stringify(
											getRelativePath(chunk)
										)};\n`
									);
									startupSource.add(
										`${RuntimeGlobals.externalInstallChunk}(__webpack_chunk_${index}__);\n`
									);
									index++;
								}
								startupSource.add(
									`${
										final ? `var ${RuntimeGlobals.exports} = ` : ""
									}__webpack_exec__(${JSON.stringify(moduleId)});\n`
								);
							}

							entrySource.add(
								hooks.renderStartup.call(
									startupSource,
									entries[entries.length - 1][0],
									{
										...renderContext,
										inlined: false
									}
								)
							);
							return entrySource;
						}

						return source;
=======
				}
			);
			const hooks = getCompilationHooks(compilation);
			hooks.renderChunk.tap(PLUGIN_NAME, (modules, renderContext) => {
				const { chunk, chunkGraph, runtimeTemplate } = renderContext;
				const hotUpdateChunk = chunk instanceof HotUpdateChunk ? chunk : null;
				const source = new ConcatSource();
				if (hotUpdateChunk) {
					throw new Error("HMR is not implemented for module chunk format yet");
				} else {
					source.add(
						`export const __webpack_id__ = ${JSON.stringify(chunk.id)};\n`
					);
					source.add(
						`export const __webpack_ids__ = ${JSON.stringify(chunk.ids)};\n`
					);
					source.add("export const __webpack_modules__ = ");
					source.add(modules);
					source.add(";\n");
					const runtimeModules =
						chunkGraph.getChunkRuntimeModulesInOrder(chunk);
					if (runtimeModules.length > 0) {
						source.add("export const __webpack_runtime__ =\n");
						source.add(
							Template.renderChunkRuntimeModules(runtimeModules, renderContext)
						);
					}
					const { entries, runtimeChunk } = getChunkInfo(chunk, chunkGraph);
					if (runtimeChunk) {
						const currentOutputName = compilation
							.getPath(
								getChunkFilenameTemplate(chunk, compilation.outputOptions),
								{
									chunk,
									contentHashType: "javascript"
								}
							)
							.replace(/^\/+/g, "")
							.split("/");

						/**
						 * @param {Chunk} chunk the chunk
						 * @returns {string} the relative path
						 */
						const getRelativePath = chunk => {
							const baseOutputName = currentOutputName.slice();
							const chunkOutputName = compilation
								.getPath(
									getChunkFilenameTemplate(chunk, compilation.outputOptions),
									{
										chunk,
										contentHashType: "javascript"
									}
								)
								.replace(/^\/+/g, "")
								.split("/");

							// remove common parts except filename
							while (
								baseOutputName.length > 1 &&
								chunkOutputName.length > 1 &&
								baseOutputName[0] === chunkOutputName[0]
							) {
								baseOutputName.shift();
								chunkOutputName.shift();
							}
							const last = chunkOutputName.join("/");
							// create final path
							return getUndoPath(baseOutputName.join("/"), last, true) + last;
						};

						const entrySource = new ConcatSource();
						entrySource.add(source);
						entrySource.add(";\n\n// load runtime\n");
						entrySource.add(
							`import ${RuntimeGlobals.require} from ${JSON.stringify(
								getRelativePath(/** @type {Chunk} */ (runtimeChunk))
							)};\n`
						);

						const startupSource = new ConcatSource();
						startupSource.add(
							`var __webpack_exec__ = ${runtimeTemplate.returningFunction(
								`${RuntimeGlobals.require}(${RuntimeGlobals.entryModuleId} = moduleId)`,
								"moduleId"
							)}\n`
						);

						const loadedChunks = new Set();
						let index = 0;
						for (let i = 0; i < entries.length; i++) {
							const [module, entrypoint] = entries[i];
							if (!chunkGraph.getModuleSourceTypes(module).has("javascript")) {
								continue;
							}
							const final = i + 1 === entries.length;
							const moduleId = chunkGraph.getModuleId(module);
							const chunks = getAllChunks(
								/** @type {Entrypoint} */ (entrypoint),
								/** @type {Chunk} */ (runtimeChunk),
								undefined
							);
							for (const chunk of chunks) {
								if (loadedChunks.has(chunk) || !chunkHasJs(chunk, chunkGraph))
									continue;
								loadedChunks.add(chunk);
								startupSource.add(
									`import * as __webpack_chunk_${index}__ from ${JSON.stringify(
										getRelativePath(chunk)
									)};\n`
								);
								startupSource.add(
									`${RuntimeGlobals.externalInstallChunk}(__webpack_chunk_${index}__);\n`
								);
								index++;
							}
							startupSource.add(
								`${
									final ? `var ${RuntimeGlobals.exports} = ` : ""
								}__webpack_exec__(${JSON.stringify(moduleId)});\n`
							);
						}

						entrySource.add(
							hooks.renderStartup.call(
								startupSource,
								entries[entries.length - 1][0],
								{
									...renderContext,
									inlined: false
								}
							)
						);
						return entrySource;
>>>>>>> 19ca7412
					}
				}
				return source;
			});
			hooks.chunkHash.tap(
				PLUGIN_NAME,
				(chunk, hash, { chunkGraph, runtimeTemplate }) => {
					if (chunk.hasRuntime()) return;
					const { entries, runtimeChunk } = getChunkInfo(chunk, chunkGraph);
					hash.update(PLUGIN_NAME);
					hash.update("1");
					if (runtimeChunk && runtimeChunk.hash) {
						// Any change to runtimeChunk should trigger a hash update,
						// we shouldn't depend on or inspect its internal implementation.
						// import __webpack_require__ from "./runtime-main.e9400aee33633a3973bd.js";
						hash.update(runtimeChunk.hash);
					}
					updateHashForEntryStartup(hash, chunkGraph, entries, chunk);
				}
			);
		});
	}
}

module.exports = ModuleChunkFormatPlugin;<|MERGE_RESOLUTION|>--- conflicted
+++ resolved
@@ -66,181 +66,6 @@
 						set.add(RuntimeGlobals.startupEntrypoint);
 						set.add(RuntimeGlobals.externalInstallChunk);
 					}
-<<<<<<< HEAD
-				);
-				const hooks = getCompilationHooks(compilation);
-				hooks.renderChunk.tap(
-					"ModuleChunkFormatPlugin",
-					(modules, renderContext) => {
-						const { chunk, chunkGraph, runtimeTemplate } = renderContext;
-						const hotUpdateChunk =
-							chunk instanceof HotUpdateChunk ? chunk : null;
-						const source = new ConcatSource();
-						if (hotUpdateChunk) {
-							// modules
-							source.add("export const __webpack_modules__ = ");
-							source.add(modules);
-							source.add(";\n");
-
-							// runtime
-							const runtimeModules =
-								chunkGraph.getChunkRuntimeModulesInOrder(chunk);
-							if (runtimeModules.length > 0) {
-								source.add("export const __webpack_runtime__ =\n");
-								source.add(
-									Template.renderChunkRuntimeModules(
-										runtimeModules,
-										renderContext
-									)
-								);
-								source.add(";\n");
-							}
-
-							// ids
-							source.add(
-								`export const __webpack_ids__ = ${JSON.stringify(chunk.ids)};\n`
-							);
-
-							// default export – object shape expected by installChunk()
-							source.add(
-								"export default { __webpack_ids__, __webpack_modules__, __webpack_runtime__ };\n"
-							);
-
-							return source;
-						}
-						source.add(
-							`export const __webpack_id__ = ${JSON.stringify(chunk.id)};\n`
-						);
-						source.add(
-							`export const __webpack_ids__ = ${JSON.stringify(chunk.ids)};\n`
-						);
-						source.add("export const __webpack_modules__ = ");
-						source.add(modules);
-						source.add(";\n");
-						const runtimeModules =
-							chunkGraph.getChunkRuntimeModulesInOrder(chunk);
-						if (runtimeModules.length > 0) {
-							source.add("export const __webpack_runtime__ =\n");
-							source.add(
-								Template.renderChunkRuntimeModules(
-									runtimeModules,
-									renderContext
-								)
-							);
-						}
-						const { entries, runtimeChunk } = getChunkInfo(chunk, chunkGraph);
-						if (entries.length > 0 && runtimeChunk) {
-							const currentOutputName = compilation
-								.getPath(
-									getChunkFilenameTemplate(chunk, compilation.outputOptions),
-									{
-										chunk,
-										contentHashType: "javascript"
-									}
-								)
-								.replace(/^\/+/g, "")
-								.split("/");
-
-							/**
-							 * @param {Chunk} chunk the chunk
-							 * @returns {string} the relative path
-							 */
-							const getRelativePath = chunk => {
-								const baseOutputName = currentOutputName.slice();
-								const chunkOutputName = compilation
-									.getPath(
-										getChunkFilenameTemplate(chunk, compilation.outputOptions),
-										{
-											chunk,
-											contentHashType: "javascript"
-										}
-									)
-									.replace(/^\/+/g, "")
-									.split("/");
-
-								// remove common parts except filename
-								while (
-									baseOutputName.length > 1 &&
-									chunkOutputName.length > 1 &&
-									baseOutputName[0] === chunkOutputName[0]
-								) {
-									baseOutputName.shift();
-									chunkOutputName.shift();
-								}
-								const last = chunkOutputName.join("/");
-								// create final path
-								return getUndoPath(baseOutputName.join("/"), last, true) + last;
-							};
-
-							const entrySource = new ConcatSource();
-							entrySource.add(source);
-							entrySource.add(";\n\n// load runtime\n");
-							entrySource.add(
-								`import ${RuntimeGlobals.require} from ${JSON.stringify(
-									getRelativePath(/** @type {Chunk} */ (runtimeChunk))
-								)};\n`
-							);
-
-							const startupSource = new ConcatSource();
-							startupSource.add(
-								`var __webpack_exec__ = ${runtimeTemplate.returningFunction(
-									`${RuntimeGlobals.require}(${RuntimeGlobals.entryModuleId} = moduleId)`,
-									"moduleId"
-								)}\n`
-							);
-
-							const loadedChunks = new Set();
-							let index = 0;
-							for (let i = 0; i < entries.length; i++) {
-								const [module, entrypoint] = entries[i];
-								if (
-									!chunkGraph.getModuleSourceTypes(module).has("javascript")
-								) {
-									continue;
-								}
-								const final = i + 1 === entries.length;
-								const moduleId = chunkGraph.getModuleId(module);
-								const chunks = getAllChunks(
-									/** @type {Entrypoint} */ (entrypoint),
-									/** @type {Chunk} */ (runtimeChunk),
-									undefined
-								);
-								for (const chunk of chunks) {
-									if (loadedChunks.has(chunk) || !chunkHasJs(chunk, chunkGraph))
-										continue;
-									loadedChunks.add(chunk);
-									startupSource.add(
-										`import * as __webpack_chunk_${index}__ from ${JSON.stringify(
-											getRelativePath(chunk)
-										)};\n`
-									);
-									startupSource.add(
-										`${RuntimeGlobals.externalInstallChunk}(__webpack_chunk_${index}__);\n`
-									);
-									index++;
-								}
-								startupSource.add(
-									`${
-										final ? `var ${RuntimeGlobals.exports} = ` : ""
-									}__webpack_exec__(${JSON.stringify(moduleId)});\n`
-								);
-							}
-
-							entrySource.add(
-								hooks.renderStartup.call(
-									startupSource,
-									entries[entries.length - 1][0],
-									{
-										...renderContext,
-										inlined: false
-									}
-								)
-							);
-							return entrySource;
-						}
-
-						return source;
-=======
 				}
 			);
 			const hooks = getCompilationHooks(compilation);
@@ -249,17 +74,12 @@
 				const hotUpdateChunk = chunk instanceof HotUpdateChunk ? chunk : null;
 				const source = new ConcatSource();
 				if (hotUpdateChunk) {
-					throw new Error("HMR is not implemented for module chunk format yet");
-				} else {
-					source.add(
-						`export const __webpack_id__ = ${JSON.stringify(chunk.id)};\n`
-					);
-					source.add(
-						`export const __webpack_ids__ = ${JSON.stringify(chunk.ids)};\n`
-					);
+					// modules
 					source.add("export const __webpack_modules__ = ");
 					source.add(modules);
 					source.add(";\n");
+
+					// runtime
 					const runtimeModules =
 						chunkGraph.getChunkRuntimeModulesInOrder(chunk);
 					if (runtimeModules.length > 0) {
@@ -267,10 +87,57 @@
 						source.add(
 							Template.renderChunkRuntimeModules(runtimeModules, renderContext)
 						);
-					}
-					const { entries, runtimeChunk } = getChunkInfo(chunk, chunkGraph);
-					if (runtimeChunk) {
-						const currentOutputName = compilation
+						source.add(";\n");
+					}
+
+					// ids
+					source.add(
+						`export const __webpack_ids__ = ${JSON.stringify(chunk.ids)};\n`
+					);
+
+					// default export – object shape expected by installChunk()
+					source.add(
+						"export default { __webpack_ids__, __webpack_modules__, __webpack_runtime__ };\n"
+					);
+
+					return source;
+				}
+				source.add(
+					`export const __webpack_id__ = ${JSON.stringify(chunk.id)};\n`
+				);
+				source.add(
+					`export const __webpack_ids__ = ${JSON.stringify(chunk.ids)};\n`
+				);
+				source.add("export const __webpack_modules__ = ");
+				source.add(modules);
+				source.add(";\n");
+				const runtimeModules = chunkGraph.getChunkRuntimeModulesInOrder(chunk);
+				if (runtimeModules.length > 0) {
+					source.add("export const __webpack_runtime__ =\n");
+					source.add(
+						Template.renderChunkRuntimeModules(runtimeModules, renderContext)
+					);
+				}
+				const { entries, runtimeChunk } = getChunkInfo(chunk, chunkGraph);
+				if (entries.length > 0 && runtimeChunk) {
+					const currentOutputName = compilation
+						.getPath(
+							getChunkFilenameTemplate(chunk, compilation.outputOptions),
+							{
+								chunk,
+								contentHashType: "javascript"
+							}
+						)
+						.replace(/^\/+/g, "")
+						.split("/");
+
+					/**
+					 * @param {Chunk} chunk the chunk
+					 * @returns {string} the relative path
+					 */
+					const getRelativePath = chunk => {
+						const baseOutputName = currentOutputName.slice();
+						const chunkOutputName = compilation
 							.getPath(
 								getChunkFilenameTemplate(chunk, compilation.outputOptions),
 								{
@@ -281,103 +148,85 @@
 							.replace(/^\/+/g, "")
 							.split("/");
 
-						/**
-						 * @param {Chunk} chunk the chunk
-						 * @returns {string} the relative path
-						 */
-						const getRelativePath = chunk => {
-							const baseOutputName = currentOutputName.slice();
-							const chunkOutputName = compilation
-								.getPath(
-									getChunkFilenameTemplate(chunk, compilation.outputOptions),
-									{
-										chunk,
-										contentHashType: "javascript"
-									}
-								)
-								.replace(/^\/+/g, "")
-								.split("/");
-
-							// remove common parts except filename
-							while (
-								baseOutputName.length > 1 &&
-								chunkOutputName.length > 1 &&
-								baseOutputName[0] === chunkOutputName[0]
-							) {
-								baseOutputName.shift();
-								chunkOutputName.shift();
+						// remove common parts except filename
+						while (
+							baseOutputName.length > 1 &&
+							chunkOutputName.length > 1 &&
+							baseOutputName[0] === chunkOutputName[0]
+						) {
+							baseOutputName.shift();
+							chunkOutputName.shift();
+						}
+						const last = chunkOutputName.join("/");
+						// create final path
+						return getUndoPath(baseOutputName.join("/"), last, true) + last;
+					};
+
+					const entrySource = new ConcatSource();
+					entrySource.add(source);
+					entrySource.add(";\n\n// load runtime\n");
+					entrySource.add(
+						`import ${RuntimeGlobals.require} from ${JSON.stringify(
+							getRelativePath(/** @type {Chunk} */ (runtimeChunk))
+						)};\n`
+					);
+
+					const startupSource = new ConcatSource();
+					startupSource.add(
+						`var __webpack_exec__ = ${runtimeTemplate.returningFunction(
+							`${RuntimeGlobals.require}(${RuntimeGlobals.entryModuleId} = moduleId)`,
+							"moduleId"
+						)}\n`
+					);
+
+					const loadedChunks = new Set();
+					let index = 0;
+					for (let i = 0; i < entries.length; i++) {
+						const [module, entrypoint] = entries[i];
+						if (!chunkGraph.getModuleSourceTypes(module).has("javascript")) {
+							continue;
+						}
+						const final = i + 1 === entries.length;
+						const moduleId = chunkGraph.getModuleId(module);
+						const chunks = getAllChunks(
+							/** @type {Entrypoint} */ (entrypoint),
+							/** @type {Chunk} */ (runtimeChunk),
+							undefined
+						);
+						for (const chunk of chunks) {
+							if (loadedChunks.has(chunk) || !chunkHasJs(chunk, chunkGraph))
+								continue;
+							loadedChunks.add(chunk);
+							startupSource.add(
+								`import * as __webpack_chunk_${index}__ from ${JSON.stringify(
+									getRelativePath(chunk)
+								)};\n`
+							);
+							startupSource.add(
+								`${RuntimeGlobals.externalInstallChunk}(__webpack_chunk_${index}__);\n`
+							);
+							index++;
+						}
+						startupSource.add(
+							`${
+								final ? `var ${RuntimeGlobals.exports} = ` : ""
+							}__webpack_exec__(${JSON.stringify(moduleId)});\n`
+						);
+					}
+
+					entrySource.add(
+						hooks.renderStartup.call(
+							startupSource,
+							entries[entries.length - 1][0],
+							{
+								...renderContext,
+								inlined: false
 							}
-							const last = chunkOutputName.join("/");
-							// create final path
-							return getUndoPath(baseOutputName.join("/"), last, true) + last;
-						};
-
-						const entrySource = new ConcatSource();
-						entrySource.add(source);
-						entrySource.add(";\n\n// load runtime\n");
-						entrySource.add(
-							`import ${RuntimeGlobals.require} from ${JSON.stringify(
-								getRelativePath(/** @type {Chunk} */ (runtimeChunk))
-							)};\n`
-						);
-
-						const startupSource = new ConcatSource();
-						startupSource.add(
-							`var __webpack_exec__ = ${runtimeTemplate.returningFunction(
-								`${RuntimeGlobals.require}(${RuntimeGlobals.entryModuleId} = moduleId)`,
-								"moduleId"
-							)}\n`
-						);
-
-						const loadedChunks = new Set();
-						let index = 0;
-						for (let i = 0; i < entries.length; i++) {
-							const [module, entrypoint] = entries[i];
-							if (!chunkGraph.getModuleSourceTypes(module).has("javascript")) {
-								continue;
-							}
-							const final = i + 1 === entries.length;
-							const moduleId = chunkGraph.getModuleId(module);
-							const chunks = getAllChunks(
-								/** @type {Entrypoint} */ (entrypoint),
-								/** @type {Chunk} */ (runtimeChunk),
-								undefined
-							);
-							for (const chunk of chunks) {
-								if (loadedChunks.has(chunk) || !chunkHasJs(chunk, chunkGraph))
-									continue;
-								loadedChunks.add(chunk);
-								startupSource.add(
-									`import * as __webpack_chunk_${index}__ from ${JSON.stringify(
-										getRelativePath(chunk)
-									)};\n`
-								);
-								startupSource.add(
-									`${RuntimeGlobals.externalInstallChunk}(__webpack_chunk_${index}__);\n`
-								);
-								index++;
-							}
-							startupSource.add(
-								`${
-									final ? `var ${RuntimeGlobals.exports} = ` : ""
-								}__webpack_exec__(${JSON.stringify(moduleId)});\n`
-							);
-						}
-
-						entrySource.add(
-							hooks.renderStartup.call(
-								startupSource,
-								entries[entries.length - 1][0],
-								{
-									...renderContext,
-									inlined: false
-								}
-							)
-						);
-						return entrySource;
->>>>>>> 19ca7412
-					}
-				}
+						)
+					);
+					return entrySource;
+				}
+
 				return source;
 			});
 			hooks.chunkHash.tap(
