--- conflicted
+++ resolved
@@ -76,11 +76,7 @@
 			});
 		}
 		return arr;
-<<<<<<< HEAD
 	}, []);
-};
-=======
-	}, [])
 };
 
 //check if an harmony module has been required by CommonJS module
@@ -93,5 +89,4 @@
 		}
 	}
 	return false;
-}
->>>>>>> 87879ba7
+}