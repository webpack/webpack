/*
	MIT License http://www.opensource.org/licenses/mit-license.php
	Author Tobias Koppers @sokra
*/
"use strict";
const Dependency = require("../Dependency");

class NullDependency extends Dependency {
	constructor() {
		super();
	}

	get type() {
		return "null";
	}

	isEqualResource() {
		return false;
	}
<<<<<<< HEAD
=======
}

NullDependency.Template = class NullDependencyTemplate {
	apply() {}
>>>>>>> ed7f3b70
}

module.exports = NullDependency;<|MERGE_RESOLUTION|>--- conflicted
+++ resolved
@@ -17,13 +17,10 @@
 	isEqualResource() {
 		return false;
 	}
-<<<<<<< HEAD
-=======
 }
 
 NullDependency.Template = class NullDependencyTemplate {
 	apply() {}
->>>>>>> ed7f3b70
 }
 
 module.exports = NullDependency;