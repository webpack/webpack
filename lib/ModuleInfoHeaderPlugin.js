--- conflicted
+++ resolved
@@ -34,7 +34,7 @@
 	exportsInfo,
 	alreadyPrinted = new Set()
 ) => {
-	const otherExportsInfo = exportsInfo.otherExportsInfo;
+	const { otherExportsInfo } = exportsInfo;
 
 	let alreadyPrintedExports = 0;
 
@@ -76,13 +76,7 @@
 		}
 	}
 
-<<<<<<< HEAD
-	const { otherExportsInfo } = exportsInfo;
-	if (otherExportsInfo.provided !== false || otherExportsInfo.used !== false) {
-		const title = hasExports ? "other exports" : "exports";
-=======
 	if (alreadyPrintedExports) {
->>>>>>> 8dca6f1b
 		source.add(
 			Template.toComment(
 				`${indent}... (${alreadyPrintedExports} already listed exports)`
