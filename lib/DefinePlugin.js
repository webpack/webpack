/*
	MIT License http://www.opensource.org/licenses/mit-license.php
	Author Tobias Koppers @sokra
*/
"use strict";

const ConstDependency = require("./dependencies/ConstDependency");
const BasicEvaluatedExpression = require("./BasicEvaluatedExpression");
const ParserHelpers = require("./ParserHelpers");
const NullFactory = require("./NullFactory");

class RuntimeValue {
	constructor(fn, fileDependencies) {
		this.fn = fn;
		this.fileDependencies = fileDependencies || [];
	}

	exec(parser) {
		for (const fileDependency of this.fileDependencies) {
			parser.state.module.buildInfo.fileDependencies.add(fileDependency);
		}

		return this.fn();
	}
}

const stringifyObj = (obj, parser) => {
	return (
		"Object({" +
		Object.keys(obj)
			.map(key => {
				const code = obj[key];
				return JSON.stringify(key) + ":" + toCode(code, parser);
			})
			.join(",") +
		"})"
	);
};

<<<<<<< HEAD
const codeToValue = code => {
	return new Function("return " + code)();
};

const toCode = code => {
=======
const toCode = (code, parser) => {
>>>>>>> a4e5f63d
	if (code === null) {
		return "null";
	}
	if (code === undefined) {
		return "undefined";
	}
	if (code instanceof RuntimeValue) {
		return toCode(code.exec(parser), parser);
	}
	if (code instanceof RegExp && code.toString) {
		return code.toString();
	}
	if (typeof code === "function" && code.toString) {
		return "(" + code.toString() + ")";
	}
	if (typeof code === "object") {
		return stringifyObj(code, parser);
	}
	return code + "";
};

class DefinePlugin {
	constructor(definitions) {
		this.definitions = definitions;
	}
<<<<<<< HEAD
	addDefinitionToContext(defineKey, code, context) {
		const splittedKey = defineKey.split(".");
		const value = codeToValue(code);
		let currentContext = context;
		splittedKey.forEach((key, i) => {
			if (i === splittedKey.length - 1) {
				currentContext[key] = value;
			} else {
				if (typeof currentContext[key] !== "object") {
					currentContext[key] = {};
				}
				currentContext = currentContext[key];
			}
		});
	}
=======

	static runtimeValue(fn, fileDependencies) {
		return new RuntimeValue(fn, fileDependencies);
	}

>>>>>>> a4e5f63d
	apply(compiler) {
		const definitions = this.definitions;
		compiler.hooks.compilation.tap(
			"DefinePlugin",
			(compilation, { normalModuleFactory }) => {
				compilation.dependencyFactories.set(ConstDependency, new NullFactory());
				compilation.dependencyTemplates.set(
					ConstDependency,
					new ConstDependency.Template()
				);

				const handler = parser => {
					const resolvedDefinitions = {};

					const walkDefinitions = (definitions, prefix) => {
						Object.keys(definitions).forEach(key => {
							const code = definitions[key];
							if (
								code &&
								typeof code === "object" &&
								!(code instanceof RuntimeValue) &&
								!(code instanceof RegExp)
							) {
								walkDefinitions(code, prefix + key + ".");
								applyObjectDefine(prefix + key, code);
								return;
							}
							applyDefineKey(prefix, key);
							applyDefine(prefix + key, code);
						});
					};

					const applyDefineKey = (prefix, key) => {
						const splittedKey = key.split(".");
						splittedKey.slice(1).forEach((_, i) => {
							const fullKey = prefix + splittedKey.slice(0, i + 1).join(".");
							parser.hooks.canRename
								.for(fullKey)
								.tap("DefinePlugin", ParserHelpers.approve);
						});
					};

					const applyDefine = (key, code) => {
						const isTypeof = /^typeof\s+/.test(key);
						if (isTypeof) key = key.replace(/^typeof\s+/, "");
						let recurse = false;
						let recurseTypeof = false;
<<<<<<< HEAD
						code = toCode(code);
						resolvedDefinitions[key] = code;
=======
>>>>>>> a4e5f63d
						if (!isTypeof) {
							parser.hooks.canRename
								.for(key)
								.tap("DefinePlugin", ParserHelpers.approve);
							parser.hooks.evaluateIdentifier
								.for(key)
								.tap("DefinePlugin", expr => {
									/**
									 * this is needed in case there is a recursion in the DefinePlugin
									 * to prevent an endless recursion
									 * e.g.: new DefinePlugin({
									 * "a": "b",
									 * "b": "a"
									 * });
									 */
									if (recurse) return;
									recurse = true;
									const res = parser.evaluate(toCode(code, parser));
									recurse = false;
									res.setRange(expr.range);
									return res;
								});
							parser.hooks.expression.for(key).tap("DefinePlugin", expr => {
								const strCode = toCode(code, parser);
								if (/__webpack_require__/.test(strCode)) {
									return ParserHelpers.toConstantDependencyWithWebpackRequire(
										parser,
										strCode
									)(expr);
								} else {
									return ParserHelpers.toConstantDependency(parser, strCode)(
										expr
									);
								}
							});
						}
						parser.hooks.evaluateTypeof.for(key).tap("DefinePlugin", expr => {
							/**
							 * this is needed in case there is a recursion in the DefinePlugin
							 * to prevent an endless recursion
							 * e.g.: new DefinePlugin({
							 * "typeof a": "typeof b",
							 * "typeof b": "typeof a"
							 * });
							 */
							if (recurseTypeof) return;
							recurseTypeof = true;
							const typeofCode = isTypeof
								? toCode(code, parser)
								: "typeof (" + toCode(code, parser) + ")";
							const res = parser.evaluate(typeofCode);
							recurseTypeof = false;
							res.setRange(expr.range);
							return res;
						});
						parser.hooks.typeof.for(key).tap("DefinePlugin", expr => {
							const typeofCode = isTypeof
								? toCode(code, parser)
								: "typeof (" + toCode(code, parser) + ")";
							const res = parser.evaluate(typeofCode);
							if (!res.isString()) return;
							return ParserHelpers.toConstantDependency(
								parser,
								JSON.stringify(res.string)
							).bind(parser)(expr);
						});
					};

					const applyObjectDefine = (key, obj) => {
<<<<<<< HEAD
						const code = stringifyObj(obj);
						resolvedDefinitions[key] = code;
=======
>>>>>>> a4e5f63d
						parser.hooks.canRename
							.for(key)
							.tap("DefinePlugin", ParserHelpers.approve);
						parser.hooks.evaluateIdentifier
							.for(key)
							.tap("DefinePlugin", expr =>
								new BasicEvaluatedExpression().setTruthy().setRange(expr.range)
							);
						parser.hooks.evaluateTypeof.for(key).tap("DefinePlugin", expr => {
							return ParserHelpers.evaluateToString("object")(expr);
						});
						parser.hooks.expression.for(key).tap("DefinePlugin", expr => {
							const strCode = stringifyObj(obj, parser);

							if (/__webpack_require__/.test(strCode)) {
								return ParserHelpers.toConstantDependencyWithWebpackRequire(
									parser,
									strCode
								)(expr);
							} else {
								return ParserHelpers.toConstantDependency(parser, strCode)(
									expr
								);
							}
						});
						parser.hooks.typeof.for(key).tap("DefinePlugin", expr => {
							return ParserHelpers.toConstantDependency(
								parser,
								JSON.stringify("object")
							)(expr);
						});
					};

					walkDefinitions(definitions, "");

					parser.hooks.commentOptions.tap(
						"DefinePlugin",
						(comment, context) => {
							Object.keys(resolvedDefinitions).forEach(key => {
								this.addDefinitionToContext(
									key,
									resolvedDefinitions[key],
									context
								);
							});
						}
					);
				};

				normalModuleFactory.hooks.parser
					.for("javascript/auto")
					.tap("DefinePlugin", handler);
				normalModuleFactory.hooks.parser
					.for("javascript/dynamic")
					.tap("DefinePlugin", handler);
				normalModuleFactory.hooks.parser
					.for("javascript/esm")
					.tap("DefinePlugin", handler);
			}
		);
	}
}
module.exports = DefinePlugin;<|MERGE_RESOLUTION|>--- conflicted
+++ resolved
@@ -24,57 +24,62 @@
 	}
 }
 
-const stringifyObj = (obj, parser) => {
-	return (
-		"Object({" +
-		Object.keys(obj)
-			.map(key => {
-				const code = obj[key];
-				return JSON.stringify(key) + ":" + toCode(code, parser);
-			})
-			.join(",") +
-		"})"
-	);
-};
-
-<<<<<<< HEAD
-const codeToValue = code => {
-	return new Function("return " + code)();
-};
-
-const toCode = code => {
-=======
-const toCode = (code, parser) => {
->>>>>>> a4e5f63d
-	if (code === null) {
-		return "null";
-	}
-	if (code === undefined) {
-		return "undefined";
-	}
-	if (code instanceof RuntimeValue) {
-		return toCode(code.exec(parser), parser);
-	}
-	if (code instanceof RegExp && code.toString) {
-		return code.toString();
-	}
-	if (typeof code === "function" && code.toString) {
-		return "(" + code.toString() + ")";
-	}
-	if (typeof code === "object") {
-		return stringifyObj(code, parser);
-	}
-	return code + "";
-};
+class CodeMaker {
+	constructor(parser) {
+		this.parser = parser;
+		this._definitionsMap = new Map();
+	}
+	stringifyObj(obj) {
+		return (
+			"Object({" +
+			Object.keys(obj)
+				.map(key => {
+					const code = obj[key];
+					return JSON.stringify(key) + ":" + this.toCode(code);
+				})
+				.join(",") +
+			"})"
+		);
+	}
+	toCode(code) {
+		const parser = this.parser;
+		if (code === null) {
+			return "null";
+		}
+		if (code === undefined) {
+			return "undefined";
+		}
+		if (code instanceof RuntimeValue) {
+			return this.toCode(code.exec(parser));
+		}
+		if (code instanceof RegExp && code.toString) {
+			return code.toString();
+		}
+		if (typeof code === "function" && code.toString) {
+			return "(" + code.toString() + ")";
+		}
+		if (typeof code === "object") {
+			return this.stringifyObj(code);
+		}
+		return code + "";
+	}
+	make(key, code) {
+		const strCode = this.toCode(code);
+		this._definitionsMap.set(key, strCode);
+		return strCode;
+	}
+	getResolvedDefinitions() {
+		return this._definitionsMap;
+	}
+}
 
 class DefinePlugin {
 	constructor(definitions) {
 		this.definitions = definitions;
 	}
-<<<<<<< HEAD
 	addDefinitionToContext(defineKey, code, context) {
 		const splittedKey = defineKey.split(".");
-		const value = codeToValue(code);
+		const value = new Function("return " + code)();
 		let currentContext = context;
 		splittedKey.forEach((key, i) => {
 			if (i === splittedKey.length - 1) {
@@ -87,13 +92,11 @@
 			}
 		});
 	}
-=======
 
 	static runtimeValue(fn, fileDependencies) {
 		return new RuntimeValue(fn, fileDependencies);
 	}
 
->>>>>>> a4e5f63d
 	apply(compiler) {
 		const definitions = this.definitions;
 		compiler.hooks.compilation.tap(
@@ -106,7 +109,7 @@
 				);
 
 				const handler = parser => {
-					const resolvedDefinitions = {};
+					const codeMaker = new CodeMaker(parser);
 
 					const walkDefinitions = (definitions, prefix) => {
 						Object.keys(definitions).forEach(key => {
@@ -141,11 +144,6 @@
 						if (isTypeof) key = key.replace(/^typeof\s+/, "");
 						let recurse = false;
 						let recurseTypeof = false;
-<<<<<<< HEAD
-						code = toCode(code);
-						resolvedDefinitions[key] = code;
-=======
->>>>>>> a4e5f63d
 						if (!isTypeof) {
 							parser.hooks.canRename
 								.for(key)
@@ -163,13 +161,13 @@
 									 */
 									if (recurse) return;
 									recurse = true;
-									const res = parser.evaluate(toCode(code, parser));
+									const res = parser.evaluate(codeMaker.make(key, code));
 									recurse = false;
 									res.setRange(expr.range);
 									return res;
 								});
 							parser.hooks.expression.for(key).tap("DefinePlugin", expr => {
-								const strCode = toCode(code, parser);
+								const strCode = codeMaker.make(key, code);
 								if (/__webpack_require__/.test(strCode)) {
 									return ParserHelpers.toConstantDependencyWithWebpackRequire(
 										parser,
@@ -193,18 +191,20 @@
 							 */
 							if (recurseTypeof) return;
 							recurseTypeof = true;
+							const strCode = codeMaker.make(key, code);
 							const typeofCode = isTypeof
-								? toCode(code, parser)
-								: "typeof (" + toCode(code, parser) + ")";
+								? strCode
+								: "typeof (" + strCode + ")";
 							const res = parser.evaluate(typeofCode);
 							recurseTypeof = false;
 							res.setRange(expr.range);
 							return res;
 						});
 						parser.hooks.typeof.for(key).tap("DefinePlugin", expr => {
+							const strCode = codeMaker.make(key, code);
 							const typeofCode = isTypeof
-								? toCode(code, parser)
-								: "typeof (" + toCode(code, parser) + ")";
+								? strCode
+								: "typeof (" + strCode + ")";
 							const res = parser.evaluate(typeofCode);
 							if (!res.isString()) return;
 							return ParserHelpers.toConstantDependency(
@@ -215,11 +215,6 @@
 					};
 
 					const applyObjectDefine = (key, obj) => {
-<<<<<<< HEAD
-						const code = stringifyObj(obj);
-						resolvedDefinitions[key] = code;
-=======
->>>>>>> a4e5f63d
 						parser.hooks.canRename
 							.for(key)
 							.tap("DefinePlugin", ParserHelpers.approve);
@@ -232,7 +227,7 @@
 							return ParserHelpers.evaluateToString("object")(expr);
 						});
 						parser.hooks.expression.for(key).tap("DefinePlugin", expr => {
-							const strCode = stringifyObj(obj, parser);
+							const strCode = codeMaker.make(key, obj);
 
 							if (/__webpack_require__/.test(strCode)) {
 								return ParserHelpers.toConstantDependencyWithWebpackRequire(
@@ -258,12 +253,8 @@
 					parser.hooks.commentOptions.tap(
 						"DefinePlugin",
 						(comment, context) => {
-							Object.keys(resolvedDefinitions).forEach(key => {
-								this.addDefinitionToContext(
-									key,
-									resolvedDefinitions[key],
-									context
-								);
+							codeMaker.getResolvedDefinitions().forEach((code, key) => {
+								this.addDefinitionToContext(key, code, context);
 							});
 						}
 					);
