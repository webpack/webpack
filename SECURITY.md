# Security Policy

## Reporting a Vulnerability

Please report security issues **privately**:

- Email: [webpack-security@openjsf.org](mailto:webpack-security@openjsf.org)

<<<<<<< HEAD
**Do not** file public GitHub issues for security problems.
=======
## Threat Model

For an overview of the security assumptions, potential attack vectors, and areas
of concern relevant to webpack, please refer to the
[Threat Model](https://github.com/webpack/security-wg/blob/main/docs/threat-model.md).

## Incident Response Plan
>>>>>>> c647cf19

When reporting, please include:

- Affected project/repo and version(s)
- Impact and component(s) involved
- Reproduction steps or PoC (if available)
- Your contact details and preferred credit name

If you do not receive an acknowledgement of your report within **6 business days**, or if you cannot find a private security contact for the project, you may **escalate to the OpenJS Foundation CNA** at `security@lists.openjsf.org`.

If the project acknowledges your report but does not provide any further response or engagement within **14 days**, escalation is also appropriate.

## Coordination & Disclosure

We follow coordinated vulnerability disclosure:

- We will acknowledge your report, assess impact, and work on a fix.
- We aim to provide status updates until resolution.
- Once a fix or mitigation is available, we will publish a security advisory (and request a CVE via the OpenJS CNA when applicable).
- Reporters are credited by default unless you request otherwise.

---

## Guidelines for Security Testing

When investigating and reporting vulnerabilities, please **do not**:

- Break the law
- Access or modify data beyond what is needed to demonstrate the issue
- Use high-intensity or destructive testing tools
- Attempt denial of service (DoS) attacks
- Social engineer, phish, or physically attack project members
- Publicly disclose before we release a fix or advisory

---

## Incident Response

In the event of a broader security incident, please refer to our
[Security Incident Response Plan](https://github.com/webpack/webpack/blob/main/INCIDENT_RESPONSE_PLAN.md).<|MERGE_RESOLUTION|>--- conflicted
+++ resolved
@@ -6,17 +6,7 @@
 
 - Email: [webpack-security@openjsf.org](mailto:webpack-security@openjsf.org)
 
-<<<<<<< HEAD
 **Do not** file public GitHub issues for security problems.
-=======
-## Threat Model
-
-For an overview of the security assumptions, potential attack vectors, and areas
-of concern relevant to webpack, please refer to the
-[Threat Model](https://github.com/webpack/security-wg/blob/main/docs/threat-model.md).
-
-## Incident Response Plan
->>>>>>> c647cf19
 
 When reporting, please include:
 
@@ -53,6 +43,14 @@
 
 ---
 
+## Threat Model
+
+For an overview of the security assumptions, potential attack vectors, and areas
+of concern relevant to webpack, please refer to the
+[Threat Model](https://github.com/webpack/security-wg/blob/main/docs/threat-model.md).
+
+---
+
 ## Incident Response
 
 In the event of a broader security incident, please refer to our
