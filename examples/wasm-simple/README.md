This very simple example shows usage of WebAssembly.

WebAssembly modules can be imported like other modules. Their download and compilation happens in parallel to the download and evaluation of the javascript chunk.

# example.js

```javascript
import("./add.wasm").then(addModule => {
	console.log(addModule.add(22, 2200));
	import("./math").then(math => {
		console.log(math.add(10, 101));
		console.log(math.factorial(15));
		console.log(math.factorialJavascript(15));
		console.log(math.fibonacci(15));
		console.log(math.fibonacciJavascript(15));
		timed("wasm factorial", () => math.factorial(1500));
		timed("js factorial", () => math.factorialJavascript(1500));
		timed("wasm fibonacci", () => math.fibonacci(22));
		timed("js fibonacci", () => math.fibonacciJavascript(22));
	});
});

function timed(name, fn) {
	if(!console.time || !console.timeEnd)
		return fn();
	// warmup
	for(var i = 0; i < 10; i++)
		fn();
	console.time(name)
	for(var i = 0; i < 5000; i++)
		fn();
	console.timeEnd(name)
}
```

# math.js

```javascript
import { add } from "./add.wasm";
import { factorial } from "./factorial.wasm";
import { fibonacci } from "./fibonacci.wasm";

export { add, factorial, fibonacci };

export function factorialJavascript(i) {
	if(i < 1) return 1;
	return i * factorialJavascript(i - 1);
}

export function fibonacciJavascript(i) {
	if(i < 2) return 1;
	return fibonacciJavascript(i - 1) + fibonacciJavascript(i - 2);
}
```

# dist/output.js

<details><summary><code>/******/ (function(modules) { /* webpackBootstrap */ })</code></summary>

<<<<<<< HEAD
``` javascript
/******/ (function(modules, runtime) { // webpackBootstrap
/******/ 	"use strict";
=======
```javascript
/******/ (function(modules) { // webpackBootstrap
/******/ 	// install a JSONP callback for chunk loading
/******/ 	function webpackJsonpCallback(data) {
/******/ 		var chunkIds = data[0];
/******/ 		var moreModules = data[1];
/******/
/******/
/******/ 		// add "moreModules" to the modules object,
/******/ 		// then flag all "chunkIds" as loaded and fire callback
/******/ 		var moduleId, chunkId, i = 0, resolves = [];
/******/ 		for(;i < chunkIds.length; i++) {
/******/ 			chunkId = chunkIds[i];
/******/ 			if(installedChunks[chunkId]) {
/******/ 				resolves.push(installedChunks[chunkId][0]);
/******/ 			}
/******/ 			installedChunks[chunkId] = 0;
/******/ 		}
/******/ 		for(moduleId in moreModules) {
/******/ 			if(Object.prototype.hasOwnProperty.call(moreModules, moduleId)) {
/******/ 				modules[moduleId] = moreModules[moduleId];
/******/ 			}
/******/ 		}
/******/ 		if(parentJsonpFunction) parentJsonpFunction(data);
/******/
/******/ 		while(resolves.length) {
/******/ 			resolves.shift()();
/******/ 		}
/******/
/******/ 	};
/******/
/******/
>>>>>>> b72b96a2
/******/ 	// The module cache
/******/ 	var installedModules = {};
/******/
/******/ 	// The require function
/******/ 	function __webpack_require__(moduleId) {
/******/
/******/ 		// Check if module is in cache
/******/ 		if(installedModules[moduleId]) {
/******/ 			return installedModules[moduleId].exports;
/******/ 		}
/******/ 		// Create a new module (and put it into the cache)
/******/ 		var module = installedModules[moduleId] = {
/******/ 			i: moduleId,
/******/ 			l: false,
/******/ 			exports: {}
/******/ 		};
/******/
/******/ 		// Execute the module function
/******/ 		modules[moduleId].call(module.exports, module, module.exports, __webpack_require__);
/******/
/******/ 		// Flag the module as loaded
/******/ 		module.l = true;
/******/
/******/ 		// Return the exports of the module
/******/ 		return module.exports;
/******/ 	}
/******/
<<<<<<< HEAD
=======
/******/ 	// This file contains only the entry chunk.
/******/ 	// The chunk loading function for additional chunks
/******/ 	__webpack_require__.e = function requireEnsure(chunkId) {
/******/ 		var promises = [];
/******/
/******/
/******/ 		// JSONP chunk loading for javascript
/******/
/******/ 		var installedChunkData = installedChunks[chunkId];
/******/ 		if(installedChunkData !== 0) { // 0 means "already installed".
/******/
/******/ 			// a Promise means "currently loading".
/******/ 			if(installedChunkData) {
/******/ 				promises.push(installedChunkData[2]);
/******/ 			} else {
/******/ 				// setup Promise in chunk cache
/******/ 				var promise = new Promise(function(resolve, reject) {
/******/ 					installedChunkData = installedChunks[chunkId] = [resolve, reject];
/******/ 				});
/******/ 				promises.push(installedChunkData[2] = promise);
/******/
/******/ 				// start chunk loading
/******/ 				var script = document.createElement('script');
/******/ 				var onScriptComplete;
/******/
/******/ 				script.charset = 'utf-8';
/******/ 				script.timeout = 120;
/******/ 				if (__webpack_require__.nc) {
/******/ 					script.setAttribute("nonce", __webpack_require__.nc);
/******/ 				}
/******/ 				script.src = jsonpScriptSrc(chunkId);
/******/
/******/ 				onScriptComplete = function (event) {
/******/ 					// avoid mem leaks in IE.
/******/ 					script.onerror = script.onload = null;
/******/ 					clearTimeout(timeout);
/******/ 					var chunk = installedChunks[chunkId];
/******/ 					if(chunk !== 0) {
/******/ 						if(chunk) {
/******/ 							var errorType = event && (event.type === 'load' ? 'missing' : event.type);
/******/ 							var realSrc = event && event.target && event.target.src;
/******/ 							var error = new Error('Loading chunk ' + chunkId + ' failed.\n(' + errorType + ': ' + realSrc + ')');
/******/ 							error.type = errorType;
/******/ 							error.request = realSrc;
/******/ 							chunk[1](error);
/******/ 						}
/******/ 						installedChunks[chunkId] = undefined;
/******/ 					}
/******/ 				};
/******/ 				var timeout = setTimeout(function(){
/******/ 					onScriptComplete({ type: 'timeout', target: script });
/******/ 				}, 120000);
/******/ 				script.onerror = script.onload = onScriptComplete;
/******/ 				document.head.appendChild(script);
/******/ 			}
/******/ 		}
/******/
/******/ 		// Fetch + compile chunk loading for webassembly
/******/
/******/ 		var wasmModules = {"1":[1,3,4],"2":[1]}[chunkId] || [];
/******/
/******/ 		wasmModules.forEach(function(wasmModuleId) {
/******/ 			var installedWasmModuleData = installedWasmModules[wasmModuleId];
/******/
/******/ 			// a Promise means "currently loading" or "already loaded".
/******/ 			if(installedWasmModuleData)
/******/ 				promises.push(installedWasmModuleData);
/******/ 			else {
/******/ 				var importObject = wasmImportObjects[wasmModuleId]();
/******/ 				var req = fetch(__webpack_require__.p + "" + {"1":"c50d6212832abfc3ae1e","3":"3580ad47c1ba500584ea","4":"baf012e37fe9b85e815a"}[wasmModuleId] + ".wasm");
/******/ 				var promise;
/******/ 				if(importObject instanceof Promise && typeof WebAssembly.compileStreaming === 'function') {
/******/ 					promise = Promise.all([WebAssembly.compileStreaming(req), importObject]).then(function(items) {
/******/ 						return WebAssembly.instantiate(items[0], items[1]);
/******/ 					});
/******/ 				} else if(typeof WebAssembly.instantiateStreaming === 'function') {
/******/ 					promise = WebAssembly.instantiateStreaming(req, importObject);
/******/ 				} else {
/******/ 					var bytesPromise = req.then(function(x) { return x.arrayBuffer(); });
/******/ 					promise = bytesPromise.then(function(bytes) {
/******/ 						return WebAssembly.instantiate(bytes, importObject);
/******/ 					});
/******/ 				}
/******/ 				promises.push(installedWasmModules[wasmModuleId] = promise.then(function(res) {
/******/ 					return __webpack_require__.w[wasmModuleId] = (res.instance || res).exports;
/******/ 				}));
/******/ 			}
/******/ 		});
/******/ 		return Promise.all(promises);
/******/ 	};
>>>>>>> b72b96a2
/******/
/******/ 	// expose the modules object (__webpack_modules__)
/******/ 	__webpack_require__.m = modules;
/******/
/******/ 	// expose the module cache
/******/ 	__webpack_require__.c = installedModules;
/******/
/******/ 	// the startup function
/******/ 	function startup() {
/******/ 		// Load entry module and return exports
/******/ 		return __webpack_require__(0);
/******/ 	};
/******/ 	// initialize runtime
/******/ 	runtime(__webpack_require__);
/******/
/******/ 	// run startup
/******/ 	return startup();
/******/ })
/************************************************************************/
```

</details>

```javascript
/******/ ([
/* 0 */
/*!********************!*\
  !*** ./example.js ***!
  \********************/
/*! other exports [maybe provided (runtime-defined)] [no usage info] */
/*! runtime requirements: __webpack_require__.e__webpack_require__,  */
/***/ (function(__unusedmodule, __unusedexports, __webpack_require__) {

__webpack_require__.e(/*! import() */ 183).then(__webpack_require__.bind(null, /*! ./add.wasm */ 1)).then(addModule => {
	console.log(addModule.add(22, 2200));
	__webpack_require__.e(/*! import() */ 702).then(__webpack_require__.bind(null, /*! ./math */ 2)).then(math => {
		console.log(math.add(10, 101));
		console.log(math.factorial(15));
		console.log(math.factorialJavascript(15));
		console.log(math.fibonacci(15));
		console.log(math.fibonacciJavascript(15));
		timed("wasm factorial", () => math.factorial(1500));
		timed("js factorial", () => math.factorialJavascript(1500));
		timed("wasm fibonacci", () => math.fibonacci(22));
		timed("js fibonacci", () => math.fibonacciJavascript(22));
	});
});

function timed(name, fn) {
	if(!console.time || !console.timeEnd)
		return fn();
	// warmup
	for(var i = 0; i < 10; i++)
		fn();
	console.time(name)
	for(var i = 0; i < 5000; i++)
		fn();
	console.timeEnd(name)
}


/***/ })
/******/ ],
```

<details><summary><code>function(__webpack_require__) { /* webpackRuntimeModules */ });</code></summary>

``` js
/******/ function(__webpack_require__) { // webpackRuntimeModules
/******/ 	"use strict";
/******/ 
/******/ 	/* webpack/runtime/ensure chunk */
/******/ 	!function() {
/******/ 		__webpack_require__.f = {};
/******/ 		// This file contains only the entry chunk.
/******/ 		// The chunk loading function for additional chunks
/******/ 		__webpack_require__.e = function requireEnsure(chunkId) {
/******/ 			return Promise.all(Object.keys(__webpack_require__.f).reduce(function(promises, key) { __webpack_require__.f[key](chunkId, promises); return promises; }, []));
/******/ 		};
/******/ 	}();
/******/ 	
/******/ 	/* webpack/runtime/make namespace object */
/******/ 	!function() {
/******/ 		// define __esModule on exports
/******/ 		__webpack_require__.r = function(exports) {
/******/ 			if(typeof Symbol !== 'undefined' && Symbol.toStringTag) {
/******/ 				Object.defineProperty(exports, Symbol.toStringTag, { value: 'Module' });
/******/ 			}
/******/ 			Object.defineProperty(exports, '__esModule', { value: true });
/******/ 		};
/******/ 	}();
/******/ 	
/******/ 	/* webpack/runtime/define property getter */
/******/ 	!function() {
/******/ 		// define getter function for harmony exports
/******/ 		var hasOwnProperty = Object.prototype.hasOwnProperty;
/******/ 		__webpack_require__.d = function(exports, name, getter) {
/******/ 			if(!hasOwnProperty.call(exports, name)) {
/******/ 				Object.defineProperty(exports, name, { enumerable: true, get: getter });
/******/ 			}
/******/ 		};
/******/ 	}();
/******/ 	
/******/ 	/* webpack/runtime/publicPath */
/******/ 	!function() {
/******/ 		__webpack_require__.p = "dist/";
/******/ 	}();
/******/ 	
/******/ 	/* webpack/runtime/get javascript chunk filename */
/******/ 	!function() {
/******/ 		
/******/ 		// This function only allows to reference on-demand chunks
/******/ 		__webpack_require__.u = function(chunkId) {
/******/ 			// return url for filenames based on template
/******/ 			return "" + chunkId + ".output.js";
/******/ 		};
/******/ 	}();
/******/ 	
/******/ 	/* webpack/runtime/jsonp chunk loading */
/******/ 	!function() {
/******/ 		
/******/ 		
/******/ 		// object to store loaded and loading chunks
/******/ 		// undefined = chunk not loaded, null = chunk preloaded/prefetched
/******/ 		// Promise = chunk loading, 0 = chunk loaded
/******/ 		var installedChunks = {
/******/ 			404: 0
/******/ 		};
/******/ 		
/******/ 		
/******/ 		
/******/ 		__webpack_require__.f.j = function(chunkId, promises) {
/******/ 			// JSONP chunk loading for javascript
/******/ 			var installedChunkData = installedChunks[chunkId];
/******/ 			if(installedChunkData !== 0) { // 0 means "already installed".
/******/ 		
/******/ 				// a Promise means "currently loading".
/******/ 				if(installedChunkData) {
/******/ 					promises.push(installedChunkData[2]);
/******/ 				} else {
/******/ 					// setup Promise in chunk cache
/******/ 					var promise = new Promise(function(resolve, reject) {
/******/ 						installedChunkData = installedChunks[chunkId] = [resolve, reject];
/******/ 					});
/******/ 					promises.push(installedChunkData[2] = promise);
/******/ 		
/******/ 					// start chunk loading
/******/ 					var url = __webpack_require__.p + __webpack_require__.u(chunkId);
/******/ 					var loadingEnded = function() { if(installedChunks[chunkId]) return installedChunks[chunkId][1]; if(installedChunks[chunkId] !== 0) installedChunks[chunkId] = undefined; };
/******/ 					var script = document.createElement('script');
/******/ 					var onScriptComplete;
/******/ 		
/******/ 					script.charset = 'utf-8';
/******/ 					script.timeout = 120;
/******/ 					if (__webpack_require__.nc) {
/******/ 						script.setAttribute("nonce", __webpack_require__.nc);
/******/ 					}
/******/ 					script.src = url;
/******/ 		
/******/ 					onScriptComplete = function (event) {
/******/ 						// avoid mem leaks in IE.
/******/ 						script.onerror = script.onload = null;
/******/ 						clearTimeout(timeout);
/******/ 						var reportError = loadingEnded();
/******/ 						if(reportError) {
/******/ 							var errorType = event && (event.type === 'load' ? 'missing' : event.type);
/******/ 							var realSrc = event && event.target && event.target.src;
/******/ 							var error = new Error('Loading chunk ' + chunkId + ' failed.\n(' + errorType + ': ' + realSrc + ')');
/******/ 							error.type = errorType;
/******/ 							error.request = realSrc;
/******/ 							reportError(error);
/******/ 						}
/******/ 					};
/******/ 					var timeout = setTimeout(function(){
/******/ 						onScriptComplete({ type: 'timeout', target: script });
/******/ 					}, 120000);
/******/ 					script.onerror = script.onload = onScriptComplete;
/******/ 					document.head.appendChild(script);
/******/ 		
/******/ 					// no HMR
/******/ 				}
/******/ 			}
/******/ 		
/******/ 			// no chunk preloading needed
/******/ 		};
/******/ 		
/******/ 		// no prefetching
/******/ 		
/******/ 		// no HMR
/******/ 		
/******/ 		// no HMR manifest
/******/ 		
/******/ 		// no deferred startup
/******/ 		
/******/ 		// install a JSONP callback for chunk loading
/******/ 		function webpackJsonpCallback(data) {
/******/ 			var chunkIds = data[0];
/******/ 			var moreModules = data[1];
/******/ 		
/******/ 			var runtime = data[3];
/******/ 		
/******/ 			// add "moreModules" to the modules object,
/******/ 			// then flag all "chunkIds" as loaded and fire callback
/******/ 			var moduleId, chunkId, i = 0, resolves = [];
/******/ 			for(;i < chunkIds.length; i++) {
/******/ 				chunkId = chunkIds[i];
/******/ 				if(installedChunks[chunkId]) {
/******/ 					resolves.push(installedChunks[chunkId][0]);
/******/ 				}
/******/ 				installedChunks[chunkId] = 0;
/******/ 			}
/******/ 			for(moduleId in moreModules) {
/******/ 				if(Object.prototype.hasOwnProperty.call(moreModules, moduleId)) {
/******/ 					__webpack_require__.m[moduleId] = moreModules[moduleId];
/******/ 				}
/******/ 			}
/******/ 			if(runtime) runtime(__webpack_require__);
/******/ 			if(parentJsonpFunction) parentJsonpFunction(data);
/******/ 		
/******/ 			while(resolves.length) {
/******/ 				resolves.shift()();
/******/ 			}
/******/ 		
/******/ 		};
/******/ 		
/******/ 		var jsonpArray = window["webpackJsonp"] = window["webpackJsonp"] || [];
/******/ 		var oldJsonpFunction = jsonpArray.push.bind(jsonpArray);
/******/ 		jsonpArray.push = webpackJsonpCallback;
/******/ 		
/******/ 		var parentJsonpFunction = oldJsonpFunction;
/******/ 	}();
/******/ 	
/******/ 	/* webpack/runtime/wasm chunk loading */
/******/ 	!function() {
/******/ 		// object to store loaded and loading wasm modules
/******/ 		var installedWasmModules = {};
/******/ 		
/******/ 		function promiseResolve() { return Promise.resolve(); }
/******/ 		
/******/ 		
/******/ 		var wasmImportObjects = {
/******/ 			1: function() {
/******/ 				return {
/******/ 		
/******/ 				};
/******/ 			},
/******/ 			1: function() {
/******/ 				return {
/******/ 		
/******/ 				};
/******/ 			},
/******/ 			3: function() {
/******/ 				return {
/******/ 		
/******/ 				};
/******/ 			},
/******/ 			4: function() {
/******/ 				return {
/******/ 		
/******/ 				};
/******/ 			},
/******/ 		};
/******/ 		
/******/ 		var wasmModuleMap = {
/******/ 			"183": [
/******/ 				1
/******/ 			],
/******/ 			"702": [
/******/ 				1,
/******/ 				3,
/******/ 				4
/******/ 			]
/******/ 		};
/******/ 		
/******/ 		// object with all WebAssembly.instance exports
/******/ 		__webpack_require__.w = {};
/******/ 		
/******/ 		// Fetch + compile chunk loading for webassembly
/******/ 		__webpack_require__.f.wasm = function(chunkId, promises) {
/******/ 		
/******/ 			var wasmModules = wasmModuleMap[chunkId] || [];
/******/ 		
/******/ 			wasmModules.forEach(function(wasmModuleId) {
/******/ 				var installedWasmModuleData = installedWasmModules[wasmModuleId];
/******/ 		
/******/ 				// a Promise means "currently loading" or "already loaded".
/******/ 				if(installedWasmModuleData)
/******/ 					promises.push(installedWasmModuleData);
/******/ 				else {
/******/ 					var importObject = wasmImportObjects[wasmModuleId]();
/******/ 					var req = fetch(__webpack_require__.p + "" + {"1":"768a5da4710725bcb100","3":"41a5c50a2d48fb358c38","4":"98df0027b722ce87102e"}[wasmModuleId] + ".wasm");
/******/ 					var promise;
/******/ 					if(importObject instanceof Promise && typeof WebAssembly.compileStreaming === 'function') {
/******/ 						promise = Promise.all([WebAssembly.compileStreaming(req), importObject]).then(function(items) {
/******/ 							return WebAssembly.instantiate(items[0], items[1]);
/******/ 						});
/******/ 					} else if(typeof WebAssembly.instantiateStreaming === 'function') {
/******/ 						promise = WebAssembly.instantiateStreaming(req, importObject);
/******/ 					} else {
/******/ 						var bytesPromise = req.then(function(x) { return x.arrayBuffer(); });
/******/ 						promise = bytesPromise.then(function(bytes) {
/******/ 							return WebAssembly.instantiate(bytes, importObject);
/******/ 						});
/******/ 					}
/******/ 					promises.push(installedWasmModules[wasmModuleId] = promise.then(function(res) {
/******/ 						return __webpack_require__.w[wasmModuleId] = (res.instance || res).exports;
/******/ 					}));
/******/ 				}
/******/ 			});
/******/ 		};
/******/ 	}();
/******/ 	
/******/ }
);
```

</details>


# dist/183.output.js

``` javascript
(window["webpackJsonp"] = window["webpackJsonp"] || []).push([[183],[
/* 0 */,
/* 1 */
/*!******************!*\
  !*** ./add.wasm ***!
  \******************/
/*! export add [provided] [no usage info] [missing usage info prevents renaming] */
/*! other exports [not provided] [no usage info] */
/*! runtime requirements: module__webpack_require__.w, __webpack_exports__, __webpack_require__,  */
/***/ (function(module, exports, __webpack_require__) {

"use strict";
// Instantiate WebAssembly module
var wasmExports = __webpack_require__.w[module.i];

// export exports from WebAssembly module
for(var name in wasmExports) if(name != "__webpack_init__") exports[name] = wasmExports[name];
// exec imports from WebAssembly module (for esm order)


// exec wasm module
wasmExports["__webpack_init__"]()

/***/ })
]]);
```

# dist/702.output.js

<<<<<<< HEAD
``` javascript
(window["webpackJsonp"] = window["webpackJsonp"] || []).push([[702],[
=======
```javascript
(window["webpackJsonp"] = window["webpackJsonp"] || []).push([[1],[
>>>>>>> b72b96a2
/* 0 */,
/* 1 */
/*!******************!*\
  !*** ./add.wasm ***!
  \******************/
/*! export add [provided] [no usage info] [missing usage info prevents renaming] */
/*! other exports [not provided] [no usage info] */
/*! runtime requirements: module__webpack_require__.w, __webpack_exports__, __webpack_require__,  */
/***/ (function(module, exports, __webpack_require__) {

"use strict";
// Instantiate WebAssembly module
var wasmExports = __webpack_require__.w[module.i];

// export exports from WebAssembly module
for(var name in wasmExports) if(name != "__webpack_init__") exports[name] = wasmExports[name];
// exec imports from WebAssembly module (for esm order)


// exec wasm module
wasmExports["__webpack_init__"]()

/***/ }),
/* 2 */
/*!*****************!*\
  !*** ./math.js ***!
  \*****************/
/*! export add [provided] [no usage info] [missing usage info prevents renaming] */
/*! export factorial [provided] [no usage info] [missing usage info prevents renaming] */
/*! export factorialJavascript [provided] [no usage info] [missing usage info prevents renaming] */
/*! export fibonacci [provided] [no usage info] [missing usage info prevents renaming] */
/*! export fibonacciJavascript [provided] [no usage info] [missing usage info prevents renaming] */
/*! other exports [not provided] [no usage info] */
/*! runtime requirements: __webpack_require__.r__webpack_exports__, __webpack_require__, __webpack_require__.d,  */
/***/ (function(__unusedmodule, __webpack_exports__, __webpack_require__) {

"use strict";
__webpack_require__.r(__webpack_exports__);
/* harmony reexport (safe) */ __webpack_require__.d(__webpack_exports__, "add", function() { return _add_wasm__WEBPACK_IMPORTED_MODULE_0__["add"]; });
/* harmony reexport (safe) */ __webpack_require__.d(__webpack_exports__, "factorial", function() { return _factorial_wasm__WEBPACK_IMPORTED_MODULE_1__["factorial"]; });
/* harmony reexport (safe) */ __webpack_require__.d(__webpack_exports__, "fibonacci", function() { return _fibonacci_wasm__WEBPACK_IMPORTED_MODULE_2__["fibonacci"]; });
/* harmony export (binding) */ __webpack_require__.d(__webpack_exports__, "factorialJavascript", function() { return factorialJavascript; });
/* harmony export (binding) */ __webpack_require__.d(__webpack_exports__, "fibonacciJavascript", function() { return fibonacciJavascript; });
/* harmony import */ var _add_wasm__WEBPACK_IMPORTED_MODULE_0__ = __webpack_require__(/*! ./add.wasm */ 1);
/* harmony import */ var _factorial_wasm__WEBPACK_IMPORTED_MODULE_1__ = __webpack_require__(/*! ./factorial.wasm */ 3);
/* harmony import */ var _fibonacci_wasm__WEBPACK_IMPORTED_MODULE_2__ = __webpack_require__(/*! ./fibonacci.wasm */ 4);






function factorialJavascript(i) {
	if(i < 1) return 1;
	return i * factorialJavascript(i - 1);
}

function fibonacciJavascript(i) {
	if(i < 2) return 1;
	return fibonacciJavascript(i - 1) + fibonacciJavascript(i - 2);
}


/***/ }),
/* 3 */
/*!************************!*\
  !*** ./factorial.wasm ***!
  \************************/
/*! export factorial [provided] [no usage info] [missing usage info prevents renaming] */
/*! other exports [not provided] [no usage info] */
/*! runtime requirements: module__webpack_require__.w, __webpack_exports__, __webpack_require__,  */
/***/ (function(module, exports, __webpack_require__) {

"use strict";
// Instantiate WebAssembly module
var wasmExports = __webpack_require__.w[module.i];

// export exports from WebAssembly module
for(var name in wasmExports) if(name != "__webpack_init__") exports[name] = wasmExports[name];
// exec imports from WebAssembly module (for esm order)


// exec wasm module
wasmExports["__webpack_init__"]()

/***/ }),
/* 4 */
/*!************************!*\
  !*** ./fibonacci.wasm ***!
  \************************/
/*! export fibonacci [provided] [no usage info] [missing usage info prevents renaming] */
/*! other exports [not provided] [no usage info] */
/*! runtime requirements: module__webpack_require__.w, __webpack_exports__, __webpack_require__,  */
/***/ (function(module, exports, __webpack_require__) {

"use strict";
// Instantiate WebAssembly module
var wasmExports = __webpack_require__.w[module.i];

<<<<<<< HEAD
=======

// exec wasm module
wasmExports["__webpack_init__"]()

/***/ })
]]);
```

# dist/2.output.js

```javascript
(window["webpackJsonp"] = window["webpackJsonp"] || []).push([[2],[
/* 0 */,
/* 1 */
/*!******************!*\
  !*** ./add.wasm ***!
  \******************/
/*! exports provided: add */
/***/ (function(module, exports, __webpack_require__) {

"use strict";
// Instantiate WebAssembly module
var wasmExports = __webpack_require__.w[module.i];
__webpack_require__.r(exports);
>>>>>>> b72b96a2
// export exports from WebAssembly module
for(var name in wasmExports) if(name != "__webpack_init__") exports[name] = wasmExports[name];
// exec imports from WebAssembly module (for esm order)


// exec wasm module
wasmExports["__webpack_init__"]()

/***/ })
]]);
```

# Info

## Unoptimized

```
Hash: 0a1b2c3d4e5f6a7b8c9d
<<<<<<< HEAD
Version: webpack 5.0.0-alpha.9
                    Asset       Size        Chunks             Chunk Names
            183.output.js  815 bytes         {183}  [emitted]
41a5c50a2d48fb358c38.wasm   88 bytes         {702}  [emitted]
            702.output.js   4.42 KiB         {702}  [emitted]
768a5da4710725bcb100.wasm   67 bytes  {183}, {702}  [emitted]
98df0027b722ce87102e.wasm   93 bytes         {702}  [emitted]
                output.js   11.9 KiB         {404}  [emitted]  main
=======
Version: webpack 4.29.6
                    Asset          Size  Chunks             Chunk Names
              1.output.js      3.37 KiB       1  [emitted]  
              2.output.js     636 bytes       2  [emitted]  
3580ad47c1ba500584ea.wasm  unknown size       1  [emitted]  
baf012e37fe9b85e815a.wasm  unknown size       1  [emitted]  
c50d6212832abfc3ae1e.wasm  unknown size    1, 2  [emitted]  
                output.js      11.2 KiB       0  [emitted]  main
>>>>>>> b72b96a2
Entrypoint main = output.js
chunk {183} 183.output.js, 768a5da4710725bcb100.wasm 100 bytes (javascript) 41 bytes (webassembly) [rendered]
    > ./add.wasm [0] ./example.js 1:0-20
 [1] ./add.wasm 100 bytes (javascript) 41 bytes (webassembly) {183} {702} [built]
     [exports: add]
     [used exports unknown]
     import() ./add.wasm [0] ./example.js 1:0-20
     harmony side effect evaluation ./add.wasm [2] ./math.js 1:0-33
     harmony export imported specifier ./add.wasm [2] ./math.js 5:0-37
chunk {404} output.js (main) 762 bytes (javascript) 6.06 KiB (runtime) [entry] [rendered]
    > ./example.js main
<<<<<<< HEAD
 [0] ./example.js 762 bytes {404} [built]
     [used exports unknown]
     entry ./example.js main
     + 7 hidden chunk modules
chunk {702} 702.output.js, 768a5da4710725bcb100.wasm, 41a5c50a2d48fb358c38.wasm, 98df0027b722ce87102e.wasm 700 bytes (javascript) 170 bytes (webassembly) [rendered]
=======
 [0] ./example.js 762 bytes {0} [built]
     single entry ./example.js  main
chunk    {1} 1.output.js, c50d6212832abfc3ae1e.wasm, 3580ad47c1ba500584ea.wasm, baf012e37fe9b85e815a.wasm 570 bytes <{0}> [rendered]
>>>>>>> b72b96a2
    > ./math [0] ./example.js 3:1-17
 [1] ./add.wasm 100 bytes (javascript) 41 bytes (webassembly) {183} {702} [built]
     [exports: add]
     [used exports unknown]
     import() ./add.wasm [0] ./example.js 1:0-20
     harmony side effect evaluation ./add.wasm [2] ./math.js 1:0-33
     harmony export imported specifier ./add.wasm [2] ./math.js 5:0-37
 [2] ./math.js 400 bytes {702} [built]
     [exports: add, factorial, factorialJavascript, fibonacci, fibonacciJavascript]
     [used exports unknown]
     import() ./math [0] ./example.js 3:1-17
 [3] ./factorial.wasm 100 bytes (javascript) 62 bytes (webassembly) {702} [built]
     [exports: factorial]
     [used exports unknown]
     harmony side effect evaluation ./factorial.wasm [2] ./math.js 2:0-45
     harmony export imported specifier ./factorial.wasm [2] ./math.js 5:0-37
 [4] ./fibonacci.wasm 100 bytes (javascript) 67 bytes (webassembly) {702} [built]
     [exports: fibonacci]
     [used exports unknown]
     harmony side effect evaluation ./fibonacci.wasm [2] ./math.js 3:0-45
     harmony export imported specifier ./fibonacci.wasm [2] ./math.js 5:0-37
<<<<<<< HEAD
=======
chunk    {2} 2.output.js, c50d6212832abfc3ae1e.wasm 41 bytes <{0}> [rendered]
    > ./add.wasm [0] ./example.js 1:0-20
 [1] ./add.wasm 41 bytes {1} {2} [built]
     [exports: add]
     import() ./add.wasm [0] ./example.js 1:0-20
     harmony side effect evaluation ./add.wasm [2] ./math.js 1:0-33
     harmony export imported specifier ./add.wasm [2] ./math.js 5:0-37
>>>>>>> b72b96a2
```

## Production mode

```
Hash: 0a1b2c3d4e5f6a7b8c9d
<<<<<<< HEAD
Version: webpack 5.0.0-alpha.9
                    Asset       Size        Chunks             Chunk Names
            183.output.js  189 bytes         {183}  [emitted]
67213a60abcf4f23c6b4.wasm   78 bytes  {183}, {702}  [emitted]
            702.output.js  715 bytes  {183}, {702}  [emitted]
a4570b6a86c9fb8795ab.wasm   67 bytes  {183}, {702}  [emitted]
f5e82906cffdecdc383f.wasm   73 bytes  {183}, {702}  [emitted]
                output.js   3.06 KiB         {404}  [emitted]  main
=======
Version: webpack 4.29.6
                    Asset          Size   Chunks             Chunk Names
0a12d714e570b7fd9d8b.wasm  unknown size     1, 2  [emitted]  
              1.output.js     681 bytes     1, 2  [emitted]  
              2.output.js     184 bytes        2  [emitted]  
a04390412f9500b1d7ae.wasm  unknown size     1, 2  [emitted]  
a36cec63b02caac8e61a.wasm  unknown size  1, 2, 2  [emitted]  
                output.js      3.29 KiB        0  [emitted]  main
>>>>>>> b72b96a2
Entrypoint main = output.js
chunk {183} 183.output.js, a4570b6a86c9fb8795ab.wasm 100 bytes (javascript) 41 bytes (webassembly) [rendered]
    > ./add.wasm [275] ./example.js 1:0-20
 [183] ./add.wasm 100 bytes (javascript) 41 bytes (webassembly) {183} {702} [built]
       [exports: add]
       import() ./add.wasm [275] ./example.js 1:0-20
       harmony side effect evaluation ./add.wasm [702] ./math.js 1:0-33
       harmony export imported specifier ./add.wasm [702] ./math.js 5:0-37
chunk {404} output.js (main) 762 bytes (javascript) 6.08 KiB (runtime) [entry] [rendered]
    > ./example.js main
<<<<<<< HEAD
 [275] ./example.js 762 bytes {404} [built]
       entry ./example.js main
     + 7 hidden chunk modules
chunk {702} 702.output.js, a4570b6a86c9fb8795ab.wasm, 67213a60abcf4f23c6b4.wasm, f5e82906cffdecdc383f.wasm 700 bytes (javascript) 170 bytes (webassembly) [rendered]
    > ./math [275] ./example.js 3:1-17
 [183] ./add.wasm 100 bytes (javascript) 41 bytes (webassembly) {183} {702} [built]
       [exports: add]
       import() ./add.wasm [275] ./example.js 1:0-20
       harmony side effect evaluation ./add.wasm [702] ./math.js 1:0-33
       harmony export imported specifier ./add.wasm [702] ./math.js 5:0-37
 [323] ./fibonacci.wasm 100 bytes (javascript) 67 bytes (webassembly) {702} [built]
       [exports: fibonacci]
       [all exports used]
       harmony side effect evaluation ./fibonacci.wasm [702] ./math.js 3:0-45
       harmony export imported specifier ./fibonacci.wasm [702] ./math.js 5:0-37
 [702] ./math.js 400 bytes {702} [built]
       [exports: add, factorial, factorialJavascript, fibonacci, fibonacciJavascript]
       import() ./math [275] ./example.js 3:1-17
 [707] ./factorial.wasm 100 bytes (javascript) 62 bytes (webassembly) {702} [built]
       [exports: factorial]
       [all exports used]
       harmony side effect evaluation ./factorial.wasm [702] ./math.js 2:0-45
       harmony export imported specifier ./factorial.wasm [702] ./math.js 5:0-37
=======
 [0] ./example.js 762 bytes {0} [built]
     single entry ./example.js  main
chunk    {1} 1.output.js, a36cec63b02caac8e61a.wasm, a04390412f9500b1d7ae.wasm, 0a12d714e570b7fd9d8b.wasm 570 bytes <{0}> [rendered]
    > ./math [0] ./example.js 3:1-17
 [1] ./add.wasm 41 bytes {1} {2} [built]
     [exports: add]
     import() ./add.wasm [0] ./example.js 1:0-20
     harmony side effect evaluation ./add.wasm [2] ./math.js 1:0-33
     harmony export imported specifier ./add.wasm [2] ./math.js 5:0-37
 [2] ./math.js 400 bytes {1} [built]
     [exports: add, factorial, fibonacci, factorialJavascript, fibonacciJavascript]
     import() ./math [0] ./example.js 3:1-17
 [3] ./factorial.wasm 62 bytes {1} [built]
     [exports: factorial]
     [all exports used]
     harmony side effect evaluation ./factorial.wasm [2] ./math.js 2:0-45
     harmony export imported specifier ./factorial.wasm [2] ./math.js 5:0-37
 [4] ./fibonacci.wasm 67 bytes {1} [built]
     [exports: fibonacci]
     [all exports used]
     harmony side effect evaluation ./fibonacci.wasm [2] ./math.js 3:0-45
     harmony export imported specifier ./fibonacci.wasm [2] ./math.js 5:0-37
chunk    {2} 2.output.js, a36cec63b02caac8e61a.wasm 41 bytes <{0}> [rendered]
    > ./add.wasm [0] ./example.js 1:0-20
 [1] ./add.wasm 41 bytes {1} {2} [built]
     [exports: add]
     import() ./add.wasm [0] ./example.js 1:0-20
     harmony side effect evaluation ./add.wasm [2] ./math.js 1:0-33
     harmony export imported specifier ./add.wasm [2] ./math.js 5:0-37
>>>>>>> b72b96a2
```<|MERGE_RESOLUTION|>--- conflicted
+++ resolved
@@ -57,44 +57,9 @@
 
 <details><summary><code>/******/ (function(modules) { /* webpackBootstrap */ })</code></summary>
 
-<<<<<<< HEAD
-``` javascript
+```javascript
 /******/ (function(modules, runtime) { // webpackBootstrap
 /******/ 	"use strict";
-=======
-```javascript
-/******/ (function(modules) { // webpackBootstrap
-/******/ 	// install a JSONP callback for chunk loading
-/******/ 	function webpackJsonpCallback(data) {
-/******/ 		var chunkIds = data[0];
-/******/ 		var moreModules = data[1];
-/******/
-/******/
-/******/ 		// add "moreModules" to the modules object,
-/******/ 		// then flag all "chunkIds" as loaded and fire callback
-/******/ 		var moduleId, chunkId, i = 0, resolves = [];
-/******/ 		for(;i < chunkIds.length; i++) {
-/******/ 			chunkId = chunkIds[i];
-/******/ 			if(installedChunks[chunkId]) {
-/******/ 				resolves.push(installedChunks[chunkId][0]);
-/******/ 			}
-/******/ 			installedChunks[chunkId] = 0;
-/******/ 		}
-/******/ 		for(moduleId in moreModules) {
-/******/ 			if(Object.prototype.hasOwnProperty.call(moreModules, moduleId)) {
-/******/ 				modules[moduleId] = moreModules[moduleId];
-/******/ 			}
-/******/ 		}
-/******/ 		if(parentJsonpFunction) parentJsonpFunction(data);
-/******/
-/******/ 		while(resolves.length) {
-/******/ 			resolves.shift()();
-/******/ 		}
-/******/
-/******/ 	};
-/******/
-/******/
->>>>>>> b72b96a2
 /******/ 	// The module cache
 /******/ 	var installedModules = {};
 /******/
@@ -122,99 +87,6 @@
 /******/ 		return module.exports;
 /******/ 	}
 /******/
-<<<<<<< HEAD
-=======
-/******/ 	// This file contains only the entry chunk.
-/******/ 	// The chunk loading function for additional chunks
-/******/ 	__webpack_require__.e = function requireEnsure(chunkId) {
-/******/ 		var promises = [];
-/******/
-/******/
-/******/ 		// JSONP chunk loading for javascript
-/******/
-/******/ 		var installedChunkData = installedChunks[chunkId];
-/******/ 		if(installedChunkData !== 0) { // 0 means "already installed".
-/******/
-/******/ 			// a Promise means "currently loading".
-/******/ 			if(installedChunkData) {
-/******/ 				promises.push(installedChunkData[2]);
-/******/ 			} else {
-/******/ 				// setup Promise in chunk cache
-/******/ 				var promise = new Promise(function(resolve, reject) {
-/******/ 					installedChunkData = installedChunks[chunkId] = [resolve, reject];
-/******/ 				});
-/******/ 				promises.push(installedChunkData[2] = promise);
-/******/
-/******/ 				// start chunk loading
-/******/ 				var script = document.createElement('script');
-/******/ 				var onScriptComplete;
-/******/
-/******/ 				script.charset = 'utf-8';
-/******/ 				script.timeout = 120;
-/******/ 				if (__webpack_require__.nc) {
-/******/ 					script.setAttribute("nonce", __webpack_require__.nc);
-/******/ 				}
-/******/ 				script.src = jsonpScriptSrc(chunkId);
-/******/
-/******/ 				onScriptComplete = function (event) {
-/******/ 					// avoid mem leaks in IE.
-/******/ 					script.onerror = script.onload = null;
-/******/ 					clearTimeout(timeout);
-/******/ 					var chunk = installedChunks[chunkId];
-/******/ 					if(chunk !== 0) {
-/******/ 						if(chunk) {
-/******/ 							var errorType = event && (event.type === 'load' ? 'missing' : event.type);
-/******/ 							var realSrc = event && event.target && event.target.src;
-/******/ 							var error = new Error('Loading chunk ' + chunkId + ' failed.\n(' + errorType + ': ' + realSrc + ')');
-/******/ 							error.type = errorType;
-/******/ 							error.request = realSrc;
-/******/ 							chunk[1](error);
-/******/ 						}
-/******/ 						installedChunks[chunkId] = undefined;
-/******/ 					}
-/******/ 				};
-/******/ 				var timeout = setTimeout(function(){
-/******/ 					onScriptComplete({ type: 'timeout', target: script });
-/******/ 				}, 120000);
-/******/ 				script.onerror = script.onload = onScriptComplete;
-/******/ 				document.head.appendChild(script);
-/******/ 			}
-/******/ 		}
-/******/
-/******/ 		// Fetch + compile chunk loading for webassembly
-/******/
-/******/ 		var wasmModules = {"1":[1,3,4],"2":[1]}[chunkId] || [];
-/******/
-/******/ 		wasmModules.forEach(function(wasmModuleId) {
-/******/ 			var installedWasmModuleData = installedWasmModules[wasmModuleId];
-/******/
-/******/ 			// a Promise means "currently loading" or "already loaded".
-/******/ 			if(installedWasmModuleData)
-/******/ 				promises.push(installedWasmModuleData);
-/******/ 			else {
-/******/ 				var importObject = wasmImportObjects[wasmModuleId]();
-/******/ 				var req = fetch(__webpack_require__.p + "" + {"1":"c50d6212832abfc3ae1e","3":"3580ad47c1ba500584ea","4":"baf012e37fe9b85e815a"}[wasmModuleId] + ".wasm");
-/******/ 				var promise;
-/******/ 				if(importObject instanceof Promise && typeof WebAssembly.compileStreaming === 'function') {
-/******/ 					promise = Promise.all([WebAssembly.compileStreaming(req), importObject]).then(function(items) {
-/******/ 						return WebAssembly.instantiate(items[0], items[1]);
-/******/ 					});
-/******/ 				} else if(typeof WebAssembly.instantiateStreaming === 'function') {
-/******/ 					promise = WebAssembly.instantiateStreaming(req, importObject);
-/******/ 				} else {
-/******/ 					var bytesPromise = req.then(function(x) { return x.arrayBuffer(); });
-/******/ 					promise = bytesPromise.then(function(bytes) {
-/******/ 						return WebAssembly.instantiate(bytes, importObject);
-/******/ 					});
-/******/ 				}
-/******/ 				promises.push(installedWasmModules[wasmModuleId] = promise.then(function(res) {
-/******/ 					return __webpack_require__.w[wasmModuleId] = (res.instance || res).exports;
-/******/ 				}));
-/******/ 			}
-/******/ 		});
-/******/ 		return Promise.all(promises);
-/******/ 	};
->>>>>>> b72b96a2
 /******/
 /******/ 	// expose the modules object (__webpack_modules__)
 /******/ 	__webpack_require__.m = modules;
@@ -248,9 +120,9 @@
 /*! runtime requirements: __webpack_require__.e__webpack_require__,  */
 /***/ (function(__unusedmodule, __unusedexports, __webpack_require__) {
 
-__webpack_require__.e(/*! import() */ 183).then(__webpack_require__.bind(null, /*! ./add.wasm */ 1)).then(addModule => {
+__webpack_require__.e(/*! import() */ 461).then(__webpack_require__.bind(null, /*! ./add.wasm */ 1)).then(addModule => {
 	console.log(addModule.add(22, 2200));
-	__webpack_require__.e(/*! import() */ 702).then(__webpack_require__.bind(null, /*! ./math */ 2)).then(math => {
+	__webpack_require__.e(/*! import() */ 451).then(__webpack_require__.bind(null, /*! ./math */ 2)).then(math => {
 		console.log(math.add(10, 101));
 		console.log(math.factorial(15));
 		console.log(math.factorialJavascript(15));
@@ -325,8 +197,7 @@
 /******/ 	
 /******/ 	/* webpack/runtime/get javascript chunk filename */
 /******/ 	!function() {
-/******/ 		
-/******/ 		// This function only allows to reference on-demand chunks
+/******/ 		// This function allow to reference async chunks
 /******/ 		__webpack_require__.u = function(chunkId) {
 /******/ 			// return url for filenames based on template
 /******/ 			return "" + chunkId + ".output.js";
@@ -341,7 +212,7 @@
 /******/ 		// undefined = chunk not loaded, null = chunk preloaded/prefetched
 /******/ 		// Promise = chunk loading, 0 = chunk loaded
 /******/ 		var installedChunks = {
-/******/ 			404: 0
+/******/ 			179: 0
 /******/ 		};
 /******/ 		
 /******/ 		
@@ -461,11 +332,6 @@
 /******/ 		
 /******/ 				};
 /******/ 			},
-/******/ 			1: function() {
-/******/ 				return {
-/******/ 		
-/******/ 				};
-/******/ 			},
 /******/ 			3: function() {
 /******/ 				return {
 /******/ 		
@@ -476,16 +342,21 @@
 /******/ 		
 /******/ 				};
 /******/ 			},
+/******/ 			1: function() {
+/******/ 				return {
+/******/ 		
+/******/ 				};
+/******/ 			},
 /******/ 		};
 /******/ 		
 /******/ 		var wasmModuleMap = {
-/******/ 			"183": [
-/******/ 				1
-/******/ 			],
-/******/ 			"702": [
+/******/ 			"451": [
 /******/ 				1,
 /******/ 				3,
 /******/ 				4
+/******/ 			],
+/******/ 			"461": [
+/******/ 				1
 /******/ 			]
 /******/ 		};
 /******/ 		
@@ -505,7 +376,7 @@
 /******/ 					promises.push(installedWasmModuleData);
 /******/ 				else {
 /******/ 					var importObject = wasmImportObjects[wasmModuleId]();
-/******/ 					var req = fetch(__webpack_require__.p + "" + {"1":"768a5da4710725bcb100","3":"41a5c50a2d48fb358c38","4":"98df0027b722ce87102e"}[wasmModuleId] + ".wasm");
+/******/ 					var req = fetch(__webpack_require__.p + "" + {"1":"796ebb0fde2fd9366416","3":"f8c3f5244aa6dfa83d5d","4":"91af48c8382460c02425"}[wasmModuleId] + ".wasm");
 /******/ 					var promise;
 /******/ 					if(importObject instanceof Promise && typeof WebAssembly.compileStreaming === 'function') {
 /******/ 						promise = Promise.all([WebAssembly.compileStreaming(req), importObject]).then(function(items) {
@@ -534,10 +405,10 @@
 </details>
 
 
-# dist/183.output.js
-
-``` javascript
-(window["webpackJsonp"] = window["webpackJsonp"] || []).push([[183],[
+# dist/451.output.js
+
+```javascript
+(window["webpackJsonp"] = window["webpackJsonp"] || []).push([[451],[
 /* 0 */,
 /* 1 */
 /*!******************!*\
@@ -545,55 +416,20 @@
   \******************/
 /*! export add [provided] [no usage info] [missing usage info prevents renaming] */
 /*! other exports [not provided] [no usage info] */
-/*! runtime requirements: module__webpack_require__.w, __webpack_exports__, __webpack_require__,  */
+/*! runtime requirements: module__webpack_require__.w, __webpack_require__.r, __webpack_exports__, __webpack_require__,  */
 /***/ (function(module, exports, __webpack_require__) {
 
 "use strict";
 // Instantiate WebAssembly module
 var wasmExports = __webpack_require__.w[module.i];
-
+__webpack_require__.r(exports);
 // export exports from WebAssembly module
-for(var name in wasmExports) if(name != "__webpack_init__") exports[name] = wasmExports[name];
+for(var name in wasmExports) if(name) exports[name] = wasmExports[name];
 // exec imports from WebAssembly module (for esm order)
 
 
 // exec wasm module
-wasmExports["__webpack_init__"]()
-
-/***/ })
-]]);
-```
-
-# dist/702.output.js
-
-<<<<<<< HEAD
-``` javascript
-(window["webpackJsonp"] = window["webpackJsonp"] || []).push([[702],[
-=======
-```javascript
-(window["webpackJsonp"] = window["webpackJsonp"] || []).push([[1],[
->>>>>>> b72b96a2
-/* 0 */,
-/* 1 */
-/*!******************!*\
-  !*** ./add.wasm ***!
-  \******************/
-/*! export add [provided] [no usage info] [missing usage info prevents renaming] */
-/*! other exports [not provided] [no usage info] */
-/*! runtime requirements: module__webpack_require__.w, __webpack_exports__, __webpack_require__,  */
-/***/ (function(module, exports, __webpack_require__) {
-
-"use strict";
-// Instantiate WebAssembly module
-var wasmExports = __webpack_require__.w[module.i];
-
-// export exports from WebAssembly module
-for(var name in wasmExports) if(name != "__webpack_init__") exports[name] = wasmExports[name];
-// exec imports from WebAssembly module (for esm order)
-
-
-// exec wasm module
-wasmExports["__webpack_init__"]()
+wasmExports[""]()
 
 /***/ }),
 /* 2 */
@@ -643,20 +479,20 @@
   \************************/
 /*! export factorial [provided] [no usage info] [missing usage info prevents renaming] */
 /*! other exports [not provided] [no usage info] */
-/*! runtime requirements: module__webpack_require__.w, __webpack_exports__, __webpack_require__,  */
+/*! runtime requirements: module__webpack_require__.w, __webpack_require__.r, __webpack_exports__, __webpack_require__,  */
 /***/ (function(module, exports, __webpack_require__) {
 
 "use strict";
 // Instantiate WebAssembly module
 var wasmExports = __webpack_require__.w[module.i];
-
+__webpack_require__.r(exports);
 // export exports from WebAssembly module
-for(var name in wasmExports) if(name != "__webpack_init__") exports[name] = wasmExports[name];
+for(var name in wasmExports) if(name) exports[name] = wasmExports[name];
 // exec imports from WebAssembly module (for esm order)
 
 
 // exec wasm module
-wasmExports["__webpack_init__"]()
+wasmExports[""]()
 
 /***/ }),
 /* 4 */
@@ -665,47 +501,50 @@
   \************************/
 /*! export fibonacci [provided] [no usage info] [missing usage info prevents renaming] */
 /*! other exports [not provided] [no usage info] */
-/*! runtime requirements: module__webpack_require__.w, __webpack_exports__, __webpack_require__,  */
+/*! runtime requirements: module__webpack_require__.w, __webpack_require__.r, __webpack_exports__, __webpack_require__,  */
 /***/ (function(module, exports, __webpack_require__) {
 
 "use strict";
 // Instantiate WebAssembly module
 var wasmExports = __webpack_require__.w[module.i];
-
-<<<<<<< HEAD
-=======
+__webpack_require__.r(exports);
+// export exports from WebAssembly module
+for(var name in wasmExports) if(name) exports[name] = wasmExports[name];
+// exec imports from WebAssembly module (for esm order)
+
 
 // exec wasm module
-wasmExports["__webpack_init__"]()
+wasmExports[""]()
 
 /***/ })
 ]]);
 ```
 
-# dist/2.output.js
+# dist/461.output.js
 
 ```javascript
-(window["webpackJsonp"] = window["webpackJsonp"] || []).push([[2],[
+(window["webpackJsonp"] = window["webpackJsonp"] || []).push([[461],[
 /* 0 */,
 /* 1 */
 /*!******************!*\
   !*** ./add.wasm ***!
   \******************/
-/*! exports provided: add */
+/*! export add [provided] [no usage info] [missing usage info prevents renaming] */
+/*! other exports [not provided] [no usage info] */
+/*! runtime requirements: module__webpack_require__.w, __webpack_require__.r, __webpack_exports__, __webpack_require__,  */
 /***/ (function(module, exports, __webpack_require__) {
 
 "use strict";
 // Instantiate WebAssembly module
 var wasmExports = __webpack_require__.w[module.i];
 __webpack_require__.r(exports);
->>>>>>> b72b96a2
 // export exports from WebAssembly module
-for(var name in wasmExports) if(name != "__webpack_init__") exports[name] = wasmExports[name];
+for(var name in wasmExports) if(name) exports[name] = wasmExports[name];
 // exec imports from WebAssembly module (for esm order)
 
 
 // exec wasm module
-wasmExports["__webpack_init__"]()
+wasmExports[""]()
 
 /***/ })
 ]]);
@@ -717,166 +556,96 @@
 
 ```
 Hash: 0a1b2c3d4e5f6a7b8c9d
-<<<<<<< HEAD
-Version: webpack 5.0.0-alpha.9
+Version: webpack 5.0.0-alpha.11
                     Asset       Size        Chunks             Chunk Names
-            183.output.js  815 bytes         {183}  [emitted]
-41a5c50a2d48fb358c38.wasm   88 bytes         {702}  [emitted]
-            702.output.js   4.42 KiB         {702}  [emitted]
-768a5da4710725bcb100.wasm   67 bytes  {183}, {702}  [emitted]
-98df0027b722ce87102e.wasm   93 bytes         {702}  [emitted]
-                output.js   11.9 KiB         {404}  [emitted]  main
-=======
-Version: webpack 4.29.6
-                    Asset          Size  Chunks             Chunk Names
-              1.output.js      3.37 KiB       1  [emitted]  
-              2.output.js     636 bytes       2  [emitted]  
-3580ad47c1ba500584ea.wasm  unknown size       1  [emitted]  
-baf012e37fe9b85e815a.wasm  unknown size       1  [emitted]  
-c50d6212832abfc3ae1e.wasm  unknown size    1, 2  [emitted]  
-                output.js      11.2 KiB       0  [emitted]  main
->>>>>>> b72b96a2
+            451.output.js   4.47 KiB         {451}  [emitted]
+            461.output.js  831 bytes         {461}  [emitted]
+796ebb0fde2fd9366416.wasm   51 bytes  {451}, {461}  [emitted]
+91af48c8382460c02425.wasm   77 bytes         {451}  [emitted]
+f8c3f5244aa6dfa83d5d.wasm   72 bytes         {451}  [emitted]
+                output.js   11.9 KiB         {179}  [emitted]  main
 Entrypoint main = output.js
-chunk {183} 183.output.js, 768a5da4710725bcb100.wasm 100 bytes (javascript) 41 bytes (webassembly) [rendered]
-    > ./add.wasm [0] ./example.js 1:0-20
- [1] ./add.wasm 100 bytes (javascript) 41 bytes (webassembly) {183} {702} [built]
+chunk {179} output.js (main) 762 bytes (javascript) 6.05 KiB (runtime) [entry] [rendered]
+    > ./example.js main
+ [0] ./example.js 762 bytes {179} [built]
+     [used exports unknown]
+     entry ./example.js main
+     + 7 hidden chunk modules
+chunk {451} 451.output.js, 796ebb0fde2fd9366416.wasm, f8c3f5244aa6dfa83d5d.wasm, 91af48c8382460c02425.wasm 700 bytes (javascript) 170 bytes (webassembly) [rendered]
+    > ./math [0] ./example.js 3:1-17
+ [1] ./add.wasm 100 bytes (javascript) 41 bytes (webassembly) {451} {461} [built]
      [exports: add]
      [used exports unknown]
      import() ./add.wasm [0] ./example.js 1:0-20
      harmony side effect evaluation ./add.wasm [2] ./math.js 1:0-33
      harmony export imported specifier ./add.wasm [2] ./math.js 5:0-37
-chunk {404} output.js (main) 762 bytes (javascript) 6.06 KiB (runtime) [entry] [rendered]
-    > ./example.js main
-<<<<<<< HEAD
- [0] ./example.js 762 bytes {404} [built]
+ [2] ./math.js 400 bytes {451} [built]
+     [exports: add, factorial, factorialJavascript, fibonacci, fibonacciJavascript]
      [used exports unknown]
-     entry ./example.js main
-     + 7 hidden chunk modules
-chunk {702} 702.output.js, 768a5da4710725bcb100.wasm, 41a5c50a2d48fb358c38.wasm, 98df0027b722ce87102e.wasm 700 bytes (javascript) 170 bytes (webassembly) [rendered]
-=======
- [0] ./example.js 762 bytes {0} [built]
-     single entry ./example.js  main
-chunk    {1} 1.output.js, c50d6212832abfc3ae1e.wasm, 3580ad47c1ba500584ea.wasm, baf012e37fe9b85e815a.wasm 570 bytes <{0}> [rendered]
->>>>>>> b72b96a2
-    > ./math [0] ./example.js 3:1-17
- [1] ./add.wasm 100 bytes (javascript) 41 bytes (webassembly) {183} {702} [built]
+     import() ./math [0] ./example.js 3:1-17
+ [3] ./factorial.wasm 100 bytes (javascript) 62 bytes (webassembly) {451} [built]
+     [exports: factorial]
+     [used exports unknown]
+     harmony side effect evaluation ./factorial.wasm [2] ./math.js 2:0-45
+     harmony export imported specifier ./factorial.wasm [2] ./math.js 5:0-37
+ [4] ./fibonacci.wasm 100 bytes (javascript) 67 bytes (webassembly) {451} [built]
+     [exports: fibonacci]
+     [used exports unknown]
+     harmony side effect evaluation ./fibonacci.wasm [2] ./math.js 3:0-45
+     harmony export imported specifier ./fibonacci.wasm [2] ./math.js 5:0-37
+chunk {461} 461.output.js, 796ebb0fde2fd9366416.wasm 100 bytes (javascript) 41 bytes (webassembly) [rendered]
+    > ./add.wasm [0] ./example.js 1:0-20
+ [1] ./add.wasm 100 bytes (javascript) 41 bytes (webassembly) {451} {461} [built]
      [exports: add]
      [used exports unknown]
      import() ./add.wasm [0] ./example.js 1:0-20
      harmony side effect evaluation ./add.wasm [2] ./math.js 1:0-33
      harmony export imported specifier ./add.wasm [2] ./math.js 5:0-37
- [2] ./math.js 400 bytes {702} [built]
-     [exports: add, factorial, factorialJavascript, fibonacci, fibonacciJavascript]
-     [used exports unknown]
-     import() ./math [0] ./example.js 3:1-17
- [3] ./factorial.wasm 100 bytes (javascript) 62 bytes (webassembly) {702} [built]
-     [exports: factorial]
-     [used exports unknown]
-     harmony side effect evaluation ./factorial.wasm [2] ./math.js 2:0-45
-     harmony export imported specifier ./factorial.wasm [2] ./math.js 5:0-37
- [4] ./fibonacci.wasm 100 bytes (javascript) 67 bytes (webassembly) {702} [built]
-     [exports: fibonacci]
-     [used exports unknown]
-     harmony side effect evaluation ./fibonacci.wasm [2] ./math.js 3:0-45
-     harmony export imported specifier ./fibonacci.wasm [2] ./math.js 5:0-37
-<<<<<<< HEAD
-=======
-chunk    {2} 2.output.js, c50d6212832abfc3ae1e.wasm 41 bytes <{0}> [rendered]
-    > ./add.wasm [0] ./example.js 1:0-20
- [1] ./add.wasm 41 bytes {1} {2} [built]
-     [exports: add]
-     import() ./add.wasm [0] ./example.js 1:0-20
-     harmony side effect evaluation ./add.wasm [2] ./math.js 1:0-33
-     harmony export imported specifier ./add.wasm [2] ./math.js 5:0-37
->>>>>>> b72b96a2
 ```
 
 ## Production mode
 
 ```
 Hash: 0a1b2c3d4e5f6a7b8c9d
-<<<<<<< HEAD
-Version: webpack 5.0.0-alpha.9
+Version: webpack 5.0.0-alpha.11
                     Asset       Size        Chunks             Chunk Names
-            183.output.js  189 bytes         {183}  [emitted]
-67213a60abcf4f23c6b4.wasm   78 bytes  {183}, {702}  [emitted]
-            702.output.js  715 bytes  {183}, {702}  [emitted]
-a4570b6a86c9fb8795ab.wasm   67 bytes  {183}, {702}  [emitted]
-f5e82906cffdecdc383f.wasm   73 bytes  {183}, {702}  [emitted]
-                output.js   3.06 KiB         {404}  [emitted]  main
-=======
-Version: webpack 4.29.6
-                    Asset          Size   Chunks             Chunk Names
-0a12d714e570b7fd9d8b.wasm  unknown size     1, 2  [emitted]  
-              1.output.js     681 bytes     1, 2  [emitted]  
-              2.output.js     184 bytes        2  [emitted]  
-a04390412f9500b1d7ae.wasm  unknown size     1, 2  [emitted]  
-a36cec63b02caac8e61a.wasm  unknown size  1, 2, 2  [emitted]  
-                output.js      3.29 KiB        0  [emitted]  main
->>>>>>> b72b96a2
+0fdec8168d54770f0f62.wasm   51 bytes  {451}, {461}  [emitted]
+            451.output.js  668 bytes  {451}, {461}  [emitted]
+            461.output.js  156 bytes         {461}  [emitted]
+5fc3e77f8ecdd320f3e0.wasm   69 bytes  {451}, {461}  [emitted]
+81a4c3dd4ea06365035d.wasm   64 bytes  {451}, {461}  [emitted]
+                output.js   3.06 KiB         {179}  [emitted]  main
 Entrypoint main = output.js
-chunk {183} 183.output.js, a4570b6a86c9fb8795ab.wasm 100 bytes (javascript) 41 bytes (webassembly) [rendered]
-    > ./add.wasm [275] ./example.js 1:0-20
- [183] ./add.wasm 100 bytes (javascript) 41 bytes (webassembly) {183} {702} [built]
-       [exports: add]
-       import() ./add.wasm [275] ./example.js 1:0-20
-       harmony side effect evaluation ./add.wasm [702] ./math.js 1:0-33
-       harmony export imported specifier ./add.wasm [702] ./math.js 5:0-37
-chunk {404} output.js (main) 762 bytes (javascript) 6.08 KiB (runtime) [entry] [rendered]
+chunk {179} output.js (main) 762 bytes (javascript) 6.07 KiB (runtime) [entry] [rendered]
     > ./example.js main
-<<<<<<< HEAD
- [275] ./example.js 762 bytes {404} [built]
+ [144] ./example.js 762 bytes {179} [built]
        entry ./example.js main
      + 7 hidden chunk modules
-chunk {702} 702.output.js, a4570b6a86c9fb8795ab.wasm, 67213a60abcf4f23c6b4.wasm, f5e82906cffdecdc383f.wasm 700 bytes (javascript) 170 bytes (webassembly) [rendered]
-    > ./math [275] ./example.js 3:1-17
- [183] ./add.wasm 100 bytes (javascript) 41 bytes (webassembly) {183} {702} [built]
+chunk {451} 451.output.js, 81a4c3dd4ea06365035d.wasm, 0fdec8168d54770f0f62.wasm, 5fc3e77f8ecdd320f3e0.wasm 700 bytes (javascript) 170 bytes (webassembly) [rendered]
+    > ./math [144] ./example.js 3:1-17
+  [78] ./factorial.wasm 100 bytes (javascript) 62 bytes (webassembly) {451} [built]
+       [exports: factorial]
+       [all exports used]
+       harmony side effect evaluation ./factorial.wasm [451] ./math.js 2:0-45
+       harmony export imported specifier ./factorial.wasm [451] ./math.js 5:0-37
+ [451] ./math.js 400 bytes {451} [built]
+       [exports: add, factorial, factorialJavascript, fibonacci, fibonacciJavascript]
+       import() ./math [144] ./example.js 3:1-17
+ [461] ./add.wasm 100 bytes (javascript) 41 bytes (webassembly) {451} {461} [built]
        [exports: add]
-       import() ./add.wasm [275] ./example.js 1:0-20
-       harmony side effect evaluation ./add.wasm [702] ./math.js 1:0-33
-       harmony export imported specifier ./add.wasm [702] ./math.js 5:0-37
- [323] ./fibonacci.wasm 100 bytes (javascript) 67 bytes (webassembly) {702} [built]
+       import() ./add.wasm [144] ./example.js 1:0-20
+       harmony side effect evaluation ./add.wasm [451] ./math.js 1:0-33
+       harmony export imported specifier ./add.wasm [451] ./math.js 5:0-37
+ [605] ./fibonacci.wasm 100 bytes (javascript) 67 bytes (webassembly) {451} [built]
        [exports: fibonacci]
        [all exports used]
-       harmony side effect evaluation ./fibonacci.wasm [702] ./math.js 3:0-45
-       harmony export imported specifier ./fibonacci.wasm [702] ./math.js 5:0-37
- [702] ./math.js 400 bytes {702} [built]
-       [exports: add, factorial, factorialJavascript, fibonacci, fibonacciJavascript]
-       import() ./math [275] ./example.js 3:1-17
- [707] ./factorial.wasm 100 bytes (javascript) 62 bytes (webassembly) {702} [built]
-       [exports: factorial]
-       [all exports used]
-       harmony side effect evaluation ./factorial.wasm [702] ./math.js 2:0-45
-       harmony export imported specifier ./factorial.wasm [702] ./math.js 5:0-37
-=======
- [0] ./example.js 762 bytes {0} [built]
-     single entry ./example.js  main
-chunk    {1} 1.output.js, a36cec63b02caac8e61a.wasm, a04390412f9500b1d7ae.wasm, 0a12d714e570b7fd9d8b.wasm 570 bytes <{0}> [rendered]
-    > ./math [0] ./example.js 3:1-17
- [1] ./add.wasm 41 bytes {1} {2} [built]
-     [exports: add]
-     import() ./add.wasm [0] ./example.js 1:0-20
-     harmony side effect evaluation ./add.wasm [2] ./math.js 1:0-33
-     harmony export imported specifier ./add.wasm [2] ./math.js 5:0-37
- [2] ./math.js 400 bytes {1} [built]
-     [exports: add, factorial, fibonacci, factorialJavascript, fibonacciJavascript]
-     import() ./math [0] ./example.js 3:1-17
- [3] ./factorial.wasm 62 bytes {1} [built]
-     [exports: factorial]
-     [all exports used]
-     harmony side effect evaluation ./factorial.wasm [2] ./math.js 2:0-45
-     harmony export imported specifier ./factorial.wasm [2] ./math.js 5:0-37
- [4] ./fibonacci.wasm 67 bytes {1} [built]
-     [exports: fibonacci]
-     [all exports used]
-     harmony side effect evaluation ./fibonacci.wasm [2] ./math.js 3:0-45
-     harmony export imported specifier ./fibonacci.wasm [2] ./math.js 5:0-37
-chunk    {2} 2.output.js, a36cec63b02caac8e61a.wasm 41 bytes <{0}> [rendered]
-    > ./add.wasm [0] ./example.js 1:0-20
- [1] ./add.wasm 41 bytes {1} {2} [built]
-     [exports: add]
-     import() ./add.wasm [0] ./example.js 1:0-20
-     harmony side effect evaluation ./add.wasm [2] ./math.js 1:0-33
-     harmony export imported specifier ./add.wasm [2] ./math.js 5:0-37
->>>>>>> b72b96a2
+       harmony side effect evaluation ./fibonacci.wasm [451] ./math.js 3:0-45
+       harmony export imported specifier ./fibonacci.wasm [451] ./math.js 5:0-37
+chunk {461} 461.output.js, 0fdec8168d54770f0f62.wasm 100 bytes (javascript) 41 bytes (webassembly) [rendered]
+    > ./add.wasm [144] ./example.js 1:0-20
+ [461] ./add.wasm 100 bytes (javascript) 41 bytes (webassembly) {451} {461} [built]
+       [exports: add]
+       import() ./add.wasm [144] ./example.js 1:0-20
+       harmony side effect evaluation ./add.wasm [451] ./math.js 1:0-33
+       harmony export imported specifier ./add.wasm [451] ./math.js 5:0-37
 ```