/**
 * This file was automatically generated.
 * DO NOT MODIFY BY HAND.
 * Run `yarn special-lint-fix` to update
 */

/**
 * This interface was referenced by `WebpackOptions`'s JSON-Schema
 * via the `definition` "Entry".
 */
export type Entry = EntryDynamic | EntryStatic;
/**
 * A Function returning an entry object, an entry string, an entry array or a promise to these things.
 *
 * This interface was referenced by `WebpackOptions`'s JSON-Schema
 * via the `definition` "EntryDynamic".
 */
export type EntryDynamic = () => EntryStatic | Promise<EntryStatic>;
/**
 * This interface was referenced by `WebpackOptions`'s JSON-Schema
 * via the `definition` "EntryStatic".
 */
export type EntryStatic = EntryObject | EntryItem;
/**
 * A non-empty array of non-empty strings
 *
 * This interface was referenced by `WebpackOptions`'s JSON-Schema
 * via the `definition` "NonEmptyArrayOfUniqueStringValues".
 */
export type NonEmptyArrayOfUniqueStringValues = [string, ...(string)[]];
/**
 * This interface was referenced by `WebpackOptions`'s JSON-Schema
 * via the `definition` "EntryItem".
 */
export type EntryItem = string | NonEmptyArrayOfUniqueStringValues;
/**
 * This interface was referenced by `WebpackOptions`'s JSON-Schema
 * via the `definition` "Externals".
 */
export type Externals =
	| ((
			context: string,
			request: string,
			callback: (err?: Error, result?: string) => void
	  ) => void)
	| ExternalItem
	| (
			| ((
					context: string,
					request: string,
					callback: (err?: Error, result?: string) => void
			  ) => void)
			| ExternalItem)[];
/**
 * This interface was referenced by `WebpackOptions`'s JSON-Schema
 * via the `definition` "ExternalItem".
 */
export type ExternalItem =
	| string
	| {
			/**
			 * The dependency used for the external
			 */
			[k: string]:
				| string
				| {
						[k: string]: any;
				  }
				| ArrayOfStringValues
				| boolean;
	  }
	| RegExp;
/**
 * This interface was referenced by `WebpackOptions`'s JSON-Schema
 * via the `definition` "ArrayOfStringValues".
 */
export type ArrayOfStringValues = string[];
/**
 * This interface was referenced by `WebpackOptions`'s JSON-Schema
 * via the `definition` "FilterTypes".
 */
export type FilterTypes = FilterItemTypes | FilterItemTypes[];
/**
 * This interface was referenced by `WebpackOptions`'s JSON-Schema
 * via the `definition` "FilterItemTypes".
 */
export type FilterItemTypes = RegExp | string | ((value: string) => boolean);
/**
 * One or multiple rule conditions
 *
 * This interface was referenced by `WebpackOptions`'s JSON-Schema
 * via the `definition` "RuleSetConditionOrConditions".
 */
export type RuleSetConditionOrConditions = RuleSetCondition | RuleSetConditions;
/**
 * This interface was referenced by `WebpackOptions`'s JSON-Schema
 * via the `definition` "RuleSetCondition".
 */
export type RuleSetCondition =
	| RegExp
	| string
	| ((value: string) => boolean)
	| RuleSetConditions
	| {
			/**
			 * Logical AND
			 */
			and?: RuleSetConditions;
			/**
			 * Exclude all modules matching any of these conditions
			 */
			exclude?: RuleSetConditionOrConditions;
			/**
			 * Exclude all modules matching not any of these conditions
			 */
			include?: RuleSetConditionOrConditions;
			/**
			 * Logical NOT
			 */
			not?: RuleSetConditions;
			/**
			 * Logical OR
			 */
			or?: RuleSetConditions;
			/**
			 * Exclude all modules matching any of these conditions
			 */
			test?: RuleSetConditionOrConditions;
	  };
/**
 * This interface was referenced by `WebpackOptions`'s JSON-Schema
 * via the `definition` "RuleSetConditions".
 */
export type RuleSetConditions = RuleSetConditionsRecursive;
/**
 * One or multiple rule conditions
 *
 * This interface was referenced by `WebpackOptions`'s JSON-Schema
 * via the `definition` "RuleSetConditionOrConditionsAbsolute".
 */
export type RuleSetConditionOrConditionsAbsolute =
	| RuleSetConditionAbsolute
	| RuleSetConditionsAbsolute;
/**
 * This interface was referenced by `WebpackOptions`'s JSON-Schema
 * via the `definition` "RuleSetConditionAbsolute".
 */
export type RuleSetConditionAbsolute =
	| RegExp
	| string
	| ((value: string) => boolean)
	| RuleSetConditionsAbsolute
	| {
			/**
			 * Logical AND
			 */
			and?: RuleSetConditionsAbsolute;
			/**
			 * Exclude all modules matching any of these conditions
			 */
			exclude?: RuleSetConditionOrConditionsAbsolute;
			/**
			 * Exclude all modules matching not any of these conditions
			 */
			include?: RuleSetConditionOrConditionsAbsolute;
			/**
			 * Logical NOT
			 */
			not?: RuleSetConditionsAbsolute;
			/**
			 * Logical OR
			 */
			or?: RuleSetConditionsAbsolute;
			/**
			 * Exclude all modules matching any of these conditions
			 */
			test?: RuleSetConditionOrConditionsAbsolute;
	  };
/**
 * This interface was referenced by `WebpackOptions`'s JSON-Schema
 * via the `definition` "RuleSetConditionsAbsolute".
 */
export type RuleSetConditionsAbsolute = RuleSetConditionsAbsoluteRecursive;
/**
 * This interface was referenced by `WebpackOptions`'s JSON-Schema
 * via the `definition` "RuleSetLoader".
 */
export type RuleSetLoader = string;
/**
 * This interface was referenced by `WebpackOptions`'s JSON-Schema
 * via the `definition` "RuleSetUse".
 */
export type RuleSetUse =
	| RuleSetUseItem
	| ((data: object) => RuleSetUseItem[])
	| RuleSetUseItem[];
/**
 * This interface was referenced by `WebpackOptions`'s JSON-Schema
 * via the `definition` "RuleSetUseItem".
 */
export type RuleSetUseItem =
	| RuleSetLoader
	| ((data: object) => RuleSetUseItem | RuleSetUseItem[])
	| {
			/**
			 * Unique loader options identifier
			 */
			ident?: string;
			/**
			 * Loader name
			 */
			loader?: RuleSetLoader;
			/**
			 * Loader options
			 */
			options?: RuleSetLoaderOptions;
	  };
/**
 * This interface was referenced by `WebpackOptions`'s JSON-Schema
 * via the `definition` "RuleSetLoaderOptions".
 */
export type RuleSetLoaderOptions =
	| {
			[k: string]: any;
	  }
	| string;
/**
 * This interface was referenced by `WebpackOptions`'s JSON-Schema
 * via the `definition` "ArrayOfStringOrStringArrayValues".
 */
export type ArrayOfStringOrStringArrayValues = (string | string[])[];
/**
 * Function acting as plugin
 *
 * This interface was referenced by `WebpackOptions`'s JSON-Schema
 * via the `definition` "WebpackPluginFunction".
 */
export type WebpackPluginFunction = (
	this: import("../lib/Compiler"),
	compiler: import("../lib/Compiler")
) => void;
/**
 * This interface was referenced by `WebpackOptions`'s JSON-Schema
 * via the `definition` "RuleSetRules".
 */
export type RuleSetRules = RuleSetRule[];
/**
 * This interface was referenced by `WebpackOptions`'s JSON-Schema
 * via the `definition` "OptimizationSplitChunksGetCacheGroups".
 */
export type OptimizationSplitChunksGetCacheGroups = (
	module: import("../lib/Module")
) =>
	| OptimizationSplitChunksCacheGroup
	| OptimizationSplitChunksCacheGroup[]
	| void;
/**
 * This interface was referenced by `WebpackOptions`'s JSON-Schema
 * via the `definition` "OptimizationSplitChunksSizes".
 */
export type OptimizationSplitChunksSizes =
	| number
	| {
			/**
			 * Size of the part of the chunk with the type of the key
			 */
			[k: string]: number;
	  };

export interface WebpackOptions {
	/**
	 * Set the value of `require.amd` and `define.amd`. Or disable AMD support.
	 */
	amd?:
		| false
		| {
				[k: string]: any;
		  };
	/**
	 * Report the first error as a hard error instead of tolerating it.
	 */
	bail?: boolean;
	/**
	 * Cache generated modules and chunks to improve performance for multiple incremental builds.
	 */
	cache?: false | true | MemoryCacheOptions | FileCacheOptions;
	/**
	 * The base directory (absolute path!) for resolving the `entry` option. If `output.pathinfo` is set, the included pathinfo is shortened to this directory.
	 */
	context?: string;
	/**
	 * References to other configurations to depend on.
	 */
	dependencies?: string[];
	/**
	 * Options for the webpack-dev-server
	 */
	devServer?: {
		[k: string]: any;
	};
	/**
	 * A developer tool to enhance debugging (false | eval | [inline-|hidden-|eval-][nosources-][cheap-[module-]]source-map).
	 */
<<<<<<< HEAD
	devtool?: string | Devtool | false;
=======
	devtool?: (false | "eval") | string;
>>>>>>> 85145ceb
	/**
	 * The entry point(s) of the compilation.
	 */
	entry?: Entry;
	/**
	 * Enables/Disables experiments (experiemental features with relax SemVer compatibility)
	 */
	experiments?: Experiments;
	/**
	 * Specify dependencies that shouldn't be resolved by webpack, but should become dependencies of the resulting bundle. The kind of the dependency depends on `output.libraryTarget`.
	 */
	externals?: Externals;
	/**
	 * Options for infrastructure level logging
	 */
	infrastructureLogging?: {
		/**
		 * Enable debug logging for specific loggers
		 */
		debug?: FilterTypes | boolean;
		/**
		 * Log level
		 */
		level?: "none" | "error" | "warn" | "info" | "log" | "verbose";
	};
	/**
	 * Custom values available in the loader context.
	 */
	loader?: {
		[k: string]: any;
	};
	/**
	 * Enable production optimizations or development hints.
	 */
	mode?: "development" | "production" | "none";
	/**
	 * Options affecting the normal modules (`NormalModuleFactory`).
	 */
	module?: ModuleOptions;
	/**
	 * Name of the configuration. Used when loading multiple configurations.
	 */
	name?: string;
	/**
	 * Include polyfills or mocks for various node stuff.
	 */
	node?: false | NodeOptions;
	/**
	 * Enables/Disables integrated optimizations
	 */
	optimization?: OptimizationOptions;
	/**
	 * Options affecting the output of the compilation. `output` options tell webpack how to write the compiled files to disk.
	 */
	output?: OutputOptions;
	/**
	 * The number of parallel processed modules in the compilation.
	 */
	parallelism?: number;
	/**
	 * Configuration for web performance recommendations.
	 */
	performance?: false | PerformanceOptions;
	/**
	 * Add additional plugins to the compiler.
	 */
	plugins?: (WebpackPluginInstance | WebpackPluginFunction)[];
	/**
	 * Capture timing information for each module.
	 */
	profile?: boolean;
	/**
	 * Store compiler state to a json file.
	 */
	recordsInputPath?: string;
	/**
	 * Load compiler state from a json file.
	 */
	recordsOutputPath?: string;
	/**
	 * Store/Load compiler state from/to a json file. This will result in persistent ids of modules and chunks. An absolute path is expected. `recordsPath` is used for `recordsInputPath` and `recordsOutputPath` if they left undefined.
	 */
	recordsPath?: string;
	/**
	 * Options for the resolver
	 */
	resolve?: ResolveOptions;
	/**
	 * Options for the resolver when resolving loaders
	 */
	resolveLoader?: ResolveOptions;
	/**
	 * Options for webpack-serve
	 */
	serve?: {
		[k: string]: any;
	};
	/**
	 * Used by the webpack CLI program to pass stats options.
	 */
	stats?:
		| StatsOptions
		| boolean
		| (
				| "none"
				| "errors-only"
				| "minimal"
				| "normal"
				| "detailed"
				| "verbose"
				| "errors-warnings");
	/**
	 * Environment to build for
	 */
	target?:
		| (
				| "web"
				| "webworker"
				| "node"
				| "async-node"
				| "node-webkit"
				| "electron-main"
				| "electron-renderer"
				| "electron-preload")
		| ((compiler: import("../lib/Compiler")) => void);
	/**
	 * Enter watch mode, which rebuilds on file change.
	 */
	watch?: boolean;
	/**
	 * Options for the watcher
	 */
	watchOptions?: WatchOptions;
}
/**
 * This interface was referenced by `WebpackOptions`'s JSON-Schema
 * via the `definition` "MemoryCacheOptions".
 */
export interface MemoryCacheOptions {
	/**
	 * List of paths that are managed by a package manager and contain a version or hash in it's path so all files are immutable
	 */
	immutablePaths?: string[];
	/**
	 * List of paths that are managed by a package manager and can be trusted to not being modified otherwise
	 */
	managedPaths?: string[];
	/**
	 * In memory caching
	 */
	type: "memory";
}
/**
 * This interface was referenced by `WebpackOptions`'s JSON-Schema
 * via the `definition` "FileCacheOptions".
 */
export interface FileCacheOptions {
	/**
	 * Dependencies the build depends on (in multiple categories, default categories: 'defaultWebpack')
	 */
	buildDependencies?: {
		/**
		 * List of dependencies the build depends on
		 */
		[k: string]: string[];
	};
	/**
	 * Base directory for the cache (defaults to node_modules/.cache/webpack).
	 */
	cacheDirectory?: string;
	/**
	 * Locations for the cache (defaults to cacheDirectory / name).
	 */
	cacheLocation?: string;
	/**
	 * Algorithm used for generation the hash (see node.js crypto package)
	 */
	hashAlgorithm?: string;
	/**
	 * Time in ms after which idle period the cache storing should happen (only for store: 'pack' or 'idle')
	 */
	idleTimeout?: number;
	/**
	 * Time in ms after which idle period the initial cache storing should happen (only for store: 'pack' or 'idle')
	 */
	idleTimeoutForInitialStore?: number;
	/**
	 * List of paths that are managed by a package manager and contain a version or hash in it's path so all files are immutable
	 */
	immutablePaths?: string[];
	/**
	 * List of paths that are managed by a package manager and can be trusted to not being modified otherwise
	 */
	managedPaths?: string[];
	/**
	 * Name for the cache. Different names will lead to different coexisting caches.
	 */
	name?: string;
	/**
	 * When to store data to the filesystem. (pack: Store data when compiler is idle in a single file)
	 */
	store?: "pack";
	/**
	 * Filesystem caching
	 */
	type: "filesystem";
	/**
	 * Version of the cache data. Different versions won't allow to reuse the cache and override existing content. Update the version when config changed in a way which doesn't allow to reuse cache. This will invalidate the cache.
	 */
	version?: string;
}
/**
 * Devtool options
 *
 * This interface was referenced by `WebpackOptions`'s JSON-Schema
 * via the `definition` "Devtool".
 */
export interface Devtool {
	/**
	 * The options for a devtool plugin (SourceMapDevToolPlugin, EvalSourceMapDevToolPlugin or EvalDevToolModulePlugin, depends on devtool type)
	 */
	options?: {
		[k: string]: any;
	};
	/**
	 * Devtool type
	 */
	type: string;
}
/**
 * Multiple entry bundles are created. The key is the chunk name. The value can be a string or an array.
 *
 * This interface was referenced by `WebpackOptions`'s JSON-Schema
 * via the `definition` "EntryObject".
 */
export interface EntryObject {
	/**
	 * An entry point with name
	 */
	[k: string]: string | NonEmptyArrayOfUniqueStringValues;
}
/**
 * Enables/Disables experiments (experiemental features with relax SemVer compatibility)
 *
 * This interface was referenced by `WebpackOptions`'s JSON-Schema
 * via the `definition` "Experiments".
 */
export interface Experiments {
	/**
	 * Allow module type 'asset' to generate assets
	 */
	asset?: boolean;
	/**
	 * Support WebAssembly as asynchronous EcmaScript Module
	 */
	asyncWebAssembly?: boolean;
	/**
	 * Allow 'import/export' syntax to import async modules
	 */
	importAsync?: boolean;
	/**
	 * Allow 'import/export await' syntax to import async modules
	 */
	importAwait?: boolean;
	/**
	 * Support .mjs files as way to define strict ESM file (node.js)
	 */
	mjs?: boolean;
	/**
	 * Allow outputing javascript files as module source type
	 */
	outputModule?: boolean;
	/**
	 * Support WebAssembly as synchronous EcmaScript Module (outdated)
	 */
	syncWebAssembly?: boolean;
	/**
	 * Allow using top-level-await in EcmaScript Modules
	 */
	topLevelAwait?: boolean;
}
/**
 * This interface was referenced by `WebpackOptions`'s JSON-Schema
 * via the `definition` "ModuleOptions".
 */
export interface ModuleOptions {
	/**
	 * An array of rules applied by default for modules.
	 */
	defaultRules?: RuleSetRules;
	/**
	 * Enable warnings for full dynamic dependencies
	 */
	exprContextCritical?: boolean;
	/**
	 * Enable recursive directory lookup for full dynamic dependencies
	 */
	exprContextRecursive?: boolean;
	/**
	 * Sets the default regular expression for full dynamic dependencies
	 */
	exprContextRegExp?: boolean | RegExp;
	/**
	 * Set the default request for full dynamic dependencies
	 */
	exprContextRequest?: string;
	/**
	 * Don't parse files matching. It's matched against the full resolved request.
	 */
	noParse?:
		| [RegExp, ...(RegExp)[]]
		| RegExp
		| Function
		| [string, ...(string)[]]
		| string;
	/**
	 * An array of rules applied for modules.
	 */
	rules?: RuleSetRules;
	/**
	 * Emit errors instead of warnings when imported names don't exist in imported module
	 */
	strictExportPresence?: boolean;
	/**
	 * Handle the this context correctly according to the spec for namespace objects
	 */
	strictThisContextOnImports?: boolean;
	/**
	 * Enable warnings when using the require function in a not statically analyse-able way
	 */
	unknownContextCritical?: boolean;
	/**
	 * Enable recursive directory lookup when using the require function in a not statically analyse-able way
	 */
	unknownContextRecursive?: boolean;
	/**
	 * Sets the regular expression when using the require function in a not statically analyse-able way
	 */
	unknownContextRegExp?: boolean | RegExp;
	/**
	 * Sets the request when using the require function in a not statically analyse-able way
	 */
	unknownContextRequest?: string;
	/**
	 * Cache the resolving of module requests
	 */
	unsafeCache?: boolean | Function;
	/**
	 * Enable warnings for partial dynamic dependencies
	 */
	wrappedContextCritical?: boolean;
	/**
	 * Enable recursive directory lookup for partial dynamic dependencies
	 */
	wrappedContextRecursive?: boolean;
	/**
	 * Set the inner regular expression for partial dynamic dependencies
	 */
	wrappedContextRegExp?: RegExp;
}
/**
 * This interface was referenced by `WebpackOptions`'s JSON-Schema
 * via the `definition` "RuleSetRule".
 */
export interface RuleSetRule {
	/**
	 * Match the child compiler name
	 */
	compiler?: RuleSetConditionOrConditions;
	/**
	 * Enforce this rule as pre or post step
	 */
	enforce?: "pre" | "post";
	/**
	 * Shortcut for resource.exclude
	 */
	exclude?: RuleSetConditionOrConditionsAbsolute;
	/**
	 * Shortcut for resource.include
	 */
	include?: RuleSetConditionOrConditionsAbsolute;
	/**
	 * Match the issuer of the module (The module pointing to this module)
	 */
	issuer?: RuleSetConditionOrConditionsAbsolute;
	/**
	 * Shortcut for use.loader
	 */
	loader?: RuleSetLoader | RuleSetUse;
	/**
	 * Only execute the first matching rule in this array
	 */
	oneOf?: RuleSetRules;
	/**
	 * Shortcut for use.options
	 */
	options?: RuleSetLoaderOptions;
	/**
	 * Options for parsing
	 */
	parser?: {
		[k: string]: any;
	};
	/**
	 * Match the real resource path of the module
	 */
	realResource?: RuleSetConditionOrConditionsAbsolute;
	/**
	 * Options for the resolver
	 */
	resolve?: ResolveOptions;
	/**
	 * Match the resource path of the module
	 */
	resource?: RuleSetConditionOrConditionsAbsolute;
	/**
	 * Match the resource query of the module
	 */
	resourceQuery?: RuleSetConditionOrConditions;
	/**
	 * Match and execute these rules when this rule is matched
	 */
	rules?: RuleSetRules;
	/**
	 * Flags a module as with or without side effects
	 */
	sideEffects?: boolean;
	/**
	 * Shortcut for resource.test
	 */
	test?: RuleSetConditionOrConditionsAbsolute;
	/**
	 * Module type to use for the module
	 */
	type?: string;
	/**
	 * Modifiers applied to the module when rule is matched
	 */
	use?: RuleSetUse;
}
/**
 * This interface was referenced by `WebpackOptions`'s JSON-Schema
 * via the `definition` "ResolveOptions".
 */
export interface ResolveOptions {
	/**
	 * Redirect module requests
	 */
	alias?:
		| {
				/**
				 * New request
				 */
				[k: string]: string | string[] | false;
		  }
		| {
				/**
				 * New request
				 */
				alias: string | string[] | false;
				/**
				 * Request to be redirected
				 */
				name: string;
				/**
				 * Redirect only exact matching request
				 */
				onlyModule?: boolean;
		  }[];
	/**
	 * Fields in the description file (package.json) which are used to redirect requests inside the module
	 */
	aliasFields?: ArrayOfStringOrStringArrayValues;
	/**
	 * Enable caching of successfully resolved requests (cache entries are revalidated)
	 */
	cache?: boolean;
	/**
	 * Predicate function to decide which requests should be cached
	 */
	cachePredicate?: Function;
	/**
	 * Include the context information in the cache identifier when caching
	 */
	cacheWithContext?: boolean;
	/**
	 * Filenames used to find a description file
	 */
	descriptionFiles?: ArrayOfStringValues;
	/**
	 * Enforce using one of the extensions from the extensions option
	 */
	enforceExtension?: boolean;
	/**
	 * Extensions added to the request when trying to find the file
	 */
	extensions?: ArrayOfStringValues;
	/**
	 * Filesystem for the resolver
	 */
	fileSystem?: {
		[k: string]: any;
	};
	/**
	 * Field names from the description file (package.json) which are used to find the default entry point
	 */
	mainFields?: ArrayOfStringOrStringArrayValues;
	/**
	 * Filenames used to find the default entry point if there is no description file or main field
	 */
	mainFiles?: ArrayOfStringValues;
	/**
	 * Folder names or directory paths where to find modules
	 */
	modules?: ArrayOfStringValues;
	/**
	 * Plugins for the resolver
	 */
	plugins?: (WebpackPluginInstance | WebpackPluginFunction)[];
	/**
	 * Custom resolver
	 */
	resolver?: {
		[k: string]: any;
	};
	/**
	 * Enable resolving symlinks to the original location
	 */
	symlinks?: boolean;
	/**
	 * Enable caching of successfully resolved requests (cache entries are not revalidated)
	 */
	unsafeCache?:
		| boolean
		| {
				[k: string]: any;
		  };
	/**
	 * Use synchronous filesystem calls for the resolver
	 */
	useSyncFileSystemCalls?: boolean;
}
/**
 * Plugin instance
 *
 * This interface was referenced by `WebpackOptions`'s JSON-Schema
 * via the `definition` "WebpackPluginInstance".
 */
export interface WebpackPluginInstance {
	/**
	 * The run point of the plugin, required method.
	 */
	apply: (compiler: import("../lib/Compiler")) => void;
	[k: string]: any;
}
/**
 * This interface was referenced by `WebpackOptions`'s JSON-Schema
 * via the `definition` "NodeOptions".
 */
export interface NodeOptions {
	/**
	 * Include a polyfill for the '__dirname' variable
	 */
	__dirname?: false | true | "mock";
	/**
	 * Include a polyfill for the '__filename' variable
	 */
	__filename?: false | true | "mock";
	/**
	 * Include a polyfill for the 'global' variable
	 */
	global?: boolean;
}
/**
 * Enables/Disables integrated optimizations
 *
 * This interface was referenced by `WebpackOptions`'s JSON-Schema
 * via the `definition` "OptimizationOptions".
 */
export interface OptimizationOptions {
	/**
	 * Check for incompatible wasm types when importing/exporting from/to ESM
	 */
	checkWasmTypes?: boolean;
	/**
	 * Define the algorithm to choose chunk ids (named: readable ids for better debugging, deterministic: numeric hash ids for better long term caching, size: numeric ids focused on minimal initial download size, total-size: numeric ids focused on minimal total download size, false: no algorithm used, as custom one can be provided via plugin)
	 */
	chunkIds?:
		| "natural"
		| "named"
		| "deterministic"
		| "size"
		| "total-size"
		| false;
	/**
	 * Concatenate modules when possible to generate less modules, more efficient code and enable more optimizations by the minimizer
	 */
	concatenateModules?: boolean;
	/**
	 * Also flag chunks as loaded which contain a subset of the modules
	 */
	flagIncludedChunks?: boolean;
	/**
	 * Creates a module-internal dependency graph for top level symbols, exports and imports, to improve unused exports detection
	 */
	innerGraph?: boolean;
	/**
	 * Rename exports when possible to generate shorter code (depends on optimization.usedExports and optimization.providedExports)
	 */
	mangleExports?: boolean;
	/**
	 * Reduce size of WASM by changing imports to shorter strings.
	 */
	mangleWasmImports?: boolean;
	/**
	 * Merge chunks which contain the same modules
	 */
	mergeDuplicateChunks?: boolean;
	/**
	 * Enable minimizing the output. Uses optimization.minimizer.
	 */
	minimize?: boolean;
	/**
	 * Minimizer(s) to use for minimizing the output
	 */
	minimizer?: (WebpackPluginInstance | WebpackPluginFunction)[];
	/**
	 * Define the algorithm to choose module ids (natural: numeric ids in order of usage, named: readable ids for better debugging, hashed: (deprecated) short hashes as ids for better long term caching, deterministic: numeric hash ids for better long term caching, size: numeric ids focused on minimal initial download size, false: no algorithm used, as custom one can be provided via plugin)
	 */
	moduleIds?: "natural" | "named" | "hashed" | "deterministic" | "size" | false;
	/**
	 * Avoid emitting assets when errors occur
	 */
	noEmitOnErrors?: boolean;
	/**
	 * Set process.env.NODE_ENV to a specific value
	 */
	nodeEnv?: false | string;
	/**
	 * Generate records with relative paths to be able to move the context folder
	 */
	portableRecords?: boolean;
	/**
	 * Figure out which exports are provided by modules to generate more efficient code
	 */
	providedExports?: boolean;
	/**
	 * Removes modules from chunks when these modules are already included in all parents
	 */
	removeAvailableModules?: boolean;
	/**
	 * Remove chunks which are empty
	 */
	removeEmptyChunks?: boolean;
	/**
	 * Create an additional chunk which contains only the webpack runtime and chunk hash maps
	 */
	runtimeChunk?:
		| boolean
		| ("single" | "multiple")
		| {
				/**
				 * The name or name factory for the runtime chunks
				 */
				name?: string | Function;
		  };
	/**
	 * Skip over modules which are flagged to contain no side effects when exports are not used
	 */
	sideEffects?: boolean;
	/**
	 * Optimize duplication and caching by splitting chunks by shared modules and cache group
	 */
	splitChunks?: false | OptimizationSplitChunksOptions;
	/**
	 * Figure out which exports are used by modules to mangle export names, omit unused exports and generate more efficient code
	 */
	usedExports?: boolean;
}
/**
 * This interface was referenced by `WebpackOptions`'s JSON-Schema
 * via the `definition` "OptimizationSplitChunksOptions".
 */
export interface OptimizationSplitChunksOptions {
	/**
	 * Sets the name delimiter for created chunks
	 */
	automaticNameDelimiter?: string;
	/**
	 * Assign modules to a cache group (modules from different cache groups are tried to keep in separate chunks, default categories: 'default', 'defaultVendors')
	 */
	cacheGroups?: {
		/**
		 * Configuration for a cache group
		 */
		[k: string]:
			| false
			| Function
			| string
			| RegExp
			| OptimizationSplitChunksCacheGroup;
	};
	/**
	 * Select chunks for determining shared modules (defaults to "async", "initial" and "all" requires adding these chunks to the HTML)
	 */
	chunks?: ("initial" | "async" | "all") | Function;
	/**
	 * Options for modules not selected by any other cache group
	 */
	fallbackCacheGroup?: {
		/**
		 * Sets the name delimiter for created chunks
		 */
		automaticNameDelimiter?: string;
		/**
		 * Maximal size hint for the on-demand chunks
		 */
		maxAsyncSize?: OptimizationSplitChunksSizes;
		/**
		 * Maximal size hint for the initial chunks
		 */
		maxInitialSize?: OptimizationSplitChunksSizes;
		/**
		 * Maximal size hint for the created chunks
		 */
		maxSize?: OptimizationSplitChunksSizes;
		/**
		 * Minimal size for the created chunk
		 */
		minSize?: OptimizationSplitChunksSizes;
	};
	/**
	 * Sets the template for the filename for created chunks
	 */
	filename?:
		| string
		| ((
				pathData: import("../lib/Compilation").PathData,
				assetInfo?: import("../lib/Compilation").AssetInfo
		  ) => string);
	/**
	 * Prevents exposing path info when creating names for parts splitted by maxSize
	 */
	hidePathInfo?: boolean;
	/**
	 * Maximum number of requests which are accepted for on-demand loading
	 */
	maxAsyncRequests?: number;
	/**
	 * Maximal size hint for the on-demand chunks
	 */
	maxAsyncSize?: OptimizationSplitChunksSizes;
	/**
	 * Maximum number of initial chunks which are accepted for an entry point
	 */
	maxInitialRequests?: number;
	/**
	 * Maximal size hint for the initial chunks
	 */
	maxInitialSize?: OptimizationSplitChunksSizes;
	/**
	 * Maximal size hint for the created chunks
	 */
	maxSize?: OptimizationSplitChunksSizes;
	/**
	 * Minimum number of times a module has to be duplicated until it's considered for splitting
	 */
	minChunks?: number;
	/**
	 * Minimal size for the chunks the stay after moving the modules to a new chunk
	 */
	minRemainingSize?: OptimizationSplitChunksSizes;
	/**
	 * Minimal size for the created chunks
	 */
	minSize?: OptimizationSplitChunksSizes;
	/**
	 * Give chunks created a name (chunks with equal name are merged)
	 */
	name?: false | Function | string;
}
/**
 * This interface was referenced by `WebpackOptions`'s JSON-Schema
 * via the `definition` "OptimizationSplitChunksCacheGroup".
 */
export interface OptimizationSplitChunksCacheGroup {
	/**
	 * Sets the name delimiter for created chunks
	 */
	automaticNameDelimiter?: string;
	/**
	 * Select chunks for determining cache group content (defaults to "initial", "initial" and "all" requires adding these chunks to the HTML)
	 */
	chunks?:
		| ("initial" | "async" | "all")
		| OptimizationSplitChunksGetCacheGroups;
	/**
	 * Ignore minimum size, minimum chunks and maximum requests and always create chunks for this cache group
	 */
	enforce?: boolean;
	/**
	 * Sets the template for the filename for created chunks
	 */
	filename?:
		| string
		| ((
				pathData: import("../lib/Compilation").PathData,
				assetInfo?: import("../lib/Compilation").AssetInfo
		  ) => string);
	/**
	 * Sets the hint for chunk id
	 */
	idHint?: string;
	/**
	 * Maximum number of requests which are accepted for on-demand loading
	 */
	maxAsyncRequests?: number;
	/**
	 * Maximal size hint for the on-demand chunks
	 */
	maxAsyncSize?: OptimizationSplitChunksSizes;
	/**
	 * Maximum number of initial chunks which are accepted for an entry point
	 */
	maxInitialRequests?: number;
	/**
	 * Maximal size hint for the initial chunks
	 */
	maxInitialSize?: OptimizationSplitChunksSizes;
	/**
	 * Maximal size hint for the created chunks
	 */
	maxSize?: OptimizationSplitChunksSizes;
	/**
	 * Minimum number of times a module has to be duplicated until it's considered for splitting
	 */
	minChunks?: number;
	/**
	 * Minimal size for the chunks the stay after moving the modules to a new chunk
	 */
	minRemainingSize?: OptimizationSplitChunksSizes;
	/**
	 * Minimal size for the created chunk
	 */
	minSize?: OptimizationSplitChunksSizes;
	/**
	 * Give chunks for this cache group a name (chunks with equal name are merged)
	 */
	name?: false | Function | string;
	/**
	 * Priority of this cache group
	 */
	priority?: number;
	/**
	 * Try to reuse existing chunk (with name) when it has matching modules
	 */
	reuseExistingChunk?: boolean;
	/**
	 * Assign modules to a cache group by module name
	 */
	test?: Function | string | RegExp;
	/**
	 * Assign modules to a cache group by module type
	 */
	type?: Function | string | RegExp;
}
/**
 * This interface was referenced by `WebpackOptions`'s JSON-Schema
 * via the `definition` "OutputOptions".
 */
export interface OutputOptions {
	/**
	 * The filename of asset modules as relative path inside the `output.path` directory.
	 */
	assetModuleFilename?:
		| string
		| ((
				pathData: import("../lib/Compilation").PathData,
				assetInfo?: import("../lib/Compilation").AssetInfo
		  ) => string);
	/**
	 * Add a comment in the UMD wrapper.
	 */
	auxiliaryComment?: string | LibraryCustomUmdCommentObject;
	/**
	 * The callback function name used by webpack for loading of chunks in WebWorkers.
	 */
	chunkCallbackName?: string;
	/**
	 * The filename of non-entry chunks as relative path inside the `output.path` directory.
	 */
	chunkFilename?: string;
	/**
	 * Number of milliseconds before chunk request expires
	 */
	chunkLoadTimeout?: number;
	/**
	 * Check if to be emitted file already exists and have the same content before writing to output filesystem
	 */
	compareBeforeEmit?: boolean;
	/**
	 * This option enables cross-origin loading of chunks.
	 */
	crossOriginLoading?: false | "anonymous" | "use-credentials";
	/**
	 * Similar to `output.devtoolModuleFilenameTemplate`, but used in the case of duplicate module identifiers.
	 */
	devtoolFallbackModuleFilenameTemplate?: string | Function;
	/**
	 * Filename template string of function for the sources array in a generated SourceMap.
	 */
	devtoolModuleFilenameTemplate?: string | Function;
	/**
	 * Module namespace to use when interpolating filename template string for the sources array in a generated SourceMap. Defaults to `output.library` if not set. It's useful for avoiding runtime collisions in sourcemaps from multiple webpack projects built as libraries.
	 */
	devtoolNamespace?: string;
	/**
	 * The maximum EcmaScript version of the webpack generated code (doesn't include input source code from modules).
	 */
	ecmaVersion?: number | 2009;
	/**
	 * Specifies the name of each output file on disk. You must **not** specify an absolute path here! The `output.path` option determines the location on disk the files are written to, filename is used solely for naming the individual files.
	 */
	filename?:
		| string
		| ((
				pathData: import("../lib/Compilation").PathData,
				assetInfo?: import("../lib/Compilation").AssetInfo
		  ) => string);
	/**
	 * An expression which is used to address the global object/scope in runtime code
	 */
	globalObject?: string;
	/**
	 * Digest type used for the hash
	 */
	hashDigest?: string;
	/**
	 * Number of chars which are used for the hash
	 */
	hashDigestLength?: number;
	/**
	 * Algorithm used for generation the hash (see node.js crypto package)
	 */
	hashFunction?: string | typeof import("../lib/util/Hash");
	/**
	 * Any string which is added to the hash to salt it
	 */
	hashSalt?: string;
	/**
	 * The filename of the Hot Update Chunks. They are inside the output.path directory.
	 */
	hotUpdateChunkFilename?: string;
	/**
	 * The JSONP function used by webpack for async loading of hot update chunks.
	 */
	hotUpdateFunction?: string;
	/**
	 * The filename of the Hot Update Main File. It is inside the `output.path` directory.
	 */
	hotUpdateMainFilename?: string;
	/**
	 * Wrap javascript code into IIFEs to avoid leaking into global scope.
	 */
	iife?: boolean;
	/**
	 * The JSONP function used by webpack for async loading of chunks.
	 */
	jsonpFunction?: string;
	/**
	 * This option enables loading async chunks via a custom script type, such as script type="module"
	 */
	jsonpScriptType?: false | "text/javascript" | "module";
	/**
	 * If set, export the bundle as library. `output.library` is the name.
	 */
	library?: string | string[] | LibraryCustomUmdObject;
	/**
	 * Specify which export should be exposed as library
	 */
	libraryExport?: string | ArrayOfStringValues;
	/**
	 * Type of library
	 */
	libraryTarget?:
		| "var"
		| "module"
		| "assign"
		| "this"
		| "window"
		| "self"
		| "global"
		| "commonjs"
		| "commonjs2"
		| "commonjs-module"
		| "amd"
		| "amd-require"
		| "umd"
		| "umd2"
		| "jsonp"
		| "system";
	/**
	 * Output javascript files as module source type.
	 */
	module?: boolean;
	/**
	 * The output directory as **absolute path** (required).
	 */
	path?: string;
	/**
	 * Include comments with information about the modules.
	 */
	pathinfo?: boolean;
	/**
	 * The `publicPath` specifies the public URL address of the output files when referenced in a browser.
	 */
	publicPath?:
		| string
		| ((
				pathData: import("../lib/Compilation").PathData,
				assetInfo?: import("../lib/Compilation").AssetInfo
		  ) => string);
	/**
	 * The filename of the SourceMaps for the JavaScript files. They are inside the `output.path` directory.
	 */
	sourceMapFilename?: string;
	/**
	 * Prefixes every line of the source in the bundle with this string.
	 */
	sourcePrefix?: string;
	/**
	 * Handles exceptions in module loading correctly at a performance cost.
	 */
	strictModuleExceptionHandling?: boolean;
	/**
	 * If `output.libraryTarget` is set to umd and `output.library` is set, setting this to true will name the AMD module.
	 */
	umdNamedDefine?: boolean;
	/**
	 * The filename of WebAssembly modules as relative path inside the `output.path` directory.
	 */
	webassemblyModuleFilename?: string;
}
/**
 * Set explicit comments for `commonjs`, `commonjs2`, `amd`, and `root`.
 *
 * This interface was referenced by `WebpackOptions`'s JSON-Schema
 * via the `definition` "LibraryCustomUmdCommentObject".
 */
export interface LibraryCustomUmdCommentObject {
	/**
	 * Set comment for `amd` section in UMD
	 */
	amd?: string;
	/**
	 * Set comment for `commonjs` (exports) section in UMD
	 */
	commonjs?: string;
	/**
	 * Set comment for `commonjs2` (module.exports) section in UMD
	 */
	commonjs2?: string;
	/**
	 * Set comment for `root` (global variable) section in UMD
	 */
	root?: string;
}
/**
 * This interface was referenced by `WebpackOptions`'s JSON-Schema
 * via the `definition` "LibraryCustomUmdObject".
 */
export interface LibraryCustomUmdObject {
	/**
	 * Name of the exposed AMD library in the UMD
	 */
	amd?: string;
	/**
	 * Name of the exposed commonjs export in the UMD
	 */
	commonjs?: string;
	/**
	 * Name of the property exposed globally by a UMD library
	 */
	root?: string | ArrayOfStringValues;
}
/**
 * This interface was referenced by `WebpackOptions`'s JSON-Schema
 * via the `definition` "PerformanceOptions".
 */
export interface PerformanceOptions {
	/**
	 * Filter function to select assets that are checked
	 */
	assetFilter?: Function;
	/**
	 * Sets the format of the hints: warnings, errors or nothing at all
	 */
	hints?: false | "warning" | "error";
	/**
	 * Filesize limit (in bytes) when exceeded, that webpack will provide performance hints
	 */
	maxAssetSize?: number;
	/**
	 * Total size of an entry point (in bytes)
	 */
	maxEntrypointSize?: number;
}
/**
 * This interface was referenced by `WebpackOptions`'s JSON-Schema
 * via the `definition` "StatsOptions".
 */
export interface StatsOptions {
	/**
	 * fallback value for stats options when an option is not defined (has precedence over local webpack defaults)
	 */
	all?: boolean;
	/**
	 * add assets information
	 */
	assets?: boolean;
	/**
	 * sort the assets by that field
	 */
	assetsSort?: string;
	/**
	 * add built at time information
	 */
	builtAt?: boolean;
	/**
	 * add information about cached (not built) modules
	 */
	cached?: boolean;
	/**
	 * Show cached assets (setting this to `false` only shows emitted files)
	 */
	cachedAssets?: boolean;
	/**
	 * add children information
	 */
	children?: boolean;
	/**
	 * Display all chunk groups with the corresponding bundles
	 */
	chunkGroups?: boolean;
	/**
	 * add built modules information to chunk information
	 */
	chunkModules?: boolean;
	/**
	 * add the origins of chunks and chunk merging info
	 */
	chunkOrigins?: boolean;
	/**
	 * add information about parent, children and sibling chunks to chunk information
	 */
	chunkRelations?: boolean;
	/**
	 * add root modules information to chunk information
	 */
	chunkRootModules?: boolean;
	/**
	 * add chunk information
	 */
	chunks?: boolean;
	/**
	 * sort the chunks by that field
	 */
	chunksSort?: string;
	/**
	 * Enables/Disables colorful output
	 */
	colors?:
		| boolean
		| {
				/**
				 * Custom color for bold text
				 */
				bold?: string;
				/**
				 * Custom color for cyan text
				 */
				cyan?: string;
				/**
				 * Custom color for green text
				 */
				green?: string;
				/**
				 * Custom color for magenta text
				 */
				magenta?: string;
				/**
				 * Custom color for red text
				 */
				red?: string;
				/**
				 * Custom color for yellow text
				 */
				yellow?: string;
		  };
	/**
	 * context directory for request shortening
	 */
	context?: string;
	/**
	 * add module depth in module graph
	 */
	depth?: boolean;
	/**
	 * Display the entry points with the corresponding bundles
	 */
	entrypoints?: boolean;
	/**
	 * add --env information
	 */
	env?: boolean;
	/**
	 * add details to errors (like resolving log)
	 */
	errorDetails?: boolean;
	/**
	 * add internal stack trace to errors
	 */
	errorStack?: boolean;
	/**
	 * add errors
	 */
	errors?: boolean;
	/**
	 * Please use excludeModules instead.
	 */
	exclude?: FilterTypes | boolean;
	/**
	 * Suppress assets that match the specified filters. Filters can be Strings, RegExps or Functions
	 */
	excludeAssets?: FilterTypes;
	/**
	 * Suppress modules that match the specified filters. Filters can be Strings, RegExps, Booleans or Functions
	 */
	excludeModules?: FilterTypes | boolean;
	/**
	 * add the hash of the compilation
	 */
	hash?: boolean;
	/**
	 * add logging output
	 */
	logging?: boolean | ("none" | "error" | "warn" | "info" | "log" | "verbose");
	/**
	 * Include debug logging of specified loggers (i. e. for plugins or loaders). Filters can be Strings, RegExps or Functions
	 */
	loggingDebug?: FilterTypes | boolean;
	/**
	 * add stack traces to logging output
	 */
	loggingTrace?: boolean;
	/**
	 * Set the maximum number of modules to be shown
	 */
	maxModules?: number;
	/**
	 * add information about assets inside modules
	 */
	moduleAssets?: boolean;
	/**
	 * add dependencies and origin of warnings/errors
	 */
	moduleTrace?: boolean;
	/**
	 * add built modules information
	 */
	modules?: boolean;
	/**
	 * sort the modules by that field
	 */
	modulesSort?: string;
	/**
	 * add information about modules nested in other modules (like with module concatenation)
	 */
	nestedModules?: boolean;
	/**
	 * show reasons why optimization bailed out for modules
	 */
	optimizationBailout?: boolean;
	/**
	 * add information about orphan modules
	 */
	orphanModules?: boolean;
	/**
	 * Add output path information
	 */
	outputPath?: boolean;
	/**
	 * add performance hint flags
	 */
	performance?: boolean;
	/**
	 * preset for the default values
	 */
	preset?: boolean | string;
	/**
	 * show exports provided by modules
	 */
	providedExports?: boolean;
	/**
	 * Add public path information
	 */
	publicPath?: boolean;
	/**
	 * add information about the reasons why modules are included
	 */
	reasons?: boolean;
	/**
	 * add information about runtime modules
	 */
	runtime?: boolean;
	/**
	 * add the source code of modules
	 */
	source?: boolean;
	/**
	 * add timing information
	 */
	timings?: boolean;
	/**
	 * show exports used by modules
	 */
	usedExports?: boolean;
	/**
	 * add webpack version information
	 */
	version?: boolean;
	/**
	 * add warnings
	 */
	warnings?: boolean;
	/**
	 * Suppress warnings that match the specified filters. Filters can be Strings, RegExps or Functions
	 */
	warningsFilter?: FilterTypes;
}
/**
 * This interface was referenced by `WebpackOptions`'s JSON-Schema
 * via the `definition` "WatchOptions".
 */
export interface WatchOptions {
	/**
	 * Delay the rebuilt after the first change. Value is a time in ms.
	 */
	aggregateTimeout?: number;
	/**
	 * Ignore some files from watching (glob pattern)
	 */
	ignored?: string | ArrayOfStringValues;
	/**
	 * Enable polling mode for watching
	 */
	poll?: boolean | number;
	/**
	 * Stop watching when stdin stream has ended
	 */
	stdin?: boolean;
}<|MERGE_RESOLUTION|>--- conflicted
+++ resolved
@@ -301,11 +301,7 @@
 	/**
 	 * A developer tool to enhance debugging (false | eval | [inline-|hidden-|eval-][nosources-][cheap-[module-]]source-map).
 	 */
-<<<<<<< HEAD
-	devtool?: string | Devtool | false;
-=======
-	devtool?: (false | "eval") | string;
->>>>>>> 85145ceb
+	devtool?: (false | "eval") | Devtool | string;
 	/**
 	 * The entry point(s) of the compilation.
 	 */
