--- conflicted
+++ resolved
@@ -2407,15 +2407,11 @@
           "enum": [false, "eval"]
         },
         {
-<<<<<<< HEAD
           "$ref": "#/definitions/Devtool"
         },
         {
-          "enum": [false]
-=======
           "type": "string",
           "pattern": "^(inline-|hidden-|eval-)?(nosources-)?(cheap-(module-)?)?source-map$"
->>>>>>> 85145ceb
         }
       ]
     },
