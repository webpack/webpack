--- conflicted
+++ resolved
@@ -1596,7 +1596,6 @@
           "enum": [false]
         },
         {
-<<<<<<< HEAD
           "type": "array",
           "items": {
             "description": "Configuration entry for web performance recommendations.",
@@ -1608,11 +1607,7 @@
               },
               "hints": {
                 "description": "Sets the format of the hints: warnings, errors or nothing at all",
-                "enum": [
-                  false,
-                  "warning",
-                  "error"
-                ]
+                "enum": [ false, "warning", "error" ]
               },
               "maxEntrypointSize": {
                 "description": "Total size of an entry point (in bytes)",
@@ -1622,21 +1617,6 @@
                 "description": "Filesize limit (in bytes) when exceeded, that webpack will provide performance hints",
                 "type": "number"
               }
-=======
-          "additionalProperties": false,
-          "properties": {
-            "assetFilter": {
-              "description": "Filter function to select assets that are checked",
-              "instanceof": "Function"
-            },
-            "hints": {
-              "description": "Sets the format of the hints: warnings, errors or nothing at all",
-              "enum": [false, "warning", "error"]
-            },
-            "maxEntrypointSize": {
-              "description": "Total size of an entry point (in bytes)",
-              "type": "number"
->>>>>>> 80bc3301
             },
             "type": "object"
           }
@@ -1652,11 +1632,7 @@
                 },
                 "hints": {
                   "description": "Sets the format of the hints: warnings, errors or nothing at all",
-                  "enum": [
-                    false,
-                    "warning",
-                    "error"
-                  ]
+                  "enum": [ false, "warning", "error" ]
                 },
                 "maxEntrypointSize": {
                   "description": "Total size of an entry point (in bytes)",
