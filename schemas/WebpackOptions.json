--- conflicted
+++ resolved
@@ -2120,22 +2120,13 @@
           "type": "boolean"
         },
         "extensions": {
-<<<<<<< HEAD
-          "description": "Extensions added to the request when trying to find the file",
+          "description": "Extensions added to the request when trying to find the file.",
           "type": "array",
           "items": {
             "description": "An extension that starts with .",
             "type": "string",
             "pattern": "^\\."
           }
-=======
-          "description": "Extensions added to the request when trying to find the file.",
-          "anyOf": [
-            {
-              "$ref": "#/definitions/ArrayOfStringValues"
-            }
-          ]
->>>>>>> 93d5d00d
         },
         "fileSystem": {
           "description": "Filesystem for the resolver."
