sudo: false
language: node_js

cache:
  directories:
    - $HOME/.npm
    - $HOME/.yarn-cache

matrix:
  include:
    - os: linux
      node_js: "7"
      env: NO_WATCH_TESTS=1 JOB_PART=lint
    - os: linux
      node_js: "7"
      env: NO_WATCH_TESTS=1 JOB_PART=test
    - os: linux
      node_js: "6"
      env: NO_WATCH_TESTS=1 JOB_PART=test
    - os: linux
      node_js: "4"
      env: NO_WATCH_TESTS=1 JOB_PART=test
    - os: osx
      node_js: "7"
      env: NO_WATCH_TESTS=1 JOB_PART=test
    - os: osx
      node_js: "6"
      env: NO_WATCH_TESTS=1 JOB_PART=test
    - os: osx
      node_js: "4"
      env: NO_WATCH_TESTS=1 JOB_PART=test
  allow_failures:
    - os: osx
  fast_finish: true

script: npm run travis:$JOB_PART

before_install: if [[ `npm -v` != 3* ]]; then npm i -g npm@3; fi
<<<<<<< HEAD
after_install:
=======
before_script:
>>>>>>> bfcc5942
  - bash ./ci/travis-install.sh
after_success:
  - cat ./coverage/lcov.info | node_modules/.bin/coveralls --verbose
  - cat ./coverage/coverage.json | node_modules/codecov.io/bin/codecov.io.js
  - rm -rf ./coverage

notifications:
  slack:
    secure: JduSdKWwbnLCwo7Z4E59SGE+Uw832UwnXzQiKEpg1BV45MYDPRiGltly1tRHmPh9OGjvGx3XSkC2tNGOBLtL4UL2SCkf012x0t7jDutKRfcv/njynl8jk8l+UhPmaWiHXDQAgGiiKdL4RfzPLW3HeVHCOWm0LKMzcarTa8tw+rE=<|MERGE_RESOLUTION|>--- conflicted
+++ resolved
@@ -33,15 +33,11 @@
     - os: osx
   fast_finish: true
 
+before_script:
+  - bash ./ci/travis-install.sh
+
 script: npm run travis:$JOB_PART
 
-before_install: if [[ `npm -v` != 3* ]]; then npm i -g npm@3; fi
-<<<<<<< HEAD
-after_install:
-=======
-before_script:
->>>>>>> bfcc5942
-  - bash ./ci/travis-install.sh
 after_success:
   - cat ./coverage/lcov.info | node_modules/.bin/coveralls --verbose
   - cat ./coverage/coverage.json | node_modules/codecov.io/bin/codecov.io.js
