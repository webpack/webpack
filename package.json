{
  "name": "webpack",
  "version": "5.0.0-beta.0",
  "author": "Tobias Koppers @sokra",
  "description": "Packs CommonJs/AMD modules for the browser. Allows to split your codebase into multiple bundles, which can be loaded on demand. Support loaders to preprocess files, i.e. json, jsx, es7, css, less, ... and your custom stuff.",
  "license": "MIT",
  "dependencies": {
    "@webassemblyjs/ast": "1.8.5",
    "@webassemblyjs/helper-module-context": "1.8.5",
    "@webassemblyjs/wasm-edit": "1.8.5",
    "@webassemblyjs/wasm-parser": "1.8.5",
    "acorn": "^7.0.0",
    "chrome-trace-event": "^1.0.2",
    "enhanced-resolve": "5.0.0-beta.3",
    "eslint-scope": "^5.0.0",
    "events": "^3.0.0",
    "glob-to-regexp": "^0.4.1",
    "graceful-fs": "^4.1.15",
    "json-parse-better-errors": "^1.0.2",
    "loader-runner": "3.0.0",
    "loader-utils": "^1.2.3",
    "neo-async": "^2.6.1",
    "pkg-dir": "^4.2.0",
    "schema-utils": "^2.3.0",
    "tapable": "2.0.0-beta.8",
    "terser-webpack-plugin": "^1.4.1",
    "watchpack": "2.0.0-beta.7",
    "webpack-sources": "2.0.0-beta.4"
  },
  "devDependencies": {
    "@types/estree": "0.0.39",
    "@types/node": "^12.6.9",
    "@yarnpkg/lockfile": "^1.1.0",
    "benchmark": "^2.1.1",
    "bundle-loader": "~0.5.0",
    "coffee-loader": "^0.9.0",
    "coffeescript": "^2.3.2",
    "coveralls": "^3.0.2",
    "css-loader": "^3.2.0",
    "es6-promise-polyfill": "^1.1.1",
    "eslint": "^6.1.0",
    "eslint-config-prettier": "^6.0.0",
    "eslint-plugin-jest": "^22.2.2",
    "eslint-plugin-jsdoc": "^15.3.2",
    "eslint-plugin-node": "^9.1.0",
    "eslint-plugin-prettier": "^3.1.0",
    "file-loader": "^4.1.0",
    "fork-ts-checker-webpack-plugin": "^1.5.0",
    "glob": "^7.1.3",
<<<<<<< HEAD
    "husky": "^1.1.3",
    "i18n-webpack-plugin": "^1.0.0",
=======
    "husky": "^3.0.2",
    "istanbul": "^0.4.5",
>>>>>>> 5147aed9
    "jest": "^24.9.0",
    "jest-junit": "^8.0.0",
    "json-loader": "^0.5.7",
    "json-schema-to-typescript": "^7.0.0",
    "less": "^3.9.0",
    "less-loader": "^5.0.0",
    "lint-staged": "^9.2.1",
    "lodash": "^4.17.4",
    "memory-fs": "~0.4.1",
    "mini-css-extract-plugin": "^0.8.0",
    "mkdirp": "^0.5.1",
    "open-cli": "^5.0.0",
    "prettier": "^1.14.3",
    "pretty-format": "^24.8.0",
    "pug": "^2.0.4",
    "pug-loader": "^2.4.0",
    "raw-loader": "^3.1.0",
    "react": "^16.8.0",
    "react-dom": "^16.8.0",
    "rimraf": "^2.6.2",
    "script-loader": "~0.7.0",
    "simple-git": "^1.65.0",
    "strip-ansi": "^5.2.0",
    "style-loader": "^1.0.0",
    "ts-loader": "^6.0.4",
    "typescript": "^3.5.3",
    "url-loader": "^2.1.0",
    "wast-loader": "^1.5.5",
    "worker-loader": "^2.0.0",
    "xxhashjs": "^0.2.1"
  },
  "engines": {
    "node": ">=8.9.0"
  },
  "repository": {
    "type": "git",
    "url": "https://github.com/webpack/webpack.git"
  },
  "homepage": "https://github.com/webpack/webpack",
  "main": "lib/index.js",
  "bin": "./bin/webpack.js",
  "files": [
    "lib/",
    "bin/",
    "declarations/",
    "hot/",
    "schemas/",
    "SECURITY.md"
  ],
  "scripts": {
    "setup": "node ./setup/setup.js",
    "test": "node --max-old-space-size=4096 --trace-deprecation node_modules/jest-cli/bin/jest",
    "test:update-snapshots": "yarn jest -u",
    "test:integration": "node --max-old-space-size=4096 --trace-deprecation node_modules/jest-cli/bin/jest --testMatch \"<rootDir>/test/*.test.js\"",
    "test:basic": "node --max-old-space-size=4096 --trace-deprecation node_modules/jest-cli/bin/jest --testMatch \"<rootDir>/te{st/TestCasesNormal,st/StatsTestCases,st/ConfigTestCases}.test.js\"",
    "test:unit": "node --max-old-space-size=4096 --trace-deprecation node_modules/jest-cli/bin/jest --testMatch \"<rootDir>/test/*.unittest.js\"",
    "travis:integration": "yarn cover:integration --ci $JEST",
    "travis:basic": "yarn cover:basic --ci $JEST",
    "travis:lintunit": "yarn lint && yarn cover:unit --ci $JEST",
    "travis:benchmark": "yarn benchmark --ci",
    "appveyor:integration": "yarn cover:integration --ci %JEST%",
    "appveyor:unit": "yarn cover:unit --ci %JEST%",
    "appveyor:benchmark": "yarn benchmark --ci",
    "build:examples": "cd examples && node buildAll.js",
    "type-report": "rimraf coverage && yarn cover:types && yarn cover:report && open-cli coverage/lcov-report/index.html",
    "pretest": "yarn lint",
    "prelint": "yarn setup",
    "lint": "yarn code-lint && yarn jest-lint && yarn type-lint && yarn special-lint",
    "code-lint": "eslint . --ext '.js' --cache",
    "type-lint": "tsc --pretty",
    "special-lint": "node tooling/inherit-types && node tooling/format-schemas && node tooling/format-file-header && node tooling/compile-to-definitions",
    "special-lint-fix": "node tooling/inherit-types --write --override && node tooling/format-schemas --write && node tooling/format-file-header --write && node tooling/compile-to-definitions --write",
    "fix": "yarn code-lint --fix && yarn special-lint-fix",
    "pretty": "prettier --loglevel warn --write \"*.{ts,js,json,yml,yaml}\" \"{setup,lib,bin,hot,benchmark,tooling,schemas}/**/*.{js,json}\" \"test/*.js\" \"test/helpers/*.js\" \"test/{configCases,watchCases,statsCases,hotCases}/**/webpack.config.js\" \"examples/**/webpack.config.js\"",
    "jest-lint": "node --max-old-space-size=4096 node_modules/jest-cli/bin/jest --testMatch \"<rootDir>/test/*.lint.js\" --no-verbose",
    "benchmark": "node --max-old-space-size=4096 --trace-deprecation node_modules/jest-cli/bin/jest --testMatch \"<rootDir>/test/*.benchmark.js\" --runInBand",
    "cover": "yarn cover:all",
    "cover:all": "node --max-old-space-size=4096 node_modules/jest-cli/bin/jest --coverage",
    "cover:basic": "node --max-old-space-size=4096 node_modules/jest-cli/bin/jest --testMatch \"<rootDir>/te{st/TestCasesNormal,st/StatsTestCases,st/ConfigTestCases}.test.js\" --coverage",
    "cover:integration": "node --max-old-space-size=4096 node_modules/jest-cli/bin/jest --testMatch \"<rootDir>/test/*.test.js\" --coverage",
<<<<<<< HEAD
    "cover:unit": "node --max-old-space-size=4096 node_modules/jest-cli/bin/jest --testMatch \"<rootDir>/test/*.unittest.js\" --coverage"
=======
    "cover:unit": "node --max-old-space-size=4096 node_modules/jest-cli/bin/jest --testMatch \"<rootDir>/test/*.unittest.js\" --coverage",
    "cover:types": "node tooling/type-coverage.js",
    "cover:report": "istanbul report"
>>>>>>> 5147aed9
  },
  "husky": {
    "hooks": {
      "pre-commit": "lint-staged"
    }
  },
  "lint-staged": {
    "*.js|{lib,setup,bin,hot,tooling,schemas}/**/*.js|test/*.js|{test,examples}/**/webpack.config.js}": [
      "eslint --cache"
    ]
  },
  "jest": {
    "forceExit": true,
    "setupFilesAfterEnv": [
      "<rootDir>/test/setupTestFramework.js"
    ],
    "testMatch": [
      "<rootDir>/test/*.test.js",
      "<rootDir>/test/*.unittest.js"
    ],
    "watchPathIgnorePatterns": [
      "<rootDir>/.git",
      "<rootDir>/node_modules",
      "<rootDir>/test/js",
      "<rootDir>/test/browsertest/js",
      "<rootDir>/test/fixtures/temp-cache-fixture",
      "<rootDir>/test/fixtures/temp-",
      "<rootDir>/benchmark",
      "<rootDir>/examples/*/dist",
      "<rootDir>/coverage",
      "<rootDir>/.eslintcache"
    ],
    "modulePathIgnorePatterns": [
      "<rootDir>/.git",
      "<rootDir>/node_modules/webpack/node_modules",
      "<rootDir>/test/js",
      "<rootDir>/test/browsertest/js",
      "<rootDir>/test/fixtures/temp-cache-fixture",
      "<rootDir>/test/fixtures/temp-",
      "<rootDir>/benchmark",
      "<rootDir>/examples/*/dist",
      "<rootDir>/coverage",
      "<rootDir>/.eslintcache"
    ],
    "transformIgnorePatterns": [
      "<rootDir>"
    ],
    "coverageDirectory": "<rootDir>/coverage",
    "coveragePathIgnorePatterns": [
      "\\.runtime\\.js$",
      "<rootDir>/test",
      "<rootDir>/schemas",
      "<rootDir>/node_modules"
    ],
    "testEnvironment": "node",
    "coverageReporters": [
      "json",
      "lcov"
    ]
  }
}<|MERGE_RESOLUTION|>--- conflicted
+++ resolved
@@ -47,13 +47,7 @@
     "file-loader": "^4.1.0",
     "fork-ts-checker-webpack-plugin": "^1.5.0",
     "glob": "^7.1.3",
-<<<<<<< HEAD
-    "husky": "^1.1.3",
-    "i18n-webpack-plugin": "^1.0.0",
-=======
     "husky": "^3.0.2",
-    "istanbul": "^0.4.5",
->>>>>>> 5147aed9
     "jest": "^24.9.0",
     "jest-junit": "^8.0.0",
     "json-loader": "^0.5.7",
@@ -134,13 +128,8 @@
     "cover:all": "node --max-old-space-size=4096 node_modules/jest-cli/bin/jest --coverage",
     "cover:basic": "node --max-old-space-size=4096 node_modules/jest-cli/bin/jest --testMatch \"<rootDir>/te{st/TestCasesNormal,st/StatsTestCases,st/ConfigTestCases}.test.js\" --coverage",
     "cover:integration": "node --max-old-space-size=4096 node_modules/jest-cli/bin/jest --testMatch \"<rootDir>/test/*.test.js\" --coverage",
-<<<<<<< HEAD
-    "cover:unit": "node --max-old-space-size=4096 node_modules/jest-cli/bin/jest --testMatch \"<rootDir>/test/*.unittest.js\" --coverage"
-=======
     "cover:unit": "node --max-old-space-size=4096 node_modules/jest-cli/bin/jest --testMatch \"<rootDir>/test/*.unittest.js\" --coverage",
-    "cover:types": "node tooling/type-coverage.js",
-    "cover:report": "istanbul report"
->>>>>>> 5147aed9
+    "cover:types": "node tooling/type-coverage.js"
   },
   "husky": {
     "hooks": {
