"use strict";

/* globals expect fit */
const path = require("path");
const fs = require("fs");
const vm = require("vm");
const checkArrayExpectation = require("./checkArrayExpectation");
const async = require("async");

const webpack = require("../lib/webpack");

describe("HotTestCases", () => {
	const casesPath = path.join(__dirname, "hotCases");
	let categories = fs.readdirSync(casesPath).filter((dir) =>
		fs.statSync(path.join(casesPath, dir)).isDirectory());
	categories = categories.map((cat) => {
		return {
			name: cat,
			tests: fs.readdirSync(path.join(casesPath, cat)).filter((folder) => folder.indexOf("_") < 0)
		};
	});
	categories.forEach((category) => {
		describe(category.name, () => {
			category.tests.forEach((testName) => {
				describe(testName, () => {
					let exportedTests = [];
					beforeAll(() => new Promise((resolve, reject) => {
						const done = (err) => {
							if(err) return reject(err);
							resolve();
						};
						const testDirectory = path.join(casesPath, category.name, testName);
						const outputDirectory = path.join(__dirname, "js", "hot-cases", category.name, testName);
						const recordsPath = path.join(outputDirectory, "records.json");
						if(fs.existsSync(recordsPath))
							fs.unlinkSync(recordsPath);
						const fakeUpdateLoaderOptions = {
							updateIndex: 0
						};
						const configPath = path.join(testDirectory, "webpack.config.js");
						let options = {};
						if(fs.existsSync(configPath))
							options = require(configPath);
						if(!options.mode) options.mode = "development";
						if(!options.context) options.context = testDirectory;
						if(!options.entry) options.entry = "./index.js";
						if(!options.output) options.output = {};
						if(!options.output.path) options.output.path = outputDirectory;
						if(!options.output.filename) options.output.filename = "bundle.js";
						if(options.output.pathinfo === undefined) options.output.pathinfo = true;
						if(!options.module) options.module = {};
						if(!options.module.rules) options.module.rules = [];
						options.module.rules.push({
							test: /\.js$/,
							loader: path.join(__dirname, "hotCases", "fake-update-loader.js"),
							enforce: "pre"
						});
						if(!options.target) options.target = "async-node";
						if(!options.plugins) options.plugins = [];
						options.plugins.push(
							new webpack.HotModuleReplacementPlugin(),
							new webpack.NamedModulesPlugin(),
							new webpack.LoaderOptionsPlugin(fakeUpdateLoaderOptions)
						);
						if(!options.recordsPath) options.recordsPath = recordsPath;
						const compiler = webpack(options);
						compiler.run((err, stats) => {
							if(err) return done(err);
							const jsonStats = stats.toJson({
								errorDetails: true
							});
							if(checkArrayExpectation(testDirectory, jsonStats, "error", "Error", done)) return;
							if(checkArrayExpectation(testDirectory, jsonStats, "warning", "Warning", done)) return;

<<<<<<< HEAD
							function _it(title, fn) {
								exportedTests.push({ title, fn, timeout: 5000 });
							}
=======
						function _it(title, fn) {
							const test = new Test(title, fn);
							test.timeout(5000);
							suite.addTest(test);
							exportedTests++;
							return test;
						}
>>>>>>> 4c25bfba

							function _next(callback) {
								fakeUpdateLoaderOptions.updateIndex++;
								compiler.run((err, stats) => {
									if(err) return done(err);
									const jsonStats = stats.toJson({
										errorDetails: true
									});
									if(checkArrayExpectation(testDirectory, jsonStats, "error", "errors" + fakeUpdateLoaderOptions.updateIndex, "Error", done)) return;
									if(checkArrayExpectation(testDirectory, jsonStats, "warning", "warnings" + fakeUpdateLoaderOptions.updateIndex, "Warning", done)) return;
									if(callback) callback(jsonStats);
								});
							}

							function _require(module) {
								if(module.substr(0, 2) === "./") {
									const p = path.join(outputDirectory, module);
									const fn = vm.runInThisContext("(function(require, module, exports, __dirname, __filename, it, expect, NEXT, STATS) {" + fs.readFileSync(p, "utf-8") + "\n})", p);
									const m = {
										exports: {}
									};
									fn.call(m.exports, _require, m, m.exports, outputDirectory, p, _it, expect, _next, jsonStats);
									return m.exports;
								} else return require(module);
							}
							_require("./bundle.js");
							if(exportedTests.length < 1) return done(new Error("No tests exported by test case"));
							done();
						});
					}));

					it(testName + " should compile", () => {});
					exportedTests.forEach(({ title, fn, timeout }) => it(title, fn, timeout));
				});
			});
		});
	});
});<|MERGE_RESOLUTION|>--- conflicted
+++ resolved
@@ -5,7 +5,6 @@
 const fs = require("fs");
 const vm = require("vm");
 const checkArrayExpectation = require("./checkArrayExpectation");
-const async = require("async");
 
 const webpack = require("../lib/webpack");
 
@@ -72,19 +71,9 @@
 							if(checkArrayExpectation(testDirectory, jsonStats, "error", "Error", done)) return;
 							if(checkArrayExpectation(testDirectory, jsonStats, "warning", "Warning", done)) return;
 
-<<<<<<< HEAD
 							function _it(title, fn) {
 								exportedTests.push({ title, fn, timeout: 5000 });
 							}
-=======
-						function _it(title, fn) {
-							const test = new Test(title, fn);
-							test.timeout(5000);
-							suite.addTest(test);
-							exportedTests++;
-							return test;
-						}
->>>>>>> 4c25bfba
 
 							function _next(callback) {
 								fakeUpdateLoaderOptions.updateIndex++;
