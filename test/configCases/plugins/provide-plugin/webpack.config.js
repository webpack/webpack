--- conflicted
+++ resolved
@@ -6,7 +6,10 @@
 			"bbb.ccc": "./bbbccc",
 			"dddeeefff": ["./ddd", "eee", "3-f"],
 			"process.env.NODE_ENV": "./env",
-<<<<<<< HEAD
+			es2015: "./harmony",
+			es2015_name: ["./harmony", "default"],
+			es2015_alias: ["./harmony", "alias"],
+			es2015_year: ["./harmony", "year"],
 		}, {
 			exclude: /ggg/
 		}),
@@ -14,12 +17,6 @@
 			"bbb.ccc": "./bbbccc"
 		}, {
 			test: [ /ggg/ ]
-=======
-			es2015: "./harmony",
-			es2015_name: ["./harmony", "default"],
-			es2015_alias: ["./harmony", "alias"],
-			es2015_year: ["./harmony", "year"],
->>>>>>> ae389b01
 		})
 	]
 };