--- conflicted
+++ resolved
@@ -63,13 +63,7 @@
 });
 
 it("should not provide a module in an excluded file", function() {
-<<<<<<< HEAD
-	(function() {
-		require("./ggg");
-	}).should.throw("aaa is not defined");
-=======
 	expect((function() {
 		require("./ggg");
 	})).toThrow("aaa is not defined");
->>>>>>> 0b9dd31d
 });