it("should provide a module for a simple free var", function() {
	expect(aaa).toBe("aaa");
});

it("should provide a module for a nested var", function() {
	expect((bbb.ccc)).toBe("bbbccc");
	var x = bbb.ccc;
	expect(x).toBe("bbbccc");
});

it("should provide a module for a nested var within a IIFE's argument", function() {
	(function(process) {
		expect((process.env.NODE_ENV)).toBe("development");
		var x = process.env.NODE_ENV;
		expect(x).toBe("development");
	}(process));
});

it("should provide a module for thisExpression", () => {
	expect(this.aaa).toBe("aaa");
});

it("should provide a module for a nested var within a IIFE's this", function() {
	(function() {
		expect((this.env.NODE_ENV)).toBe("development");
		var x = this.env.NODE_ENV;
		expect(x).toBe("development");
	}.call(process));
});

it("should provide a module for a nested var within a nested IIFE's this", function() {
	(function() {
		(function() {
			expect((this.env.NODE_ENV)).toBe("development");
			var x = this.env.NODE_ENV;
			expect(x).toBe("development");
		}.call(this));
	}.call(process));
});

it("should not provide a module for a part of a var", function() {
	expect((typeof bbb)).toBe("undefined");
});

it("should provide a module for a property request", function() {
	expect((dddeeefff)).toBe("fff");
	var x = dddeeefff;
	expect(x).toBe("fff");
});

it("should provide ES2015 modules", function() {
<<<<<<< HEAD
	(es2015.default).should.be.eql("ECMAScript 2015");
	(es2015.alias).should.be.eql("ECMAScript Harmony");
	(es2015.year).should.be.eql(2015);
	(es2015_name).should.be.eql("ECMAScript 2015");
	(es2015_alias).should.be.eql("ECMAScript Harmony");
	(es2015_year).should.be.eql(2015);
});

it("should not provide a module in an excluded file", function() {
	(function() {
		require("./ggg");
	}).should.throw("aaa is not defined");
=======
	expect((es2015.default)).toBe("ECMAScript 2015");
	expect((es2015.alias)).toBe("ECMAScript Harmony");
	expect((es2015.year)).toBe(2015);
	expect((es2015_name)).toBe("ECMAScript 2015");
	expect((es2015_alias)).toBe("ECMAScript Harmony");
	expect((es2015_year)).toBe(2015);
});

it("should not provide for mjs", function(){
	var foo = require("./foo.mjs").default;
	expect(foo()).toBe("undefined");
>>>>>>> fdb6b139
});<|MERGE_RESOLUTION|>--- conflicted
+++ resolved
@@ -49,20 +49,6 @@
 });
 
 it("should provide ES2015 modules", function() {
-<<<<<<< HEAD
-	(es2015.default).should.be.eql("ECMAScript 2015");
-	(es2015.alias).should.be.eql("ECMAScript Harmony");
-	(es2015.year).should.be.eql(2015);
-	(es2015_name).should.be.eql("ECMAScript 2015");
-	(es2015_alias).should.be.eql("ECMAScript Harmony");
-	(es2015_year).should.be.eql(2015);
-});
-
-it("should not provide a module in an excluded file", function() {
-	(function() {
-		require("./ggg");
-	}).should.throw("aaa is not defined");
-=======
 	expect((es2015.default)).toBe("ECMAScript 2015");
 	expect((es2015.alias)).toBe("ECMAScript Harmony");
 	expect((es2015.year)).toBe(2015);
@@ -74,5 +60,10 @@
 it("should not provide for mjs", function(){
 	var foo = require("./foo.mjs").default;
 	expect(foo()).toBe("undefined");
->>>>>>> fdb6b139
+});
+
+it("should not provide a module in an excluded file", function() {
+	expect((function() {
+		require("./ggg");
+	})).toThrow("aaa is not defined");
 });