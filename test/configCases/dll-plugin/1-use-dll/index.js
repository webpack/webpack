--- conflicted
+++ resolved
@@ -49,14 +49,10 @@
 		"dll/e2.js",
 		"dll/f.jsx",
 		"dll/g.abc.js",
-<<<<<<< HEAD
-    ]);
-=======
 		"dll/h.js"
 	]);
 });
 
 it("should not crash on side-effect-free modules", function() {
 	expect(B).toBe("B");
->>>>>>> bbe71d89
 });