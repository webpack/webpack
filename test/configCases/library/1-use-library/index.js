import d from "library";
import { a, b, external } from "library";

<<<<<<< HEAD
it("should be able to import hamorny exports from library (" + NAME + ")", function() {
	expect(d).toBe("default-value");
	expect(a).toBe("a");
	expect(b).toBe("b");
=======
it("should be able to import harmony exports from library (" + NAME + ")", function() {
	d.should.be.eql("default-value");
	a.should.be.eql("a");
	b.should.be.eql("b");
>>>>>>> bd043f8e
	if(typeof TEST_EXTERNAL !== "undefined" && TEST_EXTERNAL) {
		expect(external).toEqual(["external"]);
		expect(external).toBe(require("external"));
	} else {
		expect(external).toBe("non-external");
	}
});<|MERGE_RESOLUTION|>--- conflicted
+++ resolved
@@ -1,17 +1,10 @@
 import d from "library";
 import { a, b, external } from "library";
 
-<<<<<<< HEAD
-it("should be able to import hamorny exports from library (" + NAME + ")", function() {
+it("should be able to import harmony exports from library (" + NAME + ")", function() {
 	expect(d).toBe("default-value");
 	expect(a).toBe("a");
 	expect(b).toBe("b");
-=======
-it("should be able to import harmony exports from library (" + NAME + ")", function() {
-	d.should.be.eql("default-value");
-	a.should.be.eql("a");
-	b.should.be.eql("b");
->>>>>>> bd043f8e
 	if(typeof TEST_EXTERNAL !== "undefined" && TEST_EXTERNAL) {
 		expect(external).toEqual(["external"]);
 		expect(external).toBe(require("external"));
