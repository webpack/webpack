--- conflicted
+++ resolved
@@ -2,8 +2,7 @@
 Time: Xms
       Asset      Size  Chunks             Chunk Names
  entry-1.js  25 bytes       0  [emitted]  entry-1
-<<<<<<< HEAD
-vendor-1.js   6.84 kB       1  [emitted]  vendor-1
+vendor-1.js   6.92 kB       1  [emitted]  vendor-1
    [0] (webpack)/test/statsCases/commons-chunk-min-size-0/modules/a.js 22 bytes {1} [built]
    [1] (webpack)/test/statsCases/commons-chunk-min-size-0/modules/b.js 22 bytes {1} [built]
    [2] (webpack)/test/statsCases/commons-chunk-min-size-0/modules/c.js 22 bytes {1} [built]
@@ -11,17 +10,4 @@
    [4] (webpack)/test/statsCases/commons-chunk-min-size-0/modules/e.js 22 bytes {1} [built]
    [5] (webpack)/test/statsCases/commons-chunk-min-size-0/modules/f.js 22 bytes {1} [built]
    [6] multi ./modules/a ./modules/b ./modules/c 52 bytes {1} [built]
-   [7] (webpack)/test/statsCases/commons-chunk-min-size-0/entry-1.js 145 bytes {1} [built]
-=======
-vendor-1.js   6.92 kB       1  [emitted]  vendor-1
-chunk    {0} entry-1.js (entry-1) 0 bytes {1} [initial] [rendered]
-chunk    {1} vendor-1.js (vendor-1) 329 bytes [entry] [rendered]
-    [0] (webpack)/test/statsCases/commons-chunk-min-size-0/modules/a.js 22 bytes {1} [built]
-    [1] (webpack)/test/statsCases/commons-chunk-min-size-0/modules/b.js 22 bytes {1} [built]
-    [2] (webpack)/test/statsCases/commons-chunk-min-size-0/modules/c.js 22 bytes {1} [built]
-    [3] (webpack)/test/statsCases/commons-chunk-min-size-0/modules/d.js 22 bytes {1} [built]
-    [4] (webpack)/test/statsCases/commons-chunk-min-size-0/modules/e.js 22 bytes {1} [built]
-    [5] (webpack)/test/statsCases/commons-chunk-min-size-0/modules/f.js 22 bytes {1} [built]
-    [6] multi ./modules/a ./modules/b ./modules/c 52 bytes {1} [built]
-    [7] (webpack)/test/statsCases/commons-chunk-min-size-0/entry-1.js 145 bytes {1} [built]
->>>>>>> f2a6439b
+   [7] (webpack)/test/statsCases/commons-chunk-min-size-0/entry-1.js 145 bytes {1} [built]