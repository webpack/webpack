require("./helpers/warmup-webpack");

const path = require("path");
const jestDiff = require("jest-diff").diff;
const stripAnsi = require("strip-ansi");

/**
 * Escapes regular expression metacharacters
 * @param {string} str String to quote
 * @returns {string} Escaped string
 */
const quotemeta = str => {
	return str.replace(/[-[\]\\/{}()*+?.^$|]/g, "\\$&");
};

describe("Defaults", () => {
	const cwd = process.cwd();
	const cwdRegExp = new RegExp(
		`${quotemeta(cwd)}((?:\\\\)?(?:[a-zA-Z.\\-_]+\\\\)*)`,
		"g"
	);
	const escapedCwd = JSON.stringify(cwd).slice(1, -1);
	const escapedCwdRegExp = new RegExp(
		`${quotemeta(escapedCwd)}((?:\\\\\\\\)?(?:[a-zA-Z.\\-_]+\\\\\\\\)*)`,
		"g"
	);
	const normalize = str => {
		if (cwd.startsWith("/")) {
			str = str.replace(new RegExp(quotemeta(cwd), "g"), "<cwd>");
		} else {
			str = str.replace(cwdRegExp, (m, g) => `<cwd>${g.replace(/\\/g, "/")}`);
			str = str.replace(
				escapedCwdRegExp,
				(m, g) => `<cwd>${g.replace(/\\\\/g, "/")}`
			);
		}
		str = str.replace(/@@ -\d+,\d+ \+\d+,\d+ @@/g, "@@ ... @@");
		return str;
	};

	class Diff {
		constructor(value) {
			this.value = value;
		}
	}

	expect.addSnapshotSerializer({
		test(value) {
			return value instanceof Diff;
		},
		print(received) {
			return normalize(received.value);
		}
	});

	expect.addSnapshotSerializer({
		test(value) {
			return typeof value === "string";
		},
		print(received) {
			return JSON.stringify(normalize(received));
		}
	});

	const getDefaultConfig = config => {
		const { applyWebpackOptionsDefaults, getNormalizedWebpackOptions } =
			require("..").config;
		config = getNormalizedWebpackOptions(config);
		applyWebpackOptionsDefaults(config);
		process.chdir(cwd);
		return config;
	};

	const baseConfig = getDefaultConfig({ mode: "none" });

	it("should have the correct base config", () => {
		expect(baseConfig).toMatchInlineSnapshot(`
		Object {
		  "amd": undefined,
		  "bail": undefined,
		  "cache": false,
		  "context": "<cwd>",
		  "dependencies": undefined,
		  "devServer": undefined,
		  "devtool": false,
		  "entry": Object {
		    "main": Object {
		      "import": Array [
		        "./src",
		      ],
		    },
		  },
		  "experiments": Object {
		    "asyncWebAssembly": false,
		    "backCompat": true,
		    "buildHttp": undefined,
		    "cacheUnaffected": false,
		    "futureDefaults": false,
		    "layers": false,
		    "lazyCompilation": undefined,
		    "outputModule": false,
		    "syncWebAssembly": false,
		    "topLevelAwait": false,
		  },
		  "externals": undefined,
		  "externalsPresets": Object {
		    "electron": false,
		    "electronMain": false,
		    "electronPreload": false,
		    "electronRenderer": false,
		    "node": false,
		    "nwjs": false,
		    "web": true,
		  },
		  "externalsType": "var",
		  "ignoreWarnings": undefined,
		  "infrastructureLogging": Object {},
		  "loader": Object {
		    "target": "web",
		  },
		  "mode": "none",
		  "module": Object {
		    "defaultRules": Array [
		      Object {
		        "mimetype": "application/node",
		        "type": "javascript/auto",
		      },
		      Object {
		        "test": /\\\\\\.json\\$/i,
		        "type": "json",
		      },
		      Object {
		        "mimetype": "application/json",
		        "type": "json",
		      },
		      Object {
		        "resolve": Object {
		          "byDependency": Object {
		            "esm": Object {
		              "fullySpecified": true,
		            },
		          },
		        },
		        "test": /\\\\\\.mjs\\$/i,
		        "type": "javascript/esm",
		      },
		      Object {
		        "descriptionData": Object {
		          "type": "module",
		        },
		        "resolve": Object {
		          "byDependency": Object {
		            "esm": Object {
		              "fullySpecified": true,
		            },
		          },
		        },
		        "test": /\\\\\\.js\\$/i,
		        "type": "javascript/esm",
		      },
		      Object {
		        "test": /\\\\\\.cjs\\$/i,
		        "type": "javascript/dynamic",
		      },
		      Object {
		        "descriptionData": Object {
		          "type": "commonjs",
		        },
		        "test": /\\\\\\.js\\$/i,
		        "type": "javascript/dynamic",
		      },
		      Object {
		        "mimetype": Object {
		          "or": Array [
		            "text/javascript",
		            "application/javascript",
		          ],
		        },
		        "resolve": Object {
		          "byDependency": Object {
		            "esm": Object {
		              "fullySpecified": true,
		            },
		          },
		        },
		        "type": "javascript/esm",
		      },
		      Object {
		        "dependency": "url",
		        "oneOf": Array [
		          Object {
		            "scheme": /\\^data\\$/,
		            "type": "asset/inline",
		          },
		          Object {
		            "type": "asset/resource",
		          },
		        ],
		      },
		      Object {
		        "assert": Object {
		          "type": "json",
		        },
		        "type": "json",
		      },
		    ],
		    "generator": Object {},
		    "noParse": undefined,
		    "parser": Object {
		      "asset": Object {
		        "dataUrlCondition": Object {
		          "maxSize": 8096,
		        },
		      },
		      "javascript": Object {
		        "exportsPresence": "error",
		        "exprContextCritical": true,
		        "exprContextRecursive": true,
		        "exprContextRegExp": false,
		        "exprContextRequest": ".",
		        "strictExportPresence": undefined,
		        "strictThisContextOnImports": false,
		        "unknownContextCritical": true,
		        "unknownContextRecursive": true,
		        "unknownContextRegExp": false,
		        "unknownContextRequest": ".",
		        "wrappedContextCritical": false,
		        "wrappedContextRecursive": true,
		        "wrappedContextRegExp": /\\.\\*/,
		      },
		    },
		    "rules": Array [],
		    "unsafeCache": false,
		  },
		  "name": undefined,
		  "node": Object {
		    "__dirname": false,
		    "__filename": false,
		    "global": false,
		  },
		  "optimization": Object {
		    "checkWasmTypes": false,
		    "chunkIds": "natural",
		    "concatenateModules": false,
		    "emitOnErrors": true,
		    "flagIncludedChunks": false,
		    "innerGraph": false,
		    "mangleExports": false,
		    "mangleWasmImports": false,
		    "mergeDuplicateChunks": true,
		    "minimize": false,
		    "minimizer": Array [
		      Object {
		        "apply": [Function],
		      },
		    ],
		    "moduleIds": "natural",
		    "nodeEnv": false,
		    "portableRecords": false,
		    "providedExports": true,
		    "realContentHash": false,
		    "removeAvailableModules": false,
		    "removeEmptyChunks": true,
		    "runtimeChunk": false,
		    "sideEffects": "flag",
		    "splitChunks": Object {
		      "automaticNameDelimiter": "-",
		      "cacheGroups": Object {
		        "default": Object {
		          "idHint": "",
		          "minChunks": 2,
		          "priority": -20,
		          "reuseExistingChunk": true,
		        },
		        "defaultVendors": Object {
		          "idHint": "vendors",
		          "priority": -10,
		          "reuseExistingChunk": true,
		          "test": /\\[\\\\\\\\/\\]node_modules\\[\\\\\\\\/\\]/i,
		        },
		      },
		      "chunks": "async",
		      "defaultSizeTypes": Array [
		        "javascript",
		        "unknown",
		      ],
		      "enforceSizeThreshold": 30000,
		      "hidePathInfo": false,
		      "maxAsyncRequests": Infinity,
		      "maxInitialRequests": Infinity,
		      "minChunks": 1,
		      "minRemainingSize": undefined,
		      "minSize": 10000,
		      "usedExports": false,
		    },
		    "usedExports": false,
		  },
		  "output": Object {
		    "assetModuleFilename": "[hash][ext][query]",
		    "asyncChunks": true,
		    "charset": true,
		    "chunkFilename": "[name].js",
		    "chunkFormat": "array-push",
		    "chunkLoadTimeout": 120000,
		    "chunkLoading": "jsonp",
		    "chunkLoadingGlobal": "webpackChunkwebpack",
		    "clean": undefined,
		    "compareBeforeEmit": true,
		    "crossOriginLoading": false,
		    "devtoolFallbackModuleFilenameTemplate": undefined,
		    "devtoolModuleFilenameTemplate": undefined,
		    "devtoolNamespace": "webpack",
		    "enabledChunkLoadingTypes": Array [
		      "jsonp",
		      "import-scripts",
		    ],
		    "enabledLibraryTypes": Array [],
		    "enabledWasmLoadingTypes": Array [
		      "fetch",
		    ],
		    "environment": Object {
		      "arrowFunction": true,
		      "bigIntLiteral": undefined,
		      "const": true,
		      "destructuring": true,
		      "dynamicImport": undefined,
		      "forOf": true,
		      "module": undefined,
		    },
		    "filename": "[name].js",
		    "globalObject": "self",
		    "hashDigest": "hex",
		    "hashDigestLength": 20,
		    "hashFunction": "xxhash64",
		    "hashSalt": undefined,
		    "hotUpdateChunkFilename": "[id].[fullhash].hot-update.js",
		    "hotUpdateGlobal": "webpackHotUpdatewebpack",
		    "hotUpdateMainFilename": "[runtime].[fullhash].hot-update.json",
		    "iife": true,
		    "importFunctionName": "import",
		    "importMetaName": "import.meta",
		    "library": undefined,
		    "module": false,
		    "path": "<cwd>/dist",
		    "pathinfo": false,
		    "publicPath": "auto",
		    "scriptType": false,
		    "sourceMapFilename": "[file].map[query]",
		    "sourcePrefix": undefined,
		    "strictModuleExceptionHandling": false,
		    "trustedTypes": undefined,
		    "uniqueName": "webpack",
		    "wasmLoading": "fetch",
		    "webassemblyModuleFilename": "[hash].module.wasm",
		    "workerChunkLoading": "import-scripts",
		    "workerWasmLoading": "fetch",
		  },
		  "parallelism": 100,
		  "performance": false,
		  "plugins": Array [],
		  "profile": false,
		  "recordsInputPath": false,
		  "recordsOutputPath": false,
		  "resolve": Object {
		    "aliasFields": Array [],
		    "byDependency": Object {
		      "amd": Object {
		        "aliasFields": Array [
		          "browser",
		        ],
		        "conditionNames": Array [
		          "require",
		          "module",
		          "...",
		        ],
		        "extensions": Array [
		          ".js",
		          ".json",
		          ".wasm",
		        ],
		        "mainFields": Array [
		          "browser",
		          "module",
		          "...",
		        ],
		      },
		      "commonjs": Object {
		        "aliasFields": Array [
		          "browser",
		        ],
		        "conditionNames": Array [
		          "require",
		          "module",
		          "...",
		        ],
		        "extensions": Array [
		          ".js",
		          ".json",
		          ".wasm",
		        ],
		        "mainFields": Array [
		          "browser",
		          "module",
		          "...",
		        ],
		      },
		      "esm": Object {
		        "aliasFields": Array [
		          "browser",
		        ],
		        "conditionNames": Array [
		          "import",
		          "module",
		          "...",
		        ],
		        "extensions": Array [
		          ".js",
		          ".json",
		          ".wasm",
		        ],
		        "mainFields": Array [
		          "browser",
		          "module",
		          "...",
		        ],
		      },
		      "loader": Object {
		        "aliasFields": Array [
		          "browser",
		        ],
		        "conditionNames": Array [
		          "require",
		          "module",
		          "...",
		        ],
		        "extensions": Array [
		          ".js",
		          ".json",
		          ".wasm",
		        ],
		        "mainFields": Array [
		          "browser",
		          "module",
		          "...",
		        ],
		      },
		      "loaderImport": Object {
		        "aliasFields": Array [
		          "browser",
		        ],
		        "conditionNames": Array [
		          "import",
		          "module",
		          "...",
		        ],
		        "extensions": Array [
		          ".js",
		          ".json",
		          ".wasm",
		        ],
		        "mainFields": Array [
		          "browser",
		          "module",
		          "...",
		        ],
		      },
		      "undefined": Object {
		        "aliasFields": Array [
		          "browser",
		        ],
		        "conditionNames": Array [
		          "require",
		          "module",
		          "...",
		        ],
		        "extensions": Array [
		          ".js",
		          ".json",
		          ".wasm",
		        ],
		        "mainFields": Array [
		          "browser",
		          "module",
		          "...",
		        ],
		      },
		      "unknown": Object {
		        "aliasFields": Array [
		          "browser",
		        ],
		        "conditionNames": Array [
		          "require",
		          "module",
		          "...",
		        ],
		        "extensions": Array [
		          ".js",
		          ".json",
		          ".wasm",
		        ],
		        "mainFields": Array [
		          "browser",
		          "module",
		          "...",
		        ],
		      },
		      "url": Object {
		        "preferRelative": true,
		      },
		      "wasm": Object {
		        "aliasFields": Array [
		          "browser",
		        ],
		        "conditionNames": Array [
		          "import",
		          "module",
		          "...",
		        ],
		        "extensions": Array [
		          ".js",
		          ".json",
		          ".wasm",
		        ],
		        "mainFields": Array [
		          "browser",
		          "module",
		          "...",
		        ],
		      },
		      "worker": Object {
		        "aliasFields": Array [
		          "browser",
		        ],
		        "conditionNames": Array [
		          "import",
		          "module",
		          "...",
		        ],
		        "extensions": Array [
		          ".js",
		          ".json",
		          ".wasm",
		        ],
		        "mainFields": Array [
		          "browser",
		          "module",
		          "...",
		        ],
		        "preferRelative": true,
		      },
		    },
		    "cache": false,
		    "conditionNames": Array [
		      "webpack",
		      "production",
		      "browser",
		    ],
		    "exportsFields": Array [
		      "exports",
		    ],
		    "extensions": Array [],
		    "mainFields": Array [
		      "main",
		    ],
		    "mainFiles": Array [
		      "index",
		    ],
		    "modules": Array [
		      "node_modules",
		    ],
		    "roots": Array [
		      "<cwd>",
		    ],
		  },
		  "resolveLoader": Object {
		    "cache": false,
		    "conditionNames": Array [
		      "loader",
		      "require",
		      "node",
		    ],
		    "exportsFields": Array [
		      "exports",
		    ],
		    "extensions": Array [
		      ".js",
		    ],
		    "mainFields": Array [
		      "loader",
		      "main",
		    ],
		    "mainFiles": Array [
		      "index",
		    ],
		  },
		  "snapshot": Object {
		    "buildDependencies": Object {
		      "hash": true,
		      "timestamp": true,
		    },
		    "immutablePaths": Array [],
		    "managedPaths": Array [
		      /\\^\\(\\.\\+\\?\\[\\\\\\\\/\\]node_modules\\[\\\\\\\\/\\]\\)/,
		    ],
		    "module": Object {
		      "timestamp": true,
		    },
		    "resolve": Object {
		      "timestamp": true,
		    },
		    "resolveBuildDependencies": Object {
		      "hash": true,
		      "timestamp": true,
		    },
		  },
		  "stats": Object {},
		  "target": "web",
		  "watch": false,
		  "watchOptions": Object {},
		}
	`);
	});

	const test = (name, options, fn, before, after) => {
		it(`should generate the correct defaults from ${name}`, () => {
			if (!("mode" in options)) options.mode = "none";
			try {
				if (before) before();
				const result = getDefaultConfig(options);

				const diff = stripAnsi(
					jestDiff(baseConfig, result, { expand: false, contextLines: 0 })
				);

				fn(expect(new Diff(diff)), expect(result));
			} finally {
				if (after) after();
			}
		});
	};

	test("empty config", {}, e =>
		e.toMatchInlineSnapshot(`Compared values have no visual difference.`)
	);
	test("none mode", { mode: "none" }, e =>
		e.toMatchInlineSnapshot(`Compared values have no visual difference.`)
	);
	test("no mode provided", { mode: undefined }, e =>
		e.toMatchInlineSnapshot(`
		- Expected
		+ Received

		@@ ... @@
		-   "mode": "none",
		+   "mode": undefined,
		@@ ... @@
		-     "checkWasmTypes": false,
		-     "chunkIds": "natural",
		-     "concatenateModules": false,
		-     "emitOnErrors": true,
		-     "flagIncludedChunks": false,
		-     "innerGraph": false,
		-     "mangleExports": false,
		+     "checkWasmTypes": true,
		+     "chunkIds": "deterministic",
		+     "concatenateModules": true,
		+     "emitOnErrors": false,
		+     "flagIncludedChunks": true,
		+     "innerGraph": true,
		+     "mangleExports": true,
		@@ ... @@
		-     "minimize": false,
		+     "minimize": true,
		@@ ... @@
		-     "moduleIds": "natural",
		-     "nodeEnv": false,
		+     "moduleIds": "deterministic",
		+     "nodeEnv": "production",
		@@ ... @@
		-     "realContentHash": false,
		+     "realContentHash": true,
		@@ ... @@
		-     "sideEffects": "flag",
		+     "sideEffects": true,
		@@ ... @@
		-       "enforceSizeThreshold": 30000,
		-       "hidePathInfo": false,
		-       "maxAsyncRequests": Infinity,
		-       "maxInitialRequests": Infinity,
		+       "enforceSizeThreshold": 50000,
		+       "hidePathInfo": true,
		+       "maxAsyncRequests": 30,
		+       "maxInitialRequests": 30,
		@@ ... @@
		-       "minSize": 10000,
		-       "usedExports": false,
		+       "minSize": 20000,
		+       "usedExports": true,
		@@ ... @@
		-     "usedExports": false,
		+     "usedExports": true,
		@@ ... @@
		-   "performance": false,
		+   "performance": Object {
		+     "hints": "warning",
		+     "maxAssetSize": 250000,
		+     "maxEntrypointSize": 250000,
		+   },
		@@ ... @@
		+       "hash": true,
		@@ ... @@
		+       "hash": true,
	`)
	);
	test("production", { mode: "production" }, e =>
		e.toMatchInlineSnapshot(`
		- Expected
		+ Received

		@@ ... @@
		-   "mode": "none",
		+   "mode": "production",
		@@ ... @@
		-     "checkWasmTypes": false,
		-     "chunkIds": "natural",
		-     "concatenateModules": false,
		-     "emitOnErrors": true,
		-     "flagIncludedChunks": false,
		-     "innerGraph": false,
		-     "mangleExports": false,
		+     "checkWasmTypes": true,
		+     "chunkIds": "deterministic",
		+     "concatenateModules": true,
		+     "emitOnErrors": false,
		+     "flagIncludedChunks": true,
		+     "innerGraph": true,
		+     "mangleExports": true,
		@@ ... @@
		-     "minimize": false,
		+     "minimize": true,
		@@ ... @@
		-     "moduleIds": "natural",
		-     "nodeEnv": false,
		+     "moduleIds": "deterministic",
		+     "nodeEnv": "production",
		@@ ... @@
		-     "realContentHash": false,
		+     "realContentHash": true,
		@@ ... @@
		-     "sideEffects": "flag",
		+     "sideEffects": true,
		@@ ... @@
		-       "enforceSizeThreshold": 30000,
		-       "hidePathInfo": false,
		-       "maxAsyncRequests": Infinity,
		-       "maxInitialRequests": Infinity,
		+       "enforceSizeThreshold": 50000,
		+       "hidePathInfo": true,
		+       "maxAsyncRequests": 30,
		+       "maxInitialRequests": 30,
		@@ ... @@
		-       "minSize": 10000,
		-       "usedExports": false,
		+       "minSize": 20000,
		+       "usedExports": true,
		@@ ... @@
		-     "usedExports": false,
		+     "usedExports": true,
		@@ ... @@
		-   "performance": false,
		+   "performance": Object {
		+     "hints": "warning",
		+     "maxAssetSize": 250000,
		+     "maxEntrypointSize": 250000,
		+   },
		@@ ... @@
		+       "hash": true,
		@@ ... @@
		+       "hash": true,
	`)
	);
	test("development", { mode: "development" }, e =>
		e.toMatchInlineSnapshot(`
		- Expected
		+ Received

		@@ ... @@
		-   "cache": false,
		+   "cache": Object {
		+     "cacheUnaffected": false,
		+     "maxGenerations": Infinity,
		+     "type": "memory",
		+   },
		@@ ... @@
		-   "devtool": false,
		+   "devtool": "eval",
		@@ ... @@
		-   "mode": "none",
		+   "mode": "development",
		@@ ... @@
		-     "unsafeCache": false,
		+     "unsafeCache": [Function anonymous],
		@@ ... @@
		-     "chunkIds": "natural",
		+     "chunkIds": "named",
		@@ ... @@
		-     "moduleIds": "natural",
		-     "nodeEnv": false,
		+     "moduleIds": "named",
		+     "nodeEnv": "development",
		@@ ... @@
		-       "minRemainingSize": undefined,
		+       "minRemainingSize": 0,
		@@ ... @@
		-     "pathinfo": false,
		+     "pathinfo": true,
		@@ ... @@
		-     "cache": false,
		+     "cache": true,
		@@ ... @@
		-       "production",
		+       "development",
		@@ ... @@
		-     "cache": false,
		+     "cache": true,
	`)
	);
	test("sync wasm", { experiments: { syncWebAssembly: true } }, e =>
		e.toMatchInlineSnapshot(`
		- Expected
		+ Received

		@@ ... @@
		-     "syncWebAssembly": false,
		+     "syncWebAssembly": true,
		@@ ... @@
		+       },
		+       Object {
		+         "rules": Array [
		+           Object {
		+             "descriptionData": Object {
		+               "type": "module",
		+             },
		+             "resolve": Object {
		+               "fullySpecified": true,
		+             },
		+           },
		+         ],
		+         "test": /\\.wasm$/i,
		+         "type": "webassembly/sync",
		+       },
		+       Object {
		+         "mimetype": "application/wasm",
		+         "rules": Array [
		+           Object {
		+             "descriptionData": Object {
		+               "type": "module",
		+             },
		+             "resolve": Object {
		+               "fullySpecified": true,
		+             },
		+           },
		+         ],
		+         "type": "webassembly/sync",
	`)
	);
	test("output module", { experiments: { outputModule: true } }, e =>
		e.toMatchInlineSnapshot(`
		- Expected
		+ Received

		@@ ... @@
		-     "outputModule": false,
		+     "outputModule": true,
		@@ ... @@
		-   "externalsType": "var",
		+   "externalsType": "module",
		@@ ... @@
		-     "chunkFilename": "[name].js",
		+     "chunkFilename": "[name].mjs",
		@@ ... @@
		-     "filename": "[name].js",
		+     "filename": "[name].mjs",
		@@ ... @@
		-     "hotUpdateChunkFilename": "[id].[fullhash].hot-update.js",
		+     "hotUpdateChunkFilename": "[id].[fullhash].hot-update.mjs",
		@@ ... @@
		-     "iife": true,
		+     "iife": false,
		@@ ... @@
		-     "module": false,
		+     "module": true,
		@@ ... @@
		-     "scriptType": false,
		+     "scriptType": "module",
	`)
	);
	test("async wasm", { experiments: { asyncWebAssembly: true } }, e =>
		e.toMatchInlineSnapshot(`
		- Expected
		+ Received

		@@ ... @@
		-     "asyncWebAssembly": false,
		+     "asyncWebAssembly": true,
		@@ ... @@
		+       },
		+       Object {
		+         "rules": Array [
		+           Object {
		+             "descriptionData": Object {
		+               "type": "module",
		+             },
		+             "resolve": Object {
		+               "fullySpecified": true,
		+             },
		+           },
		+         ],
		+         "test": /\\.wasm$/i,
		+         "type": "webassembly/async",
		+       },
		+       Object {
		+         "mimetype": "application/wasm",
		+         "rules": Array [
		+           Object {
		+             "descriptionData": Object {
		+               "type": "module",
		+             },
		+             "resolve": Object {
		+               "fullySpecified": true,
		+             },
		+           },
		+         ],
		+         "type": "webassembly/async",
	`)
	);
	test(
		"both wasm",
		{ experiments: { syncWebAssembly: true, asyncWebAssembly: true } },
		e =>
			e.toMatchInlineSnapshot(`
			- Expected
			+ Received

			@@ ... @@
			-     "asyncWebAssembly": false,
			+     "asyncWebAssembly": true,
			@@ ... @@
			-     "syncWebAssembly": false,
			+     "syncWebAssembly": true,
			@@ ... @@
			+       },
			+       Object {
			+         "rules": Array [
			+           Object {
			+             "descriptionData": Object {
			+               "type": "module",
			+             },
			+             "resolve": Object {
			+               "fullySpecified": true,
			+             },
			+           },
			+         ],
			+         "test": /\\.wasm$/i,
			+         "type": "webassembly/async",
			+       },
			+       Object {
			+         "mimetype": "application/wasm",
			+         "rules": Array [
			+           Object {
			+             "descriptionData": Object {
			+               "type": "module",
			+             },
			+             "resolve": Object {
			+               "fullySpecified": true,
			+             },
			+           },
			+         ],
			+         "type": "webassembly/async",
		`)
	);
	test("const filename", { output: { filename: "bundle.js" } }, e =>
		e.toMatchInlineSnapshot(`
		- Expected
		+ Received

		@@ ... @@
		-     "chunkFilename": "[name].js",
		+     "chunkFilename": "[id].bundle.js",
		@@ ... @@
		-     "filename": "[name].js",
		+     "filename": "bundle.js",
	`)
	);
	test("function filename", { output: { filename: () => "bundle.js" } }, e =>
		e.toMatchInlineSnapshot(`
		- Expected
		+ Received

		@@ ... @@
		-     "chunkFilename": "[name].js",
		+     "chunkFilename": "[id].js",
		@@ ... @@
		-     "filename": "[name].js",
		+     "filename": [Function filename],
	`)
	);
	test("library", { output: { library: ["myLib", "awesome"] } }, e =>
		e.toMatchInlineSnapshot(`
		- Expected
		+ Received

		@@ ... @@
		-     "chunkLoadingGlobal": "webpackChunkwebpack",
		+     "chunkLoadingGlobal": "webpackChunkmyLib_awesome",
		@@ ... @@
		-     "devtoolNamespace": "webpack",
		+     "devtoolNamespace": "myLib.awesome",
		@@ ... @@
		-     "enabledLibraryTypes": Array [],
		+     "enabledLibraryTypes": Array [
		+       "var",
		+     ],
		@@ ... @@
		-     "hotUpdateGlobal": "webpackHotUpdatewebpack",
		+     "hotUpdateGlobal": "webpackHotUpdatemyLib_awesome",
		@@ ... @@
		-     "library": undefined,
		+     "library": Object {
		+       "auxiliaryComment": undefined,
		+       "export": undefined,
		+       "name": Array [
		+         "myLib",
		+         "awesome",
		+       ],
		+       "type": "var",
		+       "umdNamedDefine": undefined,
		+     },
		@@ ... @@
		-     "uniqueName": "webpack",
		+     "uniqueName": "myLib.awesome",
	`)
	);
	test("target node", { target: "node" }, e =>
		e.toMatchInlineSnapshot(`
		- Expected
		+ Received

		@@ ... @@
		-     "node": false,
		+     "node": true,
		@@ ... @@
		-     "web": true,
		+     "web": false,
		@@ ... @@
		-     "target": "web",
		+     "target": "node",
		@@ ... @@
		-     "__dirname": false,
		-     "__filename": false,
		+     "__dirname": "eval-only",
		+     "__filename": "eval-only",
		@@ ... @@
		-     "chunkFormat": "array-push",
		+     "chunkFormat": "commonjs",
		@@ ... @@
		-     "chunkLoading": "jsonp",
		+     "chunkLoading": "require",
		@@ ... @@
		-       "jsonp",
		-       "import-scripts",
		+       "require",
		@@ ... @@
		-       "fetch",
		+       "async-node",
		@@ ... @@
		-     "globalObject": "self",
		+     "globalObject": "global",
		@@ ... @@
		-     "publicPath": "auto",
		+     "publicPath": "",
		@@ ... @@
		-     "wasmLoading": "fetch",
		+     "wasmLoading": "async-node",
		@@ ... @@
		-     "workerChunkLoading": "import-scripts",
		-     "workerWasmLoading": "fetch",
		+     "workerChunkLoading": "require",
		+     "workerWasmLoading": "async-node",
		@@ ... @@
		-         "aliasFields": Array [
		-           "browser",
		-         ],
		+         "aliasFields": Array [],
		@@ ... @@
		-           "browser",
		@@ ... @@
		-         "aliasFields": Array [
		-           "browser",
		-         ],
		+         "aliasFields": Array [],
		@@ ... @@
		-           "browser",
		@@ ... @@
		-         "aliasFields": Array [
		-           "browser",
		-         ],
		+         "aliasFields": Array [],
		@@ ... @@
		-           "browser",
		@@ ... @@
		-         "aliasFields": Array [
		-           "browser",
		-         ],
		+         "aliasFields": Array [],
		@@ ... @@
		-           "browser",
		@@ ... @@
		-         "aliasFields": Array [
		-           "browser",
		-         ],
		+         "aliasFields": Array [],
		@@ ... @@
		-           "browser",
		@@ ... @@
		-         "aliasFields": Array [
		-           "browser",
		-         ],
		+         "aliasFields": Array [],
		@@ ... @@
		-           "browser",
		@@ ... @@
		-         "aliasFields": Array [
		-           "browser",
		-         ],
		+         "aliasFields": Array [],
		@@ ... @@
		-           "browser",
		@@ ... @@
		-         "aliasFields": Array [
		-           "browser",
		-         ],
		+         "aliasFields": Array [],
		@@ ... @@
		-           "browser",
		@@ ... @@
		-         "aliasFields": Array [
		-           "browser",
		-         ],
		+         "aliasFields": Array [],
		@@ ... @@
		-           "browser",
		@@ ... @@
		-       "browser",
		+       "node",
		@@ ... @@
		-   "target": "web",
		+   "target": "node",
	`)
	);
	test("target webworker", { target: "webworker" }, e =>
		e.toMatchInlineSnapshot(`
		- Expected
		+ Received

		@@ ... @@
		-     "chunkLoading": "jsonp",
		+     "chunkLoading": "import-scripts",
		@@ ... @@
		-       "jsonp",
		@@ ... @@
		+       "worker",
		@@ ... @@
		-   "target": "web",
		+   "target": "webworker",
	`)
	);
	test("target electron-main", { target: "electron-main" }, e =>
		e.toMatchInlineSnapshot(`
		- Expected
		+ Received

		@@ ... @@
		-     "electron": false,
		-     "electronMain": false,
		+     "electron": true,
		+     "electronMain": true,
		@@ ... @@
		-     "node": false,
		+     "node": true,
		@@ ... @@
		-     "web": true,
		+     "web": false,
		@@ ... @@
		-     "target": "web",
		+     "target": "electron-main",
		@@ ... @@
		-     "__dirname": false,
		-     "__filename": false,
		+     "__dirname": "eval-only",
		+     "__filename": "eval-only",
		@@ ... @@
		-     "chunkFormat": "array-push",
		+     "chunkFormat": "commonjs",
		@@ ... @@
		-     "chunkLoading": "jsonp",
		+     "chunkLoading": "require",
		@@ ... @@
		-       "jsonp",
		-       "import-scripts",
		+       "require",
		@@ ... @@
		-       "fetch",
		+       "async-node",
		@@ ... @@
		-     "globalObject": "self",
		+     "globalObject": "global",
		@@ ... @@
		-     "publicPath": "auto",
		+     "publicPath": "",
		@@ ... @@
		-     "wasmLoading": "fetch",
		+     "wasmLoading": "async-node",
		@@ ... @@
		-     "workerChunkLoading": "import-scripts",
		-     "workerWasmLoading": "fetch",
		+     "workerChunkLoading": "require",
		+     "workerWasmLoading": "async-node",
		@@ ... @@
		-         "aliasFields": Array [
		-           "browser",
		-         ],
		+         "aliasFields": Array [],
		@@ ... @@
		-           "browser",
		@@ ... @@
		-         "aliasFields": Array [
		-           "browser",
		-         ],
		+         "aliasFields": Array [],
		@@ ... @@
		-           "browser",
		@@ ... @@
		-         "aliasFields": Array [
		-           "browser",
		-         ],
		+         "aliasFields": Array [],
		@@ ... @@
		-           "browser",
		@@ ... @@
		-         "aliasFields": Array [
		-           "browser",
		-         ],
		+         "aliasFields": Array [],
		@@ ... @@
		-           "browser",
		@@ ... @@
		-         "aliasFields": Array [
		-           "browser",
		-         ],
		+         "aliasFields": Array [],
		@@ ... @@
		-           "browser",
		@@ ... @@
		-         "aliasFields": Array [
		-           "browser",
		-         ],
		+         "aliasFields": Array [],
		@@ ... @@
		-           "browser",
		@@ ... @@
		-         "aliasFields": Array [
		-           "browser",
		-         ],
		+         "aliasFields": Array [],
		@@ ... @@
		-           "browser",
		@@ ... @@
		-         "aliasFields": Array [
		-           "browser",
		-         ],
		+         "aliasFields": Array [],
		@@ ... @@
		-           "browser",
		@@ ... @@
		-         "aliasFields": Array [
		-           "browser",
		-         ],
		+         "aliasFields": Array [],
		@@ ... @@
		-           "browser",
		@@ ... @@
		-       "browser",
		+       "node",
		+       "electron",
		@@ ... @@
		-   "target": "web",
		+   "target": "electron-main",
	`)
	);
	test("target electron-main", { target: "electron-preload" }, e =>
		e.toMatchInlineSnapshot(`
		- Expected
		+ Received

		@@ ... @@
		-     "electron": false,
		+     "electron": true,
		@@ ... @@
		-     "electronPreload": false,
		+     "electronPreload": true,
		@@ ... @@
		-     "node": false,
		+     "node": true,
		@@ ... @@
		-     "target": "web",
		+     "target": "electron-preload",
		@@ ... @@
		-     "__dirname": false,
		-     "__filename": false,
		+     "__dirname": "eval-only",
		+     "__filename": "eval-only",
		@@ ... @@
		-     "chunkFormat": "array-push",
		+     "chunkFormat": "commonjs",
		@@ ... @@
		-     "chunkLoading": "jsonp",
		+     "chunkLoading": "require",
		@@ ... @@
		-       "jsonp",
		-       "import-scripts",
		+       "require",
		@@ ... @@
		-       "fetch",
		+       "async-node",
		@@ ... @@
		-     "globalObject": "self",
		+     "globalObject": "global",
		@@ ... @@
		-     "publicPath": "auto",
		+     "publicPath": "",
		@@ ... @@
		-     "wasmLoading": "fetch",
		+     "wasmLoading": "async-node",
		@@ ... @@
		-     "workerChunkLoading": "import-scripts",
		-     "workerWasmLoading": "fetch",
		+     "workerChunkLoading": "require",
		+     "workerWasmLoading": "async-node",
		@@ ... @@
		-         "aliasFields": Array [
		-           "browser",
		-         ],
		+         "aliasFields": Array [],
		@@ ... @@
		-           "browser",
		@@ ... @@
		-         "aliasFields": Array [
		-           "browser",
		-         ],
		+         "aliasFields": Array [],
		@@ ... @@
		-           "browser",
		@@ ... @@
		-         "aliasFields": Array [
		-           "browser",
		-         ],
		+         "aliasFields": Array [],
		@@ ... @@
		-           "browser",
		@@ ... @@
		-         "aliasFields": Array [
		-           "browser",
		-         ],
		+         "aliasFields": Array [],
		@@ ... @@
		-           "browser",
		@@ ... @@
		-         "aliasFields": Array [
		-           "browser",
		-         ],
		+         "aliasFields": Array [],
		@@ ... @@
		-           "browser",
		@@ ... @@
		-         "aliasFields": Array [
		-           "browser",
		-         ],
		+         "aliasFields": Array [],
		@@ ... @@
		-           "browser",
		@@ ... @@
		-         "aliasFields": Array [
		-           "browser",
		-         ],
		+         "aliasFields": Array [],
		@@ ... @@
		-           "browser",
		@@ ... @@
		-         "aliasFields": Array [
		-           "browser",
		-         ],
		+         "aliasFields": Array [],
		@@ ... @@
		-           "browser",
		@@ ... @@
		-         "aliasFields": Array [
		-           "browser",
		-         ],
		+         "aliasFields": Array [],
		@@ ... @@
		-           "browser",
		@@ ... @@
		+       "node",
		@@ ... @@
		+       "electron",
		@@ ... @@
		-   "target": "web",
		+   "target": "electron-preload",
	`)
	);
	test("records", { recordsPath: "some-path" }, e =>
		e.toMatchInlineSnapshot(`
		- Expected
		+ Received

		@@ ... @@
		-     "portableRecords": false,
		+     "portableRecords": true,
		@@ ... @@
		-   "recordsInputPath": false,
		-   "recordsOutputPath": false,
		+   "recordsInputPath": "some-path",
		+   "recordsOutputPath": "some-path",
	`)
	);
	test("ecamVersion", { output: { ecmaVersion: 2020 } }, e =>
		e.toMatchInlineSnapshot(`Compared values have no visual difference.`)
	);
	test("single runtimeChunk", { optimization: { runtimeChunk: "single" } }, e =>
		e.toMatchInlineSnapshot(`
		- Expected
		+ Received

		@@ ... @@
		-     "runtimeChunk": false,
		+     "runtimeChunk": Object {
		+       "name": [Function name],
		+     },
	`)
	);
	test(
		"single runtimeChunk",
		{ optimization: { runtimeChunk: "multiple" } },
		e =>
			e.toMatchInlineSnapshot(`
			- Expected
			+ Received

			@@ ... @@
			-     "runtimeChunk": false,
			+     "runtimeChunk": Object {
			+       "name": [Function name],
			+     },
		`)
	);
	test("single runtimeChunk", { optimization: { runtimeChunk: true } }, e =>
		e.toMatchInlineSnapshot(`
		- Expected
		+ Received

		@@ ... @@
		-     "runtimeChunk": false,
		+     "runtimeChunk": Object {
		+       "name": [Function name],
		+     },
	`)
	);
	test("cache true", { cache: true }, e =>
		e.toMatchInlineSnapshot(`
		- Expected
		+ Received

		@@ ... @@
		-   "cache": false,
		+   "cache": Object {
		+     "cacheUnaffected": false,
		+     "maxGenerations": Infinity,
		+     "type": "memory",
		+   },
		@@ ... @@
		-     "unsafeCache": false,
		+     "unsafeCache": [Function anonymous],
		@@ ... @@
		-     "cache": false,
		+     "cache": true,
		@@ ... @@
		-     "cache": false,
		+     "cache": true,
	`)
	);
	test("cache filesystem", { cache: { type: "filesystem" } }, e =>
		e.toMatchInlineSnapshot(`
		- Expected
		+ Received

		@@ ... @@
		-   "cache": false,
		+   "cache": Object {
		+     "allowCollectingMemory": false,
		+     "buildDependencies": Object {
		+       "defaultWebpack": Array [
		+         "<cwd>/lib/",
		+       ],
		+     },
		+     "cacheDirectory": "<cwd>/node_modules/.cache/webpack",
		+     "cacheLocation": "<cwd>/node_modules/.cache/webpack/default-none",
		+     "compression": false,
		+     "hashAlgorithm": "md4",
		+     "idleTimeout": 60000,
		+     "idleTimeoutAfterLargeChanges": 1000,
		+     "idleTimeoutForInitialStore": 5000,
		+     "maxAge": 5184000000,
		+     "maxMemoryGenerations": Infinity,
		+     "memoryCacheUnaffected": false,
		+     "name": "default-none",
		+     "profile": false,
		+     "store": "pack",
		+     "type": "filesystem",
		+     "version": "",
		+   },
		@@ ... @@
		-     "unsafeCache": false,
		+     "unsafeCache": [Function anonymous],
		@@ ... @@
		-     "cache": false,
		+     "cache": true,
		@@ ... @@
		-     "cache": false,
		+     "cache": true,
	`)
	);
	test(
		"cache filesystem development",
		{ mode: "development", cache: { type: "filesystem" } },
		e =>
			e.toMatchInlineSnapshot(`
			- Expected
			+ Received

			@@ ... @@
			-   "cache": false,
			+   "cache": Object {
			+     "allowCollectingMemory": true,
			+     "buildDependencies": Object {
			+       "defaultWebpack": Array [
			+         "<cwd>/lib/",
			+       ],
			+     },
			+     "cacheDirectory": "<cwd>/node_modules/.cache/webpack",
			+     "cacheLocation": "<cwd>/node_modules/.cache/webpack/default-development",
			+     "compression": false,
			+     "hashAlgorithm": "md4",
			+     "idleTimeout": 60000,
			+     "idleTimeoutAfterLargeChanges": 1000,
			+     "idleTimeoutForInitialStore": 5000,
			+     "maxAge": 5184000000,
			+     "maxMemoryGenerations": 5,
			+     "memoryCacheUnaffected": false,
			+     "name": "default-development",
			+     "profile": false,
			+     "store": "pack",
			+     "type": "filesystem",
			+     "version": "",
			+   },
			@@ ... @@
			-   "devtool": false,
			+   "devtool": "eval",
			@@ ... @@
			-   "mode": "none",
			+   "mode": "development",
			@@ ... @@
			-     "unsafeCache": false,
			+     "unsafeCache": [Function anonymous],
			@@ ... @@
			-     "chunkIds": "natural",
			+     "chunkIds": "named",
			@@ ... @@
			-     "moduleIds": "natural",
			-     "nodeEnv": false,
			+     "moduleIds": "named",
			+     "nodeEnv": "development",
			@@ ... @@
			-       "minRemainingSize": undefined,
			+       "minRemainingSize": 0,
			@@ ... @@
			-     "pathinfo": false,
			+     "pathinfo": true,
			@@ ... @@
			-     "cache": false,
			+     "cache": true,
			@@ ... @@
			-       "production",
			+       "development",
			@@ ... @@
			-     "cache": false,
			+     "cache": true,
		`)
	);

	test(
		"disable",
		{
			cache: false,
			node: false,
			amd: false,
			optimization: { splitChunks: false }
		},
		e =>
			e.toMatchInlineSnapshot(`
			- Expected
			+ Received

			@@ ... @@
			-   "amd": undefined,
			+   "amd": false,
			@@ ... @@
			-   "node": Object {
			-     "__dirname": false,
			-     "__filename": false,
			-     "global": false,
			-   },
			+   "node": false,
			@@ ... @@
			-     "splitChunks": Object {
			-       "automaticNameDelimiter": "-",
			-       "cacheGroups": Object {
			-         "default": Object {
			-           "idHint": "",
			-           "minChunks": 2,
			-           "priority": -20,
			-           "reuseExistingChunk": true,
			-         },
			-         "defaultVendors": Object {
			-           "idHint": "vendors",
			-           "priority": -10,
			-           "reuseExistingChunk": true,
			-           "test": /[\\\\/]node_modules[\\\\/]/i,
			-         },
			-       },
			-       "chunks": "async",
			-       "defaultSizeTypes": Array [
			-         "javascript",
			-         "unknown",
			-       ],
			-       "enforceSizeThreshold": 30000,
			-       "hidePathInfo": false,
			-       "maxAsyncRequests": Infinity,
			-       "maxInitialRequests": Infinity,
			-       "minChunks": 1,
			-       "minRemainingSize": undefined,
			-       "minSize": 10000,
			-       "usedExports": false,
			-     },
			+     "splitChunks": false,
		`)
	);

	test(
		"uniqueName",
		{
			output: {
				uniqueName: "@@@Hello World!",
				trustedTypes: true
			}
		},
		e =>
			e.toMatchInlineSnapshot(`
			- Expected
			+ Received

			@@ ... @@
			-     "chunkLoadingGlobal": "webpackChunkwebpack",
			+     "chunkLoadingGlobal": "webpackChunk_Hello_World_",
			@@ ... @@
			-     "devtoolNamespace": "webpack",
			+     "devtoolNamespace": "@@@Hello World!",
			@@ ... @@
			-     "hotUpdateGlobal": "webpackHotUpdatewebpack",
			+     "hotUpdateGlobal": "webpackHotUpdate_Hello_World_",
			@@ ... @@
			-     "trustedTypes": undefined,
			-     "uniqueName": "webpack",
			+     "trustedTypes": Object {
			+       "policyName": "@@@Hello_World_",
			+     },
			+     "uniqueName": "@@@Hello World!",
		`)
	);

	test("stats true", { stats: true }, e =>
		e.toMatchInlineSnapshot(`
		- Expected
		+ Received

		@@ ... @@
		-   "stats": Object {},
		+   "stats": Object {
		+     "preset": "normal",
		+   },
		`)
	);

	test("stats false", { stats: false }, e =>
		e.toMatchInlineSnapshot(`
		- Expected
		+ Received

		@@ ... @@
		-   "stats": Object {},
		+   "stats": Object {
		+     "preset": "none",
		+   },
		`)
	);

	test("stats string", { stats: "minimal" }, e =>
		e.toMatchInlineSnapshot(`
		- Expected
		+ Received

		@@ ... @@
		-   "stats": Object {},
		+   "stats": Object {
		+     "preset": "minimal",
		+   },
		`)
	);

	test(
		"browserslist",
		{ context: path.resolve(__dirname, "fixtures/browserslist") },
		e =>
			e.toMatchInlineSnapshot(`
			- Expected
			+ Received

			@@ ... @@
			-   "context": "<cwd>",
			+   "context": "<cwd>/test/fixtures/browserslist",
			@@ ... @@
			-     "chunkLoadingGlobal": "webpackChunkwebpack",
			+     "chunkLoadingGlobal": "webpackChunkbrowserslist_test",
			@@ ... @@
			-     "devtoolNamespace": "webpack",
			+     "devtoolNamespace": "browserslist-test",
			@@ ... @@
			-       "arrowFunction": true,
			-       "bigIntLiteral": undefined,
			-       "const": true,
			-       "destructuring": true,
			-       "dynamicImport": undefined,
			-       "forOf": true,
			-       "module": undefined,
			+       "arrowFunction": false,
			+       "bigIntLiteral": false,
			+       "const": false,
			+       "destructuring": false,
			+       "dynamicImport": false,
			+       "forOf": false,
			+       "module": false,
			@@ ... @@
			-     "hotUpdateGlobal": "webpackHotUpdatewebpack",
			+     "hotUpdateGlobal": "webpackHotUpdatebrowserslist_test",
			@@ ... @@
			-     "uniqueName": "webpack",
			+     "uniqueName": "browserslist-test",
			@@ ... @@
			-       "<cwd>",
			+       "<cwd>/test/fixtures/browserslist",
			@@ ... @@
			-   "target": "web",
			+   "target": "browserslist",
		`)
	);

	test(
		"non-root directory",
		{
			cache: {
				type: "filesystem"
			}
		},
		e =>
			e.toMatchInlineSnapshot(`
			- Expected
			+ Received

			@@ ... @@
			-   "cache": false,
			-   "context": "<cwd>",
			+   "cache": Object {
			+     "allowCollectingMemory": false,
			+     "buildDependencies": Object {
			+       "defaultWebpack": Array [
			+         "<cwd>/lib/",
			+       ],
			+     },
			+     "cacheDirectory": "<cwd>/node_modules/.cache/webpack",
			+     "cacheLocation": "<cwd>/node_modules/.cache/webpack/default-none",
			+     "compression": false,
			+     "hashAlgorithm": "md4",
			+     "idleTimeout": 60000,
			+     "idleTimeoutAfterLargeChanges": 1000,
			+     "idleTimeoutForInitialStore": 5000,
			+     "maxAge": 5184000000,
			+     "maxMemoryGenerations": Infinity,
			+     "memoryCacheUnaffected": false,
			+     "name": "default-none",
			+     "profile": false,
			+     "store": "pack",
			+     "type": "filesystem",
			+     "version": "",
			+   },
			+   "context": "<cwd>/test/fixtures",
			@@ ... @@
			-     "unsafeCache": false,
			+     "unsafeCache": [Function anonymous],
			@@ ... @@
			-     "chunkLoadingGlobal": "webpackChunkwebpack",
			+     "chunkLoadingGlobal": "webpackChunk",
			@@ ... @@
			-     "devtoolNamespace": "webpack",
			+     "devtoolNamespace": "",
			@@ ... @@
			-     "hotUpdateGlobal": "webpackHotUpdatewebpack",
			+     "hotUpdateGlobal": "webpackHotUpdate",
			@@ ... @@
			-     "path": "<cwd>/dist",
			+     "path": "<cwd>/test/fixtures/dist",
			@@ ... @@
			-     "uniqueName": "webpack",
			+     "uniqueName": "",
			@@ ... @@
			-     "cache": false,
			+     "cache": true,
			@@ ... @@
			-       "<cwd>",
			+       "<cwd>/test/fixtures",
			@@ ... @@
			-     "cache": false,
			+     "cache": true,
		`),
		() => {
			process.chdir(path.resolve(__dirname, "fixtures"));
		},
		() => {
			process.chdir(cwd);
		}
	);

	test(
		"array defaults",
		{
			output: {
				enabledChunkLoadingTypes: ["require", "..."],
				enabledWasmLoadingTypes: ["...", "async-node"]
			}
		},
		e =>
			e.toMatchInlineSnapshot(`
			- Expected
			+ Received

			@@ ... @@
			+       "require",
			@@ ... @@
			+       "async-node",
		`)
	);

	test(
		"experiments.futureDefaults",
		{
			experiments: {
				futureDefaults: true
			}
		},
		e =>
			e.toMatchInlineSnapshot(`
			- Expected
			+ Received

			@@ ... @@
			-     "asyncWebAssembly": false,
			-     "backCompat": true,
			+     "asyncWebAssembly": true,
			+     "backCompat": false,
			@@ ... @@
			-     "cacheUnaffected": false,
			-     "futureDefaults": false,
			+     "cacheUnaffected": true,
			+     "futureDefaults": true,
			@@ ... @@
			-     "topLevelAwait": false,
			+     "topLevelAwait": true,
			@@ ... @@
			+       Object {
			+         "rules": Array [
			@@ ... @@
			+             "descriptionData": Object {
			+               "type": "module",
			+             },
			+             "resolve": Object {
			+               "fullySpecified": true,
			+             },
			+           },
			+         ],
			+         "test": /\\.wasm$/i,
			+         "type": "webassembly/async",
			+       },
			+       Object {
			+         "mimetype": "application/wasm",
			+         "rules": Array [
			+           Object {
			+             "descriptionData": Object {
			+               "type": "module",
			+             },
			+             "resolve": Object {
			+               "fullySpecified": true,
			+             },
			+           },
			+         ],
			+         "type": "webassembly/async",
<<<<<<< HEAD
=======
			+       },
			+       Object {
			@@ ... @@
			+         "exportsPresence": "error",
			@@ ... @@
			-     "__dirname": "mock",
			-     "__filename": "mock",
			-     "global": true,
			+     "__dirname": "warn-mock",
			+     "__filename": "warn-mock",
			+     "global": "warn",
			@@ ... @@
			-     "hashDigestLength": 20,
			-     "hashFunction": "md4",
			+     "hashDigestLength": 16,
			+     "hashFunction": "xxhash64",
			@@ ... @@
			-       "<cwd>/node_modules/",
			+       /^(.+?[\\\\/]node_modules[\\\\/])/,
>>>>>>> 323d65e2
		`)
	);
});<|MERGE_RESOLUTION|>--- conflicted
+++ resolved
@@ -330,7 +330,7 @@
 		    "filename": "[name].js",
 		    "globalObject": "self",
 		    "hashDigest": "hex",
-		    "hashDigestLength": 20,
+		    "hashDigestLength": 16,
 		    "hashFunction": "xxhash64",
 		    "hashSalt": undefined,
 		    "hotUpdateChunkFilename": "[id].[fullhash].hot-update.js",
@@ -1905,9 +1905,10 @@
 			-     "topLevelAwait": false,
 			+     "topLevelAwait": true,
 			@@ ... @@
+			+       },
 			+       Object {
 			+         "rules": Array [
-			@@ ... @@
+			+           Object {
 			+             "descriptionData": Object {
 			+               "type": "module",
 			+             },
@@ -1932,28 +1933,6 @@
 			+           },
 			+         ],
 			+         "type": "webassembly/async",
-<<<<<<< HEAD
-=======
-			+       },
-			+       Object {
-			@@ ... @@
-			+         "exportsPresence": "error",
-			@@ ... @@
-			-     "__dirname": "mock",
-			-     "__filename": "mock",
-			-     "global": true,
-			+     "__dirname": "warn-mock",
-			+     "__filename": "warn-mock",
-			+     "global": "warn",
-			@@ ... @@
-			-     "hashDigestLength": 20,
-			-     "hashFunction": "md4",
-			+     "hashDigestLength": 16,
-			+     "hashFunction": "xxhash64",
-			@@ ... @@
-			-       "<cwd>/node_modules/",
-			+       /^(.+?[\\\\/]node_modules[\\\\/])/,
->>>>>>> 323d65e2
 		`)
 	);
 });