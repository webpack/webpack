require("./helpers/warmup-webpack");

const path = require("path");
const jestDiff = require("jest-diff").diff;
const stripAnsi = require("strip-ansi");

/**
 * Escapes regular expression metacharacters
 * @param {string} str String to quote
 * @returns {string} Escaped string
 */
const quotemeta = str => {
	return str.replace(/[-[\]\\/{}()*+?.^$|]/g, "\\$&");
};

describe("Defaults", () => {
	const cwd = process.cwd();
	const cwdRegExp = new RegExp(
		`${quotemeta(cwd)}((?:\\\\)?(?:[a-zA-Z.\\-_]+\\\\)*)`,
		"g"
	);
	const escapedCwd = JSON.stringify(cwd).slice(1, -1);
	const escapedCwdRegExp = new RegExp(
		`${quotemeta(escapedCwd)}((?:\\\\\\\\)?(?:[a-zA-Z.\\-_]+\\\\\\\\)*)`,
		"g"
	);
	const normalize = str => {
		if (cwd.startsWith("/")) {
			str = str.replace(new RegExp(quotemeta(cwd), "g"), "<cwd>");
		} else {
			str = str.replace(cwdRegExp, (m, g) => `<cwd>${g.replace(/\\/g, "/")}`);
			str = str.replace(
				escapedCwdRegExp,
				(m, g) => `<cwd>${g.replace(/\\\\/g, "/")}`
			);
		}
		str = str.replace(/@@ -\d+,\d+ \+\d+,\d+ @@/g, "@@ ... @@");
		return str;
	};

	class Diff {
		constructor(value) {
			this.value = value;
		}
	}

	expect.addSnapshotSerializer({
		test(value) {
			return value instanceof Diff;
		},
		print(received) {
			return normalize(received.value);
		}
	});

	expect.addSnapshotSerializer({
		test(value) {
			return typeof value === "string";
		},
		print(received) {
			return JSON.stringify(normalize(received));
		}
	});

	const getDefaultConfig = config => {
		const { applyWebpackOptionsDefaults, getNormalizedWebpackOptions } =
			require("..").config;
		config = getNormalizedWebpackOptions(config);
		applyWebpackOptionsDefaults(config);
		process.chdir(cwd);
		return config;
	};

	const baseConfig = getDefaultConfig({ mode: "none" });

	it("should have the correct base config", () => {
		expect(baseConfig).toMatchInlineSnapshot(`
		Object {
		  "amd": undefined,
		  "bail": undefined,
		  "cache": false,
		  "context": "<cwd>",
		  "dependencies": undefined,
		  "devServer": undefined,
		  "devtool": false,
		  "entry": Object {
		    "main": Object {
		      "import": Array [
		        "./src",
		      ],
		    },
		  },
		  "experiments": Object {
		    "asset": false,
		    "asyncWebAssembly": false,
		    "buildHttp": false,
		    "executeModule": false,
		    "layers": false,
		    "lazyCompilation": false,
		    "outputModule": false,
		    "syncWebAssembly": false,
		    "topLevelAwait": false,
		  },
		  "externals": undefined,
		  "externalsPresets": Object {
		    "electron": false,
		    "electronMain": false,
		    "electronPreload": false,
		    "electronRenderer": false,
		    "node": false,
		    "nwjs": false,
		    "web": true,
		  },
		  "externalsType": "var",
		  "ignoreWarnings": undefined,
		  "infrastructureLogging": Object {},
		  "loader": Object {
		    "target": "web",
		  },
		  "mode": "none",
		  "module": Object {
		    "defaultRules": Array [
		      Object {
		        "mimetype": "application/node",
		        "type": "javascript/auto",
		      },
		      Object {
		        "test": /\\\\\\.json\\$/i,
		        "type": "json",
		      },
		      Object {
		        "mimetype": "application/json",
		        "type": "json",
		      },
		      Object {
		        "resolve": Object {
		          "byDependency": Object {
		            "esm": Object {
		              "fullySpecified": true,
		            },
		          },
		        },
		        "test": /\\\\\\.mjs\\$/i,
		        "type": "javascript/esm",
		      },
		      Object {
		        "descriptionData": Object {
		          "type": "module",
		        },
		        "resolve": Object {
		          "byDependency": Object {
		            "esm": Object {
		              "fullySpecified": true,
		            },
		          },
		        },
		        "test": /\\\\\\.js\\$/i,
		        "type": "javascript/esm",
		      },
		      Object {
		        "test": /\\\\\\.cjs\\$/i,
		        "type": "javascript/dynamic",
		      },
		      Object {
		        "descriptionData": Object {
		          "type": "commonjs",
		        },
		        "test": /\\\\\\.js\\$/i,
		        "type": "javascript/dynamic",
		      },
		      Object {
		        "mimetype": Object {
		          "or": Array [
		            "text/javascript",
		            "application/javascript",
		          ],
		        },
		        "resolve": Object {
		          "byDependency": Object {
		            "esm": Object {
		              "fullySpecified": true,
		            },
		          },
		        },
		        "type": "javascript/esm",
		      },
		      Object {
		        "dependency": "url",
		        "oneOf": Array [
		          Object {
		            "scheme": /\\^data\\$/,
		            "type": "asset/inline",
		          },
		          Object {
		            "type": "asset/resource",
		          },
		        ],
		      },
		      Object {
		        "assert": Object {
		          "type": "json",
		        },
		        "type": "json",
		      },
		    ],
		    "generator": Object {},
		    "noParse": undefined,
		    "parser": Object {
		      "asset": Object {
		        "dataUrlCondition": Object {
		          "maxSize": 8096,
		        },
		      },
		      "javascript": Object {
		        "exprContextCritical": true,
		        "exprContextRecursive": true,
		        "exprContextRegExp": false,
		        "exprContextRequest": ".",
		        "strictExportPresence": false,
		        "strictThisContextOnImports": false,
		        "unknownContextCritical": true,
		        "unknownContextRecursive": true,
		        "unknownContextRegExp": false,
		        "unknownContextRequest": ".",
		        "wrappedContextCritical": false,
		        "wrappedContextRecursive": true,
		        "wrappedContextRegExp": /\\.\\*/,
		      },
		    },
		    "rules": Array [],
		    "unsafeCache": false,
		  },
		  "name": undefined,
		  "node": Object {
		    "__dirname": "mock",
		    "__filename": "mock",
		    "global": true,
		  },
		  "optimization": Object {
		    "checkWasmTypes": false,
		    "chunkIds": "natural",
		    "concatenateModules": false,
		    "emitOnErrors": true,
		    "flagIncludedChunks": false,
		    "innerGraph": false,
		    "mangleExports": false,
		    "mangleWasmImports": false,
		    "mergeDuplicateChunks": true,
		    "minimize": false,
		    "minimizer": Array [
		      Object {
		        "apply": [Function],
		      },
		    ],
		    "moduleIds": "natural",
		    "nodeEnv": false,
		    "portableRecords": false,
		    "providedExports": true,
		    "realContentHash": false,
		    "removeAvailableModules": false,
		    "removeEmptyChunks": true,
		    "runtimeChunk": false,
		    "sideEffects": "flag",
		    "splitChunks": Object {
		      "automaticNameDelimiter": "-",
		      "cacheGroups": Object {
		        "default": Object {
		          "idHint": "",
		          "minChunks": 2,
		          "priority": -20,
		          "reuseExistingChunk": true,
		        },
		        "defaultVendors": Object {
		          "idHint": "vendors",
		          "priority": -10,
		          "reuseExistingChunk": true,
		          "test": /\\[\\\\\\\\/\\]node_modules\\[\\\\\\\\/\\]/i,
		        },
		      },
		      "chunks": "async",
		      "defaultSizeTypes": Array [
		        "javascript",
		        "unknown",
		      ],
		      "enforceSizeThreshold": 30000,
		      "hidePathInfo": false,
		      "maxAsyncRequests": Infinity,
		      "maxInitialRequests": Infinity,
		      "minChunks": 1,
		      "minRemainingSize": undefined,
		      "minSize": 10000,
		      "usedExports": false,
		    },
		    "usedExports": false,
		  },
		  "output": Object {
		    "assetModuleFilename": "[hash][ext][query]",
		    "charset": true,
		    "chunkFilename": "[name].js",
		    "chunkFormat": "array-push",
		    "chunkLoadTimeout": 120000,
		    "chunkLoading": "jsonp",
		    "chunkLoadingGlobal": "webpackChunkwebpack",
		    "clean": undefined,
		    "compareBeforeEmit": true,
		    "crossOriginLoading": false,
		    "devtoolFallbackModuleFilenameTemplate": undefined,
		    "devtoolModuleFilenameTemplate": undefined,
		    "devtoolNamespace": "webpack",
		    "enabledChunkLoadingTypes": Array [
		      "jsonp",
		      "import-scripts",
		    ],
		    "enabledLibraryTypes": Array [],
		    "enabledWasmLoadingTypes": Array [
		      "fetch",
		    ],
		    "environment": Object {
		      "arrowFunction": true,
		      "bigIntLiteral": undefined,
		      "const": true,
		      "destructuring": true,
		      "dynamicImport": undefined,
		      "forOf": true,
		      "module": undefined,
		    },
		    "filename": "[name].js",
		    "globalObject": "self",
		    "hashDigest": "hex",
		    "hashDigestLength": 20,
		    "hashFunction": "md4",
		    "hashSalt": undefined,
		    "hotUpdateChunkFilename": "[id].[fullhash].hot-update.js",
		    "hotUpdateGlobal": "webpackHotUpdatewebpack",
		    "hotUpdateMainFilename": "[runtime].[fullhash].hot-update.json",
		    "iife": true,
		    "importFunctionName": "import",
		    "importMetaName": "import.meta",
		    "library": undefined,
		    "module": false,
		    "path": "<cwd>/dist",
		    "pathinfo": false,
		    "publicPath": "auto",
		    "scriptType": false,
		    "sourceMapFilename": "[file].map[query]",
		    "sourcePrefix": undefined,
		    "strictModuleExceptionHandling": false,
		    "trustedTypes": undefined,
		    "uniqueName": "webpack",
		    "wasmLoading": "fetch",
		    "webassemblyModuleFilename": "[hash].module.wasm",
		    "workerChunkLoading": "import-scripts",
		    "workerWasmLoading": "fetch",
		  },
		  "parallelism": 100,
		  "performance": false,
		  "plugins": Array [],
		  "profile": false,
		  "recordsInputPath": false,
		  "recordsOutputPath": false,
		  "resolve": Object {
		    "aliasFields": Array [],
		    "byDependency": Object {
		      "amd": Object {
		        "aliasFields": Array [
		          "browser",
		        ],
		        "conditionNames": Array [
		          "require",
		          "module",
		          "...",
		        ],
		        "extensions": Array [
		          ".js",
		          ".json",
		          ".wasm",
		        ],
		        "mainFields": Array [
		          "browser",
		          "module",
		          "...",
		        ],
		      },
		      "commonjs": Object {
		        "aliasFields": Array [
		          "browser",
		        ],
		        "conditionNames": Array [
		          "require",
		          "module",
		          "...",
		        ],
		        "extensions": Array [
		          ".js",
		          ".json",
		          ".wasm",
		        ],
		        "mainFields": Array [
		          "browser",
		          "module",
		          "...",
		        ],
		      },
		      "esm": Object {
		        "aliasFields": Array [
		          "browser",
		        ],
		        "conditionNames": Array [
		          "import",
		          "module",
		          "...",
		        ],
		        "extensions": Array [
		          ".js",
		          ".json",
		          ".wasm",
		        ],
		        "mainFields": Array [
		          "browser",
		          "module",
		          "...",
		        ],
		      },
		      "loader": Object {
		        "aliasFields": Array [
		          "browser",
		        ],
		        "conditionNames": Array [
		          "require",
		          "module",
		          "...",
		        ],
		        "extensions": Array [
		          ".js",
		          ".json",
		          ".wasm",
		        ],
		        "mainFields": Array [
		          "browser",
		          "module",
		          "...",
		        ],
		      },
		      "loaderImport": Object {
		        "aliasFields": Array [
		          "browser",
		        ],
		        "conditionNames": Array [
		          "import",
		          "module",
		          "...",
		        ],
		        "extensions": Array [
		          ".js",
		          ".json",
		          ".wasm",
		        ],
		        "mainFields": Array [
		          "browser",
		          "module",
		          "...",
		        ],
		      },
		      "undefined": Object {
		        "aliasFields": Array [
		          "browser",
		        ],
		        "conditionNames": Array [
		          "require",
		          "module",
		          "...",
		        ],
		        "extensions": Array [
		          ".js",
		          ".json",
		          ".wasm",
		        ],
		        "mainFields": Array [
		          "browser",
		          "module",
		          "...",
		        ],
		      },
		      "unknown": Object {
		        "aliasFields": Array [
		          "browser",
		        ],
		        "conditionNames": Array [
		          "require",
		          "module",
		          "...",
		        ],
		        "extensions": Array [
		          ".js",
		          ".json",
		          ".wasm",
		        ],
		        "mainFields": Array [
		          "browser",
		          "module",
		          "...",
		        ],
		      },
		      "url": Object {
		        "preferRelative": true,
		      },
		      "wasm": Object {
		        "aliasFields": Array [
		          "browser",
		        ],
		        "conditionNames": Array [
		          "import",
		          "module",
		          "...",
		        ],
		        "extensions": Array [
		          ".js",
		          ".json",
		          ".wasm",
		        ],
		        "mainFields": Array [
		          "browser",
		          "module",
		          "...",
		        ],
		      },
		      "worker": Object {
		        "aliasFields": Array [
		          "browser",
		        ],
		        "conditionNames": Array [
		          "import",
		          "module",
		          "...",
		        ],
		        "extensions": Array [
		          ".js",
		          ".json",
		          ".wasm",
		        ],
		        "mainFields": Array [
		          "browser",
		          "module",
		          "...",
		        ],
		        "preferRelative": true,
		      },
		    },
		    "cache": false,
		    "conditionNames": Array [
		      "webpack",
		      "production",
		      "browser",
		    ],
		    "exportsFields": Array [
		      "exports",
		    ],
		    "extensions": Array [],
		    "mainFields": Array [
		      "main",
		    ],
		    "mainFiles": Array [
		      "index",
		    ],
		    "modules": Array [
		      "node_modules",
		    ],
		    "roots": Array [
		      "<cwd>",
		    ],
		  },
		  "resolveLoader": Object {
		    "cache": false,
		    "conditionNames": Array [
		      "loader",
		      "require",
		      "node",
		    ],
		    "exportsFields": Array [
		      "exports",
		    ],
		    "extensions": Array [
		      ".js",
		    ],
		    "mainFields": Array [
		      "loader",
		      "main",
		    ],
		    "mainFiles": Array [
		      "index",
		    ],
		  },
		  "snapshot": Object {
		    "buildDependencies": Object {
		      "hash": true,
		      "timestamp": true,
		    },
		    "immutablePaths": Array [],
		    "managedPaths": Array [
		      "<cwd>/node_modules",
		    ],
		    "module": Object {
		      "timestamp": true,
		    },
		    "resolve": Object {
		      "timestamp": true,
		    },
		    "resolveBuildDependencies": Object {
		      "hash": true,
		      "timestamp": true,
		    },
		  },
		  "stats": Object {},
		  "target": "web",
		  "watch": false,
		  "watchOptions": Object {},
		}
	`);
	});

	const test = (name, options, fn, before, after) => {
		it(`should generate the correct defaults from ${name}`, () => {
			if (!("mode" in options)) options.mode = "none";
			try {
				if (before) before();
				const result = getDefaultConfig(options);

				const diff = stripAnsi(
					jestDiff(baseConfig, result, { expand: false, contextLines: 0 })
				);

				fn(expect(new Diff(diff)), expect(result));
			} finally {
				if (after) after();
			}
		});
	};

	test("empty config", {}, e =>
		e.toMatchInlineSnapshot(`Compared values have no visual difference.`)
	);
	test("none mode", { mode: "none" }, e =>
		e.toMatchInlineSnapshot(`Compared values have no visual difference.`)
	);
	test("no mode provided", { mode: undefined }, e =>
		e.toMatchInlineSnapshot(`
		- Expected
		+ Received

		@@ ... @@
		-   "mode": "none",
		+   "mode": undefined,
		@@ ... @@
		-     "checkWasmTypes": false,
		-     "chunkIds": "natural",
		-     "concatenateModules": false,
		-     "emitOnErrors": true,
		-     "flagIncludedChunks": false,
		-     "innerGraph": false,
		-     "mangleExports": false,
		+     "checkWasmTypes": true,
		+     "chunkIds": "deterministic",
		+     "concatenateModules": true,
		+     "emitOnErrors": false,
		+     "flagIncludedChunks": true,
		+     "innerGraph": true,
		+     "mangleExports": true,
		@@ ... @@
		-     "minimize": false,
		+     "minimize": true,
		@@ ... @@
		-     "moduleIds": "natural",
		-     "nodeEnv": false,
		+     "moduleIds": "deterministic",
		+     "nodeEnv": "production",
		@@ ... @@
		-     "realContentHash": false,
		+     "realContentHash": true,
		@@ ... @@
		-     "sideEffects": "flag",
		+     "sideEffects": true,
		@@ ... @@
		-       "enforceSizeThreshold": 30000,
		-       "hidePathInfo": false,
		-       "maxAsyncRequests": Infinity,
		-       "maxInitialRequests": Infinity,
		+       "enforceSizeThreshold": 50000,
		+       "hidePathInfo": true,
		+       "maxAsyncRequests": 30,
		+       "maxInitialRequests": 30,
		@@ ... @@
		-       "minSize": 10000,
		-       "usedExports": false,
		+       "minSize": 20000,
		+       "usedExports": true,
		@@ ... @@
		-     "usedExports": false,
		+     "usedExports": true,
		@@ ... @@
		-   "performance": false,
		+   "performance": Object {
		+     "hints": "warning",
		+     "maxAssetSize": 250000,
		+     "maxEntrypointSize": 250000,
		+   },
		@@ ... @@
		+       "hash": true,
		@@ ... @@
		+       "hash": true,
	`)
	);
	test("production", { mode: "production" }, e =>
		e.toMatchInlineSnapshot(`
		- Expected
		+ Received

		@@ ... @@
		-   "mode": "none",
		+   "mode": "production",
		@@ ... @@
		-     "checkWasmTypes": false,
		-     "chunkIds": "natural",
		-     "concatenateModules": false,
		-     "emitOnErrors": true,
		-     "flagIncludedChunks": false,
		-     "innerGraph": false,
		-     "mangleExports": false,
		+     "checkWasmTypes": true,
		+     "chunkIds": "deterministic",
		+     "concatenateModules": true,
		+     "emitOnErrors": false,
		+     "flagIncludedChunks": true,
		+     "innerGraph": true,
		+     "mangleExports": true,
		@@ ... @@
		-     "minimize": false,
		+     "minimize": true,
		@@ ... @@
		-     "moduleIds": "natural",
		-     "nodeEnv": false,
		+     "moduleIds": "deterministic",
		+     "nodeEnv": "production",
		@@ ... @@
		-     "realContentHash": false,
		+     "realContentHash": true,
		@@ ... @@
		-     "sideEffects": "flag",
		+     "sideEffects": true,
		@@ ... @@
		-       "enforceSizeThreshold": 30000,
		-       "hidePathInfo": false,
		-       "maxAsyncRequests": Infinity,
		-       "maxInitialRequests": Infinity,
		+       "enforceSizeThreshold": 50000,
		+       "hidePathInfo": true,
		+       "maxAsyncRequests": 30,
		+       "maxInitialRequests": 30,
		@@ ... @@
		-       "minSize": 10000,
		-       "usedExports": false,
		+       "minSize": 20000,
		+       "usedExports": true,
		@@ ... @@
		-     "usedExports": false,
		+     "usedExports": true,
		@@ ... @@
		-   "performance": false,
		+   "performance": Object {
		+     "hints": "warning",
		+     "maxAssetSize": 250000,
		+     "maxEntrypointSize": 250000,
		+   },
		@@ ... @@
		+       "hash": true,
		@@ ... @@
		+       "hash": true,
	`)
	);
	test("development", { mode: "development" }, e =>
		e.toMatchInlineSnapshot(`
		- Expected
		+ Received

		@@ ... @@
		-   "cache": false,
		+   "cache": Object {
		+     "maxGenerations": Infinity,
		+     "type": "memory",
		+   },
		@@ ... @@
		-   "devtool": false,
		+   "devtool": "eval",
		@@ ... @@
		-   "mode": "none",
		+   "mode": "development",
		@@ ... @@
		-     "unsafeCache": false,
		+     "unsafeCache": [Function anonymous],
		@@ ... @@
		-     "chunkIds": "natural",
		+     "chunkIds": "named",
		@@ ... @@
		-     "moduleIds": "natural",
		-     "nodeEnv": false,
		+     "moduleIds": "named",
		+     "nodeEnv": "development",
		@@ ... @@
		-       "minRemainingSize": undefined,
		+       "minRemainingSize": 0,
		@@ ... @@
		-     "pathinfo": false,
		+     "pathinfo": true,
		@@ ... @@
		-     "cache": false,
		+     "cache": true,
		@@ ... @@
		-       "production",
		+       "development",
		@@ ... @@
		-     "cache": false,
		+     "cache": true,
	`)
	);
	test("sync wasm", { experiments: { syncWebAssembly: true } }, e =>
		e.toMatchInlineSnapshot(`
		- Expected
		+ Received

		@@ ... @@
		-     "syncWebAssembly": false,
		+     "syncWebAssembly": true,
		@@ ... @@
		+       },
		+       Object {
		+         "rules": Array [
		+           Object {
		+             "descriptionData": Object {
		+               "type": "module",
		+             },
		+             "resolve": Object {
		+               "fullySpecified": true,
		+             },
		+           },
		+         ],
		+         "test": /\\.wasm$/i,
		+         "type": "webassembly/sync",
		+       },
		+       Object {
		+         "mimetype": "application/wasm",
		+         "rules": Array [
		+           Object {
		+             "descriptionData": Object {
		+               "type": "module",
		+             },
		+             "resolve": Object {
		+               "fullySpecified": true,
		+             },
		+           },
		+         ],
		+         "type": "webassembly/sync",
	`)
	);
	test("output module", { experiments: { outputModule: true } }, e =>
		e.toMatchInlineSnapshot(`
		- Expected
		+ Received

		@@ ... @@
		-     "outputModule": false,
		+     "outputModule": true,
		@@ ... @@
		-   "externalsType": "var",
		+   "externalsType": "module",
		@@ ... @@
		-     "chunkFilename": "[name].js",
		+     "chunkFilename": "[name].mjs",
		@@ ... @@
		-     "filename": "[name].js",
		+     "filename": "[name].mjs",
		@@ ... @@
		-     "hotUpdateChunkFilename": "[id].[fullhash].hot-update.js",
		+     "hotUpdateChunkFilename": "[id].[fullhash].hot-update.mjs",
		@@ ... @@
		-     "iife": true,
		+     "iife": false,
		@@ ... @@
		-     "module": false,
		+     "module": true,
		@@ ... @@
		-     "scriptType": false,
		+     "scriptType": "module",
	`)
	);
	test("async wasm", { experiments: { asyncWebAssembly: true } }, e =>
		e.toMatchInlineSnapshot(`
		- Expected
		+ Received

		@@ ... @@
		-     "asyncWebAssembly": false,
		+     "asyncWebAssembly": true,
		@@ ... @@
		+       },
		+       Object {
		+         "rules": Array [
		+           Object {
		+             "descriptionData": Object {
		+               "type": "module",
		+             },
		+             "resolve": Object {
		+               "fullySpecified": true,
		+             },
		+           },
		+         ],
		+         "test": /\\.wasm$/i,
		+         "type": "webassembly/async",
		+       },
		+       Object {
		+         "mimetype": "application/wasm",
		+         "rules": Array [
		+           Object {
		+             "descriptionData": Object {
		+               "type": "module",
		+             },
		+             "resolve": Object {
		+               "fullySpecified": true,
		+             },
		+           },
		+         ],
		+         "type": "webassembly/async",
	`)
	);
	test(
		"both wasm",
		{ experiments: { syncWebAssembly: true, asyncWebAssembly: true } },
		e =>
			e.toMatchInlineSnapshot(`
			- Expected
			+ Received

			@@ ... @@
			-     "asyncWebAssembly": false,
			+     "asyncWebAssembly": true,
			@@ ... @@
			-     "syncWebAssembly": false,
			+     "syncWebAssembly": true,
			@@ ... @@
			+       },
			+       Object {
			+         "rules": Array [
			+           Object {
			+             "descriptionData": Object {
			+               "type": "module",
			+             },
			+             "resolve": Object {
			+               "fullySpecified": true,
			+             },
			+           },
			+         ],
			+         "test": /\\.wasm$/i,
			+         "type": "webassembly/async",
			+       },
			+       Object {
			+         "mimetype": "application/wasm",
			+         "rules": Array [
			+           Object {
			+             "descriptionData": Object {
			+               "type": "module",
			+             },
			+             "resolve": Object {
			+               "fullySpecified": true,
			+             },
			+           },
			+         ],
			+         "type": "webassembly/async",
		`)
	);
	test("const filename", { output: { filename: "bundle.js" } }, e =>
		e.toMatchInlineSnapshot(`
		- Expected
		+ Received

		@@ ... @@
		-     "chunkFilename": "[name].js",
		+     "chunkFilename": "[id].bundle.js",
		@@ ... @@
		-     "filename": "[name].js",
		+     "filename": "bundle.js",
	`)
	);
	test("function filename", { output: { filename: () => "bundle.js" } }, e =>
		e.toMatchInlineSnapshot(`
		- Expected
		+ Received

		@@ ... @@
		-     "chunkFilename": "[name].js",
		+     "chunkFilename": "[id].js",
		@@ ... @@
		-     "filename": "[name].js",
		+     "filename": [Function filename],
	`)
	);
	test("library", { output: { library: ["myLib", "awesome"] } }, e =>
		e.toMatchInlineSnapshot(`
		- Expected
		+ Received

		@@ ... @@
		-     "chunkLoadingGlobal": "webpackChunkwebpack",
		+     "chunkLoadingGlobal": "webpackChunkmyLib_awesome",
		@@ ... @@
		-     "devtoolNamespace": "webpack",
		+     "devtoolNamespace": "myLib.awesome",
		@@ ... @@
		-     "enabledLibraryTypes": Array [],
		+     "enabledLibraryTypes": Array [
		+       "var",
		+     ],
		@@ ... @@
		-     "hotUpdateGlobal": "webpackHotUpdatewebpack",
		+     "hotUpdateGlobal": "webpackHotUpdatemyLib_awesome",
		@@ ... @@
		-     "library": undefined,
		+     "library": Object {
		+       "auxiliaryComment": undefined,
		+       "export": undefined,
		+       "name": Array [
		+         "myLib",
		+         "awesome",
		+       ],
		+       "type": "var",
		+       "umdNamedDefine": undefined,
		+     },
		@@ ... @@
		-     "uniqueName": "webpack",
		+     "uniqueName": "myLib.awesome",
	`)
	);
	test("target node", { target: "node" }, e =>
		e.toMatchInlineSnapshot(`
		- Expected
		+ Received

		@@ ... @@
		-     "node": false,
		+     "node": true,
		@@ ... @@
		-     "web": true,
		+     "web": false,
		@@ ... @@
		-     "target": "web",
		+     "target": "node",
		@@ ... @@
		-     "__dirname": "mock",
		-     "__filename": "mock",
		-     "global": true,
		+     "__dirname": "eval-only",
		+     "__filename": "eval-only",
		+     "global": false,
		@@ ... @@
		-     "chunkFormat": "array-push",
		+     "chunkFormat": "commonjs",
		@@ ... @@
		-     "chunkLoading": "jsonp",
		+     "chunkLoading": "require",
		@@ ... @@
		-       "jsonp",
		-       "import-scripts",
		+       "require",
		@@ ... @@
		-       "fetch",
		+       "async-node",
		@@ ... @@
		-     "globalObject": "self",
		+     "globalObject": "global",
		@@ ... @@
		-     "publicPath": "auto",
		+     "publicPath": "",
		@@ ... @@
		-     "wasmLoading": "fetch",
		+     "wasmLoading": "async-node",
		@@ ... @@
		-     "workerChunkLoading": "import-scripts",
		-     "workerWasmLoading": "fetch",
		+     "workerChunkLoading": "require",
		+     "workerWasmLoading": "async-node",
		@@ ... @@
		-         "aliasFields": Array [
		-           "browser",
		-         ],
		+         "aliasFields": Array [],
		@@ ... @@
		-           "browser",
		@@ ... @@
		-         "aliasFields": Array [
		-           "browser",
		-         ],
		+         "aliasFields": Array [],
		@@ ... @@
		-           "browser",
		@@ ... @@
		-         "aliasFields": Array [
		-           "browser",
		-         ],
		+         "aliasFields": Array [],
		@@ ... @@
		-           "browser",
		@@ ... @@
		-         "aliasFields": Array [
		-           "browser",
		-         ],
		+         "aliasFields": Array [],
		@@ ... @@
		-           "browser",
		@@ ... @@
		-         "aliasFields": Array [
		-           "browser",
		-         ],
		+         "aliasFields": Array [],
		@@ ... @@
		-           "browser",
		@@ ... @@
		-         "aliasFields": Array [
		-           "browser",
		-         ],
		+         "aliasFields": Array [],
		@@ ... @@
		-           "browser",
		@@ ... @@
		-         "aliasFields": Array [
		-           "browser",
		-         ],
		+         "aliasFields": Array [],
		@@ ... @@
		-           "browser",
		@@ ... @@
		-         "aliasFields": Array [
		-           "browser",
		-         ],
		+         "aliasFields": Array [],
		@@ ... @@
		-           "browser",
		@@ ... @@
		-         "aliasFields": Array [
		-           "browser",
		-         ],
		+         "aliasFields": Array [],
		@@ ... @@
		-           "browser",
		@@ ... @@
		-       "browser",
		+       "node",
		@@ ... @@
		-   "target": "web",
		+   "target": "node",
	`)
	);
	test("target webworker", { target: "webworker" }, e =>
		e.toMatchInlineSnapshot(`
		- Expected
		+ Received

		@@ ... @@
		-     "chunkLoading": "jsonp",
		+     "chunkLoading": "import-scripts",
		@@ ... @@
		-       "jsonp",
		@@ ... @@
		+       "worker",
		@@ ... @@
		-   "target": "web",
		+   "target": "webworker",
	`)
	);
	test("target electron-main", { target: "electron-main" }, e =>
		e.toMatchInlineSnapshot(`
		- Expected
		+ Received

		@@ ... @@
		-     "electron": false,
		-     "electronMain": false,
		+     "electron": true,
		+     "electronMain": true,
		@@ ... @@
		-     "node": false,
		+     "node": true,
		@@ ... @@
		-     "web": true,
		+     "web": false,
		@@ ... @@
		-     "target": "web",
		+     "target": "electron-main",
		@@ ... @@
		-     "__dirname": "mock",
		-     "__filename": "mock",
		-     "global": true,
		+     "__dirname": "eval-only",
		+     "__filename": "eval-only",
		+     "global": false,
		@@ ... @@
		-     "chunkFormat": "array-push",
		+     "chunkFormat": "commonjs",
		@@ ... @@
		-     "chunkLoading": "jsonp",
		+     "chunkLoading": "require",
		@@ ... @@
		-       "jsonp",
		-       "import-scripts",
		+       "require",
		@@ ... @@
		-       "fetch",
		+       "async-node",
		@@ ... @@
		-     "globalObject": "self",
		+     "globalObject": "global",
		@@ ... @@
		-     "publicPath": "auto",
		+     "publicPath": "",
		@@ ... @@
		-     "wasmLoading": "fetch",
		+     "wasmLoading": "async-node",
		@@ ... @@
		-     "workerChunkLoading": "import-scripts",
		-     "workerWasmLoading": "fetch",
		+     "workerChunkLoading": "require",
		+     "workerWasmLoading": "async-node",
		@@ ... @@
		-         "aliasFields": Array [
		-           "browser",
		-         ],
		+         "aliasFields": Array [],
		@@ ... @@
		-           "browser",
		@@ ... @@
		-         "aliasFields": Array [
		-           "browser",
		-         ],
		+         "aliasFields": Array [],
		@@ ... @@
		-           "browser",
		@@ ... @@
		-         "aliasFields": Array [
		-           "browser",
		-         ],
		+         "aliasFields": Array [],
		@@ ... @@
		-           "browser",
		@@ ... @@
		-         "aliasFields": Array [
		-           "browser",
		-         ],
		+         "aliasFields": Array [],
		@@ ... @@
		-           "browser",
		@@ ... @@
		-         "aliasFields": Array [
		-           "browser",
		-         ],
		+         "aliasFields": Array [],
		@@ ... @@
		-           "browser",
		@@ ... @@
		-         "aliasFields": Array [
		-           "browser",
		-         ],
		+         "aliasFields": Array [],
		@@ ... @@
		-           "browser",
		@@ ... @@
		-         "aliasFields": Array [
		-           "browser",
		-         ],
		+         "aliasFields": Array [],
		@@ ... @@
		-           "browser",
		@@ ... @@
		-         "aliasFields": Array [
		-           "browser",
		-         ],
		+         "aliasFields": Array [],
		@@ ... @@
		-           "browser",
		@@ ... @@
		-         "aliasFields": Array [
		-           "browser",
		-         ],
		+         "aliasFields": Array [],
		@@ ... @@
		-           "browser",
		@@ ... @@
		-       "browser",
		+       "node",
		+       "electron",
		@@ ... @@
		-   "target": "web",
		+   "target": "electron-main",
	`)
	);
	test("target electron-main", { target: "electron-preload" }, e =>
		e.toMatchInlineSnapshot(`
		- Expected
		+ Received

		@@ ... @@
		-     "electron": false,
		+     "electron": true,
		@@ ... @@
		-     "electronPreload": false,
		+     "electronPreload": true,
		@@ ... @@
		-     "node": false,
		+     "node": true,
		@@ ... @@
		-     "target": "web",
		+     "target": "electron-preload",
		@@ ... @@
		-     "__dirname": "mock",
		-     "__filename": "mock",
		-     "global": true,
		+     "__dirname": "eval-only",
		+     "__filename": "eval-only",
		+     "global": false,
		@@ ... @@
		-     "chunkFormat": "array-push",
		+     "chunkFormat": "commonjs",
		@@ ... @@
		-     "chunkLoading": "jsonp",
		+     "chunkLoading": "require",
		@@ ... @@
		-       "jsonp",
		-       "import-scripts",
		+       "require",
		@@ ... @@
		-       "fetch",
		+       "async-node",
		@@ ... @@
		-     "globalObject": "self",
		+     "globalObject": "global",
		@@ ... @@
		-     "publicPath": "auto",
		+     "publicPath": "",
		@@ ... @@
		-     "wasmLoading": "fetch",
		+     "wasmLoading": "async-node",
		@@ ... @@
		-     "workerChunkLoading": "import-scripts",
		-     "workerWasmLoading": "fetch",
		+     "workerChunkLoading": "require",
		+     "workerWasmLoading": "async-node",
		@@ ... @@
		-         "aliasFields": Array [
		-           "browser",
		-         ],
		+         "aliasFields": Array [],
		@@ ... @@
		-           "browser",
		@@ ... @@
		-         "aliasFields": Array [
		-           "browser",
		-         ],
		+         "aliasFields": Array [],
		@@ ... @@
		-           "browser",
		@@ ... @@
		-         "aliasFields": Array [
		-           "browser",
		-         ],
		+         "aliasFields": Array [],
		@@ ... @@
		-           "browser",
		@@ ... @@
		-         "aliasFields": Array [
		-           "browser",
		-         ],
		+         "aliasFields": Array [],
		@@ ... @@
		-           "browser",
		@@ ... @@
		-         "aliasFields": Array [
		-           "browser",
		-         ],
		+         "aliasFields": Array [],
		@@ ... @@
		-           "browser",
		@@ ... @@
		-         "aliasFields": Array [
		-           "browser",
		-         ],
		+         "aliasFields": Array [],
		@@ ... @@
		-           "browser",
		@@ ... @@
		-         "aliasFields": Array [
		-           "browser",
		-         ],
		+         "aliasFields": Array [],
		@@ ... @@
		-           "browser",
		@@ ... @@
		-         "aliasFields": Array [
		-           "browser",
		-         ],
		+         "aliasFields": Array [],
		@@ ... @@
		-           "browser",
		@@ ... @@
		-         "aliasFields": Array [
		-           "browser",
		-         ],
		+         "aliasFields": Array [],
		@@ ... @@
		-           "browser",
		@@ ... @@
		+       "node",
		@@ ... @@
		+       "electron",
		@@ ... @@
		-   "target": "web",
		+   "target": "electron-preload",
	`)
	);
	test("records", { recordsPath: "some-path" }, e =>
		e.toMatchInlineSnapshot(`
		- Expected
		+ Received

		@@ ... @@
		-     "portableRecords": false,
		+     "portableRecords": true,
		@@ ... @@
		-   "recordsInputPath": false,
		-   "recordsOutputPath": false,
		+   "recordsInputPath": "some-path",
		+   "recordsOutputPath": "some-path",
	`)
	);
	test("ecamVersion", { output: { ecmaVersion: 2020 } }, e =>
		e.toMatchInlineSnapshot(`Compared values have no visual difference.`)
	);
	test("single runtimeChunk", { optimization: { runtimeChunk: "single" } }, e =>
		e.toMatchInlineSnapshot(`
		- Expected
		+ Received

		@@ ... @@
		-     "runtimeChunk": false,
		+     "runtimeChunk": Object {
		+       "name": [Function name],
		+     },
	`)
	);
	test(
		"single runtimeChunk",
		{ optimization: { runtimeChunk: "multiple" } },
		e =>
			e.toMatchInlineSnapshot(`
			- Expected
			+ Received

			@@ ... @@
			-     "runtimeChunk": false,
			+     "runtimeChunk": Object {
			+       "name": [Function name],
			+     },
		`)
	);
	test("single runtimeChunk", { optimization: { runtimeChunk: true } }, e =>
		e.toMatchInlineSnapshot(`
		- Expected
		+ Received

		@@ ... @@
		-     "runtimeChunk": false,
		+     "runtimeChunk": Object {
		+       "name": [Function name],
		+     },
	`)
	);
	test("cache true", { cache: true }, e =>
		e.toMatchInlineSnapshot(`
		- Expected
		+ Received

		@@ ... @@
		-   "cache": false,
		+   "cache": Object {
		+     "maxGenerations": Infinity,
		+     "type": "memory",
		+   },
		@@ ... @@
		-     "unsafeCache": false,
		+     "unsafeCache": [Function anonymous],
		@@ ... @@
		-     "cache": false,
		+     "cache": true,
		@@ ... @@
		-     "cache": false,
		+     "cache": true,
	`)
	);
	test("cache filesystem", { cache: { type: "filesystem" } }, e =>
		e.toMatchInlineSnapshot(`
- Expected
+ Received

@@ ... @@
-   "cache": false,
+   "cache": Object {
+     "allowCollectingMemory": false,
+     "buildDependencies": Object {
+       "defaultWebpack": Array [
+         "<cwd>/lib/",
+       ],
+     },
+     "cacheDirectory": "<cwd>/node_modules/.cache/webpack",
+     "cacheLocation": "<cwd>/node_modules/.cache/webpack/default-none",
<<<<<<< HEAD
+     "compression": "gzip",
=======
+     "compression": false,
>>>>>>> d3da48e7
+     "hashAlgorithm": "md4",
+     "idleTimeout": 60000,
+     "idleTimeoutAfterLargeChanges": 1000,
+     "idleTimeoutForInitialStore": 5000,
+     "maxAge": 5184000000,
+     "maxMemoryGenerations": Infinity,
+     "name": "default-none",
+     "profile": false,
<<<<<<< HEAD
+     "purgeStaleCache": false,
=======
>>>>>>> d3da48e7
+     "store": "pack",
+     "type": "filesystem",
+     "version": "",
+   },
@@ ... @@
-     "unsafeCache": false,
+     "unsafeCache": [Function anonymous],
@@ ... @@
-     "cache": false,
+     "cache": true,
@@ ... @@
-     "cache": false,
+     "cache": true,
`)
	);
	test(
		"cache filesystem development",
		{ mode: "development", cache: { type: "filesystem" } },
		e =>
			e.toMatchInlineSnapshot(`
- Expected
+ Received

@@ ... @@
-   "cache": false,
+   "cache": Object {
+     "allowCollectingMemory": true,
+     "buildDependencies": Object {
+       "defaultWebpack": Array [
+         "<cwd>/lib/",
+       ],
+     },
+     "cacheDirectory": "<cwd>/node_modules/.cache/webpack",
+     "cacheLocation": "<cwd>/node_modules/.cache/webpack/default-development",
+     "compression": false,
+     "hashAlgorithm": "md4",
+     "idleTimeout": 60000,
+     "idleTimeoutAfterLargeChanges": 1000,
+     "idleTimeoutForInitialStore": 5000,
+     "maxAge": 5184000000,
+     "maxMemoryGenerations": 5,
+     "name": "default-development",
+     "profile": false,
+     "purgeStaleCache": false,
+     "store": "pack",
+     "type": "filesystem",
+     "version": "",
+   },
@@ ... @@
-   "devtool": false,
+   "devtool": "eval",
@@ ... @@
-   "mode": "none",
+   "mode": "development",
@@ ... @@
-     "unsafeCache": false,
+     "unsafeCache": [Function anonymous],
@@ ... @@
-     "chunkIds": "natural",
+     "chunkIds": "named",
@@ ... @@
-     "moduleIds": "natural",
-     "nodeEnv": false,
+     "moduleIds": "named",
+     "nodeEnv": "development",
@@ ... @@
-       "minRemainingSize": undefined,
+       "minRemainingSize": 0,
@@ ... @@
-     "pathinfo": false,
+     "pathinfo": true,
@@ ... @@
-     "cache": false,
+     "cache": true,
@@ ... @@
-       "production",
+       "development",
@@ ... @@
-     "cache": false,
+     "cache": true,
`)
	);

	test(
		"disable",
		{
			cache: false,
			node: false,
			amd: false,
			optimization: { splitChunks: false }
		},
		e =>
			e.toMatchInlineSnapshot(`
			- Expected
			+ Received

			@@ ... @@
			-   "amd": undefined,
			+   "amd": false,
			@@ ... @@
			-   "node": Object {
			-     "__dirname": "mock",
			-     "__filename": "mock",
			-     "global": true,
			-   },
			+   "node": false,
			@@ ... @@
			-     "splitChunks": Object {
			-       "automaticNameDelimiter": "-",
			-       "cacheGroups": Object {
			-         "default": Object {
			-           "idHint": "",
			-           "minChunks": 2,
			-           "priority": -20,
			-           "reuseExistingChunk": true,
			-         },
			-         "defaultVendors": Object {
			-           "idHint": "vendors",
			-           "priority": -10,
			-           "reuseExistingChunk": true,
			-           "test": /[\\\\/]node_modules[\\\\/]/i,
			-         },
			-       },
			-       "chunks": "async",
			-       "defaultSizeTypes": Array [
			-         "javascript",
			-         "unknown",
			-       ],
			-       "enforceSizeThreshold": 30000,
			-       "hidePathInfo": false,
			-       "maxAsyncRequests": Infinity,
			-       "maxInitialRequests": Infinity,
			-       "minChunks": 1,
			-       "minRemainingSize": undefined,
			-       "minSize": 10000,
			-       "usedExports": false,
			-     },
			+     "splitChunks": false,
		`)
	);

	test(
		"uniqueName",
		{
			output: {
				uniqueName: "@@@Hello World!",
				trustedTypes: true
			}
		},
		e =>
			e.toMatchInlineSnapshot(`
			- Expected
			+ Received

			@@ ... @@
			-     "chunkLoadingGlobal": "webpackChunkwebpack",
			+     "chunkLoadingGlobal": "webpackChunk_Hello_World_",
			@@ ... @@
			-     "devtoolNamespace": "webpack",
			+     "devtoolNamespace": "@@@Hello World!",
			@@ ... @@
			-     "hotUpdateGlobal": "webpackHotUpdatewebpack",
			+     "hotUpdateGlobal": "webpackHotUpdate_Hello_World_",
			@@ ... @@
			-     "trustedTypes": undefined,
			-     "uniqueName": "webpack",
			+     "trustedTypes": Object {
			+       "policyName": "@@@Hello_World_",
			+     },
			+     "uniqueName": "@@@Hello World!",
		`)
	);

	test("stats true", { stats: true }, e =>
		e.toMatchInlineSnapshot(`
		- Expected
		+ Received

		@@ ... @@
		-   "stats": Object {},
		+   "stats": Object {
		+     "preset": "normal",
		+   },
		`)
	);

	test("stats false", { stats: false }, e =>
		e.toMatchInlineSnapshot(`
		- Expected
		+ Received

		@@ ... @@
		-   "stats": Object {},
		+   "stats": Object {
		+     "preset": "none",
		+   },
		`)
	);

	test("stats string", { stats: "minimal" }, e =>
		e.toMatchInlineSnapshot(`
		- Expected
		+ Received

		@@ ... @@
		-   "stats": Object {},
		+   "stats": Object {
		+     "preset": "minimal",
		+   },
		`)
	);

	test(
		"browserslist",
		{ context: path.resolve(__dirname, "fixtures/browserslist") },
		e =>
			e.toMatchInlineSnapshot(`
			- Expected
			+ Received

			@@ ... @@
			-   "context": "<cwd>",
			+   "context": "<cwd>/test/fixtures/browserslist",
			@@ ... @@
			-     "chunkLoadingGlobal": "webpackChunkwebpack",
			+     "chunkLoadingGlobal": "webpackChunkbrowserslist_test",
			@@ ... @@
			-     "devtoolNamespace": "webpack",
			+     "devtoolNamespace": "browserslist-test",
			@@ ... @@
			-       "arrowFunction": true,
			-       "bigIntLiteral": undefined,
			-       "const": true,
			-       "destructuring": true,
			-       "dynamicImport": undefined,
			-       "forOf": true,
			-       "module": undefined,
			+       "arrowFunction": false,
			+       "bigIntLiteral": false,
			+       "const": false,
			+       "destructuring": false,
			+       "dynamicImport": false,
			+       "forOf": false,
			+       "module": false,
			@@ ... @@
			-     "hotUpdateGlobal": "webpackHotUpdatewebpack",
			+     "hotUpdateGlobal": "webpackHotUpdatebrowserslist_test",
			@@ ... @@
			-     "uniqueName": "webpack",
			+     "uniqueName": "browserslist-test",
			@@ ... @@
			-       "<cwd>",
			+       "<cwd>/test/fixtures/browserslist",
			@@ ... @@
			-   "target": "web",
			+   "target": "browserslist",
		`)
	);

	test(
		"non-root directory",
		{
			cache: {
				type: "filesystem"
			}
		},
		e =>
			e.toMatchInlineSnapshot(`
- Expected
+ Received

@@ ... @@
-   "cache": false,
-   "context": "<cwd>",
+   "cache": Object {
+     "allowCollectingMemory": false,
+     "buildDependencies": Object {
+       "defaultWebpack": Array [
+         "<cwd>/lib/",
+       ],
+     },
+     "cacheDirectory": "<cwd>/node_modules/.cache/webpack",
+     "cacheLocation": "<cwd>/node_modules/.cache/webpack/default-none",
<<<<<<< HEAD
+     "compression": "gzip",
=======
+     "compression": false,
>>>>>>> d3da48e7
+     "hashAlgorithm": "md4",
+     "idleTimeout": 60000,
+     "idleTimeoutAfterLargeChanges": 1000,
+     "idleTimeoutForInitialStore": 5000,
+     "maxAge": 5184000000,
+     "maxMemoryGenerations": Infinity,
+     "name": "default-none",
+     "profile": false,
<<<<<<< HEAD
+     "purgeStaleCache": false,
=======
>>>>>>> d3da48e7
+     "store": "pack",
+     "type": "filesystem",
+     "version": "",
+   },
+   "context": "<cwd>/test/fixtures",
@@ ... @@
-     "unsafeCache": false,
+     "unsafeCache": [Function anonymous],
@@ ... @@
-     "chunkLoadingGlobal": "webpackChunkwebpack",
+     "chunkLoadingGlobal": "webpackChunk",
@@ ... @@
-     "devtoolNamespace": "webpack",
+     "devtoolNamespace": "",
@@ ... @@
-     "hotUpdateGlobal": "webpackHotUpdatewebpack",
+     "hotUpdateGlobal": "webpackHotUpdate",
@@ ... @@
-     "path": "<cwd>/dist",
+     "path": "<cwd>/test/fixtures/dist",
@@ ... @@
-     "uniqueName": "webpack",
+     "uniqueName": "",
@@ ... @@
-     "cache": false,
+     "cache": true,
@@ ... @@
-       "<cwd>",
+       "<cwd>/test/fixtures",
@@ ... @@
-     "cache": false,
+     "cache": true,
`),
		() => {
			process.chdir(path.resolve(__dirname, "fixtures"));
		},
		() => {
			process.chdir(cwd);
		}
	);

	test(
		"array defaults",
		{
			output: {
				enabledChunkLoadingTypes: ["require", "..."],
				enabledWasmLoadingTypes: ["...", "async-node"]
			}
		},
		e =>
			e.toMatchInlineSnapshot(`
			- Expected
			+ Received

			@@ ... @@
			+       "require",
			@@ ... @@
			+       "async-node",
		`)
	);
});<|MERGE_RESOLUTION|>--- conflicted
+++ resolved
@@ -1516,11 +1516,7 @@
 +     },
 +     "cacheDirectory": "<cwd>/node_modules/.cache/webpack",
 +     "cacheLocation": "<cwd>/node_modules/.cache/webpack/default-none",
-<<<<<<< HEAD
-+     "compression": "gzip",
-=======
 +     "compression": false,
->>>>>>> d3da48e7
 +     "hashAlgorithm": "md4",
 +     "idleTimeout": 60000,
 +     "idleTimeoutAfterLargeChanges": 1000,
@@ -1529,10 +1525,7 @@
 +     "maxMemoryGenerations": Infinity,
 +     "name": "default-none",
 +     "profile": false,
-<<<<<<< HEAD
 +     "purgeStaleCache": false,
-=======
->>>>>>> d3da48e7
 +     "store": "pack",
 +     "type": "filesystem",
 +     "version": "",
@@ -1567,7 +1560,9 @@
 +     },
 +     "cacheDirectory": "<cwd>/node_modules/.cache/webpack",
 +     "cacheLocation": "<cwd>/node_modules/.cache/webpack/default-development",
-+     "compression": false,
++     "
+
+": false,
 +     "hashAlgorithm": "md4",
 +     "idleTimeout": 60000,
 +     "idleTimeoutAfterLargeChanges": 1000,
@@ -1816,11 +1811,7 @@
 +     },
 +     "cacheDirectory": "<cwd>/node_modules/.cache/webpack",
 +     "cacheLocation": "<cwd>/node_modules/.cache/webpack/default-none",
-<<<<<<< HEAD
-+     "compression": "gzip",
-=======
 +     "compression": false,
->>>>>>> d3da48e7
 +     "hashAlgorithm": "md4",
 +     "idleTimeout": 60000,
 +     "idleTimeoutAfterLargeChanges": 1000,
@@ -1829,10 +1820,7 @@
 +     "maxMemoryGenerations": Infinity,
 +     "name": "default-none",
 +     "profile": false,
-<<<<<<< HEAD
 +     "purgeStaleCache": false,
-=======
->>>>>>> d3da48e7
 +     "store": "pack",
 +     "type": "filesystem",
 +     "version": "",
