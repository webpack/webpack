--- conflicted
+++ resolved
@@ -1920,10 +1920,9 @@
 			-     "topLevelAwait": false,
 			+     "topLevelAwait": true,
 			@@ ... @@
-			+       },
 			+       Object {
 			+         "rules": Array [
-			+           Object {
+			@@ ... @@
 			+             "descriptionData": Object {
 			+               "type": "module",
 			+             },
@@ -1948,8 +1947,6 @@
 			+           },
 			+         ],
 			+         "type": "webassembly/async",
-<<<<<<< HEAD
-=======
 			+       },
 			+       Object {
 			+         "oneOf": Array [
@@ -1976,7 +1973,8 @@
 			+           "fullySpecified": true,
 			+         },
 			+         "type": "css/module",
-			@@ ... @@
+			+       },
+			+       Object {
 			+         "mimetype": "text/css",
 			+         "resolve": Object {
 			+           "fullySpecified": true,
@@ -1986,25 +1984,7 @@
 			+       },
 			+       Object {
 			@@ ... @@
-			+         "exportsPresence": "error",
-			@@ ... @@
-			-     "__dirname": "mock",
-			-     "__filename": "mock",
-			-     "global": true,
-			+     "__dirname": "warn-mock",
-			+     "__filename": "warn-mock",
-			+     "global": "warn",
-			@@ ... @@
 			+         "css",
-			@@ ... @@
-			-     "hashDigestLength": 20,
-			-     "hashFunction": "md4",
-			+     "hashDigestLength": 16,
-			+     "hashFunction": "xxhash64",
-			@@ ... @@
-			-       "<cwd>/node_modules/",
-			+       /^(.+?[\\\\/]node_modules[\\\\/])/,
->>>>>>> 0105bc1f
 		`)
 	);
 });