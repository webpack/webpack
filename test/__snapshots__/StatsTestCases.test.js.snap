--- conflicted
+++ resolved
@@ -7,10 +7,10 @@
     Time: Xms
     Built at: Thu Jan 01 1970 00:00:00 GMT
                       Asset      Size  Chunks             Chunk Names
-    5d5aae6ca1af5d6e6ea4.js  1.94 KiB       3  [emitted]  
-    7029d2a129d88406bdea.js  1.94 KiB       1  [emitted]  
-    971ab7b8450aa86d5fb9.js  11.1 KiB       2  [emitted]  
-    d4b551c6319035df2898.js  1.05 KiB       0  [emitted]  
+    5d5aae6ca1af5d6e6ea4.js  1.94 KiB       3  [emitted]
+    7029d2a129d88406bdea.js  1.94 KiB       1  [emitted]
+    971ab7b8450aa86d5fb9.js  11.1 KiB       2  [emitted]
+    d4b551c6319035df2898.js  1.05 KiB       0  [emitted]
     Entrypoint main = 5d5aae6ca1af5d6e6ea4.js 7029d2a129d88406bdea.js 971ab7b8450aa86d5fb9.js
     chunk    {0} d4b551c6319035df2898.js 916 bytes <{1}> <{2}> <{3}>
         > ./g [4] ./index.js 7:0-13
@@ -33,10 +33,10 @@
     Time: Xms
     Built at: Thu Jan 01 1970 00:00:00 GMT
                       Asset      Size  Chunks             Chunk Names
-    5d5aae6ca1af5d6e6ea4.js  1.94 KiB       3  [emitted]  
-    7029d2a129d88406bdea.js  1.94 KiB       1  [emitted]  
-    971ab7b8450aa86d5fb9.js  11.1 KiB       2  [emitted]  
-    d4b551c6319035df2898.js  1.05 KiB       0  [emitted]  
+    5d5aae6ca1af5d6e6ea4.js  1.94 KiB       3  [emitted]
+    7029d2a129d88406bdea.js  1.94 KiB       1  [emitted]
+    971ab7b8450aa86d5fb9.js  11.1 KiB       2  [emitted]
+    d4b551c6319035df2898.js  1.05 KiB       0  [emitted]
     Entrypoint main = 5d5aae6ca1af5d6e6ea4.js 7029d2a129d88406bdea.js 971ab7b8450aa86d5fb9.js
     chunk    {0} d4b551c6319035df2898.js 916 bytes <{1}> <{2}> <{3}>
         > ./g [4] ./index.js 7:0-13
@@ -61,18 +61,18 @@
 Time: Xms
 Built at: Thu Jan 01 1970 00:00:00 GMT
                   Asset      Size  Chunks             Chunk Names
-01a8254701931adbf278.js  1.01 KiB       9  [emitted]  
-01a8f6900f403d5703b2.js  1.94 KiB    3, 4  [emitted]  
-138d0972019f89a65bcf.js  1.94 KiB       1  [emitted]  
+01a8254701931adbf278.js  1.01 KiB       9  [emitted]
+01a8f6900f403d5703b2.js  1.94 KiB    3, 4  [emitted]
+138d0972019f89a65bcf.js  1.94 KiB       1  [emitted]
 22cae813c6150b7254dd.js   9.7 KiB      10  [emitted]  main
-2736cf9d79233cd0a9b6.js  1.93 KiB       0  [emitted]  
-58f368c01f66002b0eb3.js  1.94 KiB    6, 7  [emitted]  
-6a8e74d82c35e3f013d2.js     1 KiB       7  [emitted]  
-7f83e5c2f4e52435dd2c.js  1.96 KiB       2  [emitted]  
-ba9fedb7aa0c69201639.js  1.94 KiB      11  [emitted]  
-c99c160aba2d9a94e5d1.js  1.94 KiB       5  [emitted]  
-ee043b525cd899e33ec0.js  1.94 KiB       8  [emitted]  
-f0ef1f91cb22147f3f2c.js     1 KiB       4  [emitted]  
+2736cf9d79233cd0a9b6.js  1.93 KiB       0  [emitted]
+58f368c01f66002b0eb3.js  1.94 KiB    6, 7  [emitted]
+6a8e74d82c35e3f013d2.js     1 KiB       7  [emitted]
+7f83e5c2f4e52435dd2c.js  1.96 KiB       2  [emitted]
+ba9fedb7aa0c69201639.js  1.94 KiB      11  [emitted]
+c99c160aba2d9a94e5d1.js  1.94 KiB       5  [emitted]
+ee043b525cd899e33ec0.js  1.94 KiB       8  [emitted]
+f0ef1f91cb22147f3f2c.js     1 KiB       4  [emitted]
 Entrypoint main = 22cae813c6150b7254dd.js
 chunk    {0} 2736cf9d79233cd0a9b6.js 1.76 KiB <{10}> ={2}= ={3}= ={4}= ={5}= ={7}= [recorded] aggressive splitted
     > ./b ./d ./e ./f ./g [11] ./index.js 5:0-44
@@ -496,9 +496,9 @@
 Time: Xms
 Built at: Thu Jan 01 1970 00:00:00 GMT
       Asset       Size  Chunks             Chunk Names
-1.bundle.js  152 bytes       1  [emitted]  
-2.bundle.js  289 bytes       2  [emitted]  
-3.bundle.js  232 bytes       3  [emitted]  
+1.bundle.js  152 bytes       1  [emitted]
+2.bundle.js  289 bytes       2  [emitted]
+3.bundle.js  232 bytes       3  [emitted]
   bundle.js   8.28 KiB       0  [emitted]  main
 Entrypoint main = bundle.js
 chunk    {0} bundle.js (main) 73 bytes >{1}< >{2}< [entry] [rendered]
@@ -534,10 +534,10 @@
 Time: Xms
 Built at: Thu Jan 01 1970 00:00:00 GMT
       Asset       Size  Chunks             Chunk Names
-0.bundle.js  588 bytes       0  [emitted]  
-b.bundle.js  299 bytes       b  [emitted]  
+0.bundle.js  588 bytes       0  [emitted]
+b.bundle.js  299 bytes       b  [emitted]
   bundle.js   8.67 KiB    main  [emitted]  main
-c.bundle.js  435 bytes       c  [emitted]  
+c.bundle.js  435 bytes       c  [emitted]
 Entrypoint main = bundle.js
 chunk    {0} 0.bundle.js 60 bytes <{c}> [rendered]
     > [./c.js] ./c.js 1:0-52
@@ -775,27 +775,27 @@
         Asset      Size  Chunks             Chunk Names
     bundle.js  2.84 KiB       0  [emitted]  main
     Entrypoint main = bundle.js
-    
+
     WARNING in Terser Plugin: Dropping side-effect-free statement [./index.js:6,0]
-    
+
     WARNING in Terser Plugin: Dropping unused function someUnUsedFunction1 [./index.js:8,0]
-    
+
     WARNING in Terser Plugin: Dropping unused function someUnUsedFunction2 [./index.js:9,0]
-    
+
     WARNING in Terser Plugin: Dropping unused function someUnUsedFunction3 [./index.js:10,0]
-    
+
     WARNING in Terser Plugin: Dropping unused function someUnUsedFunction4 [./index.js:11,0]
-    
+
     WARNING in Terser Plugin: Dropping unused function someUnUsedFunction5 [./index.js:12,0]
-    
+
     WARNING in Terser Plugin: Dropping unused function someRemoteUnUsedFunction1 [./a.js:3,0]
-    
+
     WARNING in Terser Plugin: Dropping unused function someRemoteUnUsedFunction2 [./a.js:4,0]
-    
+
     WARNING in Terser Plugin: Dropping unused function someRemoteUnUsedFunction3 [./a.js:5,0]
-    
+
     WARNING in Terser Plugin: Dropping unused function someRemoteUnUsedFunction4 [./a.js:6,0]
-    
+
     WARNING in Terser Plugin: Dropping unused function someRemoteUnUsedFunction5 [./a.js:7,0]
 Child Terser:
     Hash: 70b5eb88941464457a7d
@@ -846,27 +846,27 @@
         Asset      Size  Chunks             Chunk Names
     bundle.js  2.84 KiB       0  [emitted]  main
     Entrypoint main = bundle.js
-    
+
     WARNING in Terser Plugin: Dropping side-effect-free statement [./index.js:6,0]
-    
+
     WARNING in Terser Plugin: Dropping unused function someUnUsedFunction1 [./index.js:8,0]
-    
+
     WARNING in Terser Plugin: Dropping unused function someUnUsedFunction2 [./index.js:9,0]
-    
+
     WARNING in Terser Plugin: Dropping unused function someUnUsedFunction3 [./index.js:10,0]
-    
+
     WARNING in Terser Plugin: Dropping unused function someUnUsedFunction4 [./index.js:11,0]
-    
+
     WARNING in Terser Plugin: Dropping unused function someUnUsedFunction5 [./index.js:12,0]
-    
+
     WARNING in Terser Plugin: Dropping unused function someRemoteUnUsedFunction1 [./a.js:3,0]
-    
+
     WARNING in Terser Plugin: Dropping unused function someRemoteUnUsedFunction2 [./a.js:4,0]
-    
+
     WARNING in Terser Plugin: Dropping unused function someRemoteUnUsedFunction3 [./a.js:5,0]
-    
+
     WARNING in Terser Plugin: Dropping unused function someRemoteUnUsedFunction4 [./a.js:6,0]
-    
+
     WARNING in Terser Plugin: Dropping unused function someRemoteUnUsedFunction5 [./a.js:7,0]
 Child /should not filter/:
     Hash: 70b5eb88941464457a7d
@@ -875,27 +875,27 @@
         Asset      Size  Chunks             Chunk Names
     bundle.js  2.84 KiB       0  [emitted]  main
     Entrypoint main = bundle.js
-    
+
     WARNING in Terser Plugin: Dropping side-effect-free statement [./index.js:6,0]
-    
+
     WARNING in Terser Plugin: Dropping unused function someUnUsedFunction1 [./index.js:8,0]
-    
+
     WARNING in Terser Plugin: Dropping unused function someUnUsedFunction2 [./index.js:9,0]
-    
+
     WARNING in Terser Plugin: Dropping unused function someUnUsedFunction3 [./index.js:10,0]
-    
+
     WARNING in Terser Plugin: Dropping unused function someUnUsedFunction4 [./index.js:11,0]
-    
+
     WARNING in Terser Plugin: Dropping unused function someUnUsedFunction5 [./index.js:12,0]
-    
+
     WARNING in Terser Plugin: Dropping unused function someRemoteUnUsedFunction1 [./a.js:3,0]
-    
+
     WARNING in Terser Plugin: Dropping unused function someRemoteUnUsedFunction2 [./a.js:4,0]
-    
+
     WARNING in Terser Plugin: Dropping unused function someRemoteUnUsedFunction3 [./a.js:5,0]
-    
+
     WARNING in Terser Plugin: Dropping unused function someRemoteUnUsedFunction4 [./a.js:6,0]
-    
+
     WARNING in Terser Plugin: Dropping unused function someRemoteUnUsedFunction5 [./a.js:7,0]
 Child warnings => false:
     Hash: 70b5eb88941464457a7d
@@ -904,27 +904,27 @@
         Asset      Size  Chunks             Chunk Names
     bundle.js  2.84 KiB       0  [emitted]  main
     Entrypoint main = bundle.js
-    
+
     WARNING in Terser Plugin: Dropping side-effect-free statement [./index.js:6,0]
-    
+
     WARNING in Terser Plugin: Dropping unused function someUnUsedFunction1 [./index.js:8,0]
-    
+
     WARNING in Terser Plugin: Dropping unused function someUnUsedFunction2 [./index.js:9,0]
-    
+
     WARNING in Terser Plugin: Dropping unused function someUnUsedFunction3 [./index.js:10,0]
-    
+
     WARNING in Terser Plugin: Dropping unused function someUnUsedFunction4 [./index.js:11,0]
-    
+
     WARNING in Terser Plugin: Dropping unused function someUnUsedFunction5 [./index.js:12,0]
-    
+
     WARNING in Terser Plugin: Dropping unused function someRemoteUnUsedFunction1 [./a.js:3,0]
-    
+
     WARNING in Terser Plugin: Dropping unused function someRemoteUnUsedFunction2 [./a.js:4,0]
-    
+
     WARNING in Terser Plugin: Dropping unused function someRemoteUnUsedFunction3 [./a.js:5,0]
-    
+
     WARNING in Terser Plugin: Dropping unused function someRemoteUnUsedFunction4 [./a.js:6,0]
-    
+
     WARNING in Terser Plugin: Dropping unused function someRemoteUnUsedFunction5 [./a.js:7,0]
 Child [should not filter]:
     Hash: 70b5eb88941464457a7d
@@ -933,27 +933,27 @@
         Asset      Size  Chunks             Chunk Names
     bundle.js  2.84 KiB       0  [emitted]  main
     Entrypoint main = bundle.js
-    
+
     WARNING in Terser Plugin: Dropping side-effect-free statement [./index.js:6,0]
-    
+
     WARNING in Terser Plugin: Dropping unused function someUnUsedFunction1 [./index.js:8,0]
-    
+
     WARNING in Terser Plugin: Dropping unused function someUnUsedFunction2 [./index.js:9,0]
-    
+
     WARNING in Terser Plugin: Dropping unused function someUnUsedFunction3 [./index.js:10,0]
-    
+
     WARNING in Terser Plugin: Dropping unused function someUnUsedFunction4 [./index.js:11,0]
-    
+
     WARNING in Terser Plugin: Dropping unused function someUnUsedFunction5 [./index.js:12,0]
-    
+
     WARNING in Terser Plugin: Dropping unused function someRemoteUnUsedFunction1 [./a.js:3,0]
-    
+
     WARNING in Terser Plugin: Dropping unused function someRemoteUnUsedFunction2 [./a.js:4,0]
-    
+
     WARNING in Terser Plugin: Dropping unused function someRemoteUnUsedFunction3 [./a.js:5,0]
-    
+
     WARNING in Terser Plugin: Dropping unused function someRemoteUnUsedFunction4 [./a.js:6,0]
-    
+
     WARNING in Terser Plugin: Dropping unused function someRemoteUnUsedFunction5 [./a.js:7,0]
 Child [/should not filter/]:
     Hash: 70b5eb88941464457a7d
@@ -962,27 +962,27 @@
         Asset      Size  Chunks             Chunk Names
     bundle.js  2.84 KiB       0  [emitted]  main
     Entrypoint main = bundle.js
-    
+
     WARNING in Terser Plugin: Dropping side-effect-free statement [./index.js:6,0]
-    
+
     WARNING in Terser Plugin: Dropping unused function someUnUsedFunction1 [./index.js:8,0]
-    
+
     WARNING in Terser Plugin: Dropping unused function someUnUsedFunction2 [./index.js:9,0]
-    
+
     WARNING in Terser Plugin: Dropping unused function someUnUsedFunction3 [./index.js:10,0]
-    
+
     WARNING in Terser Plugin: Dropping unused function someUnUsedFunction4 [./index.js:11,0]
-    
+
     WARNING in Terser Plugin: Dropping unused function someUnUsedFunction5 [./index.js:12,0]
-    
+
     WARNING in Terser Plugin: Dropping unused function someRemoteUnUsedFunction1 [./a.js:3,0]
-    
+
     WARNING in Terser Plugin: Dropping unused function someRemoteUnUsedFunction2 [./a.js:4,0]
-    
+
     WARNING in Terser Plugin: Dropping unused function someRemoteUnUsedFunction3 [./a.js:5,0]
-    
+
     WARNING in Terser Plugin: Dropping unused function someRemoteUnUsedFunction4 [./a.js:6,0]
-    
+
     WARNING in Terser Plugin: Dropping unused function someRemoteUnUsedFunction5 [./a.js:7,0]
 Child [warnings => false]:
     Hash: 70b5eb88941464457a7d
@@ -991,27 +991,27 @@
         Asset      Size  Chunks             Chunk Names
     bundle.js  2.84 KiB       0  [emitted]  main
     Entrypoint main = bundle.js
-    
+
     WARNING in Terser Plugin: Dropping side-effect-free statement [./index.js:6,0]
-    
+
     WARNING in Terser Plugin: Dropping unused function someUnUsedFunction1 [./index.js:8,0]
-    
+
     WARNING in Terser Plugin: Dropping unused function someUnUsedFunction2 [./index.js:9,0]
-    
+
     WARNING in Terser Plugin: Dropping unused function someUnUsedFunction3 [./index.js:10,0]
-    
+
     WARNING in Terser Plugin: Dropping unused function someUnUsedFunction4 [./index.js:11,0]
-    
+
     WARNING in Terser Plugin: Dropping unused function someUnUsedFunction5 [./index.js:12,0]
-    
+
     WARNING in Terser Plugin: Dropping unused function someRemoteUnUsedFunction1 [./a.js:3,0]
-    
+
     WARNING in Terser Plugin: Dropping unused function someRemoteUnUsedFunction2 [./a.js:4,0]
-    
+
     WARNING in Terser Plugin: Dropping unused function someRemoteUnUsedFunction3 [./a.js:5,0]
-    
+
     WARNING in Terser Plugin: Dropping unused function someRemoteUnUsedFunction4 [./a.js:6,0]
-    
+
     WARNING in Terser Plugin: Dropping unused function someRemoteUnUsedFunction5 [./a.js:7,0]"
 `;
 
@@ -1075,9 +1075,9 @@
 Time: Xms
 Built at: Thu Jan 01 1970 00:00:00 GMT
    Asset       Size  Chunks             Chunk Names
-    1.js  308 bytes       1  [emitted]  
-    2.js  308 bytes       2  [emitted]  
-    3.js  308 bytes       3  [emitted]  
+    1.js  308 bytes       1  [emitted]
+    2.js  308 bytes       2  [emitted]
+    3.js  308 bytes       3  [emitted]
 entry.js   9.05 KiB       0  [emitted]  entry
 Entrypoint entry = entry.js
 [0] ./entry.js 450 bytes {0} [built]
@@ -1092,7 +1092,7 @@
 Time: Xms
 Built at: Thu Jan 01 1970 00:00:00 GMT
    Asset       Size  Chunks             Chunk Names
-    1.js  158 bytes       1  [emitted]  
+    1.js  158 bytes       1  [emitted]
 entry.js   8.46 KiB       0  [emitted]  entry
 Entrypoint entry = entry.js
 [0] ./entry.js 120 bytes {0} [built]
@@ -1152,8 +1152,8 @@
     Built at: Thu Jan 01 1970 00:00:00 GMT
                                      Asset       Size        Chunks             Chunk Names
         c-all~main-3f17001edc510ffa13b4.js  302 bytes      all~main  [emitted]  all~main
-              c-b0-08b1c51075eefabb49b0.js  462 bytes            b0  [emitted]  
-              c-b1-b4adffe55c7947bb635f.js  156 bytes            b1  [emitted]  
+              c-b0-08b1c51075eefabb49b0.js  462 bytes            b0  [emitted]
+              c-b1-b4adffe55c7947bb635f.js  156 bytes            b1  [emitted]
             c-main-d86aa80e7330f9a4e0c2.js  120 bytes          main  [emitted]  main
     c-runtime~main-31bf128e90b5a01a6a37.js   8.84 KiB  runtime~main  [emitted]  runtime~main
     Entrypoint main = c-runtime~main-31bf128e90b5a01a6a37.js c-all~main-3f17001edc510ffa13b4.js c-main-d86aa80e7330f9a4e0c2.js (prefetch: c-b1-b4adffe55c7947bb635f.js c-b0-08b1c51075eefabb49b0.js)
@@ -1163,19 +1163,13 @@
 `;
 
 exports[`StatsTestCases should print correct stats for limit-chunk-count-plugin 1`] = `
-<<<<<<< HEAD
-"Hash: eb610b429c869eba72876747d3a05d57aba4ed011c34e7c25ef408f41e6c4d70e3d24b67ba636024
-Child 1 chunks:
-    Hash: eb610b429c869eba7287
-=======
 "Hash: 05e860caf71fe3b2d19aee833b1335bf5cefe6d3074451f01c7cf41c58065d34f2c917d77c3f99ff
 Child 1 chunks:
     Hash: 05e860caf71fe3b2d19a
->>>>>>> 2a1c281f
     Time: Xms
     Built at: Thu Jan 01 1970 00:00:00 GMT
         Asset      Size  Chunks             Chunk Names
-    bundle.js  6.67 KiB       0  [emitted]  main
+    bundle.js  6.39 KiB       0  [emitted]  main
     Entrypoint main = bundle.js
     chunk    {0} bundle.js (main) 191 bytes <{0}> >{0}< [entry] [rendered]
      [0] ./index.js 73 bytes {0} [built]
@@ -1189,7 +1183,7 @@
     Time: Xms
     Built at: Thu Jan 01 1970 00:00:00 GMT
           Asset       Size  Chunks             Chunk Names
-    1.bundle.js  641 bytes       1  [emitted]  
+    1.bundle.js  641 bytes       1  [emitted]
       bundle.js   8.28 KiB       0  [emitted]  main
     Entrypoint main = bundle.js
     chunk    {0} bundle.js (main) 73 bytes >{1}< [entry] [rendered]
@@ -1205,8 +1199,8 @@
     Time: Xms
     Built at: Thu Jan 01 1970 00:00:00 GMT
           Asset       Size  Chunks             Chunk Names
-    1.bundle.js  494 bytes       1  [emitted]  
-    2.bundle.js  232 bytes       2  [emitted]  
+    1.bundle.js  494 bytes       1  [emitted]
+    2.bundle.js  232 bytes       2  [emitted]
       bundle.js   8.28 KiB       0  [emitted]  main
     Entrypoint main = bundle.js
     chunk    {0} bundle.js (main) 73 bytes >{1}< >{2}< [entry] [rendered]
@@ -1223,9 +1217,9 @@
     Time: Xms
     Built at: Thu Jan 01 1970 00:00:00 GMT
           Asset       Size  Chunks             Chunk Names
-    1.bundle.js  254 bytes       1  [emitted]  
-    2.bundle.js  232 bytes       2  [emitted]  
-    3.bundle.js  323 bytes       3  [emitted]  
+    1.bundle.js  254 bytes       1  [emitted]
+    2.bundle.js  232 bytes       2  [emitted]
+    3.bundle.js  323 bytes       3  [emitted]
       bundle.js   8.28 KiB       0  [emitted]  main
     Entrypoint main = bundle.js
     chunk    {0} bundle.js (main) 73 bytes >{1}< >{2}< >{3}< [entry] [rendered]
@@ -1312,12 +1306,12 @@
 
 exports[`StatsTestCases should print correct stats for module-deduplication 1`] = `
 "Asset       Size  Chunks             Chunk Names
- 3.js  731 bytes    3, 6  [emitted]  
- 4.js  731 bytes    4, 7  [emitted]  
- 5.js  733 bytes    5, 8  [emitted]  
- 6.js  662 bytes       6  [emitted]  
- 7.js  662 bytes       7  [emitted]  
- 8.js  663 bytes       8  [emitted]  
+ 3.js  731 bytes    3, 6  [emitted]
+ 4.js  731 bytes    4, 7  [emitted]
+ 5.js  733 bytes    5, 8  [emitted]
+ 6.js  662 bytes       6  [emitted]
+ 7.js  662 bytes       7  [emitted]
+ 8.js  663 bytes       8  [emitted]
 e1.js   9.38 KiB       0  [emitted]  e1
 e2.js   9.41 KiB       1  [emitted]  e2
 e3.js   9.44 KiB       2  [emitted]  e3
@@ -1523,8 +1517,8 @@
 Time: Xms
 Built at: Thu Jan 01 1970 00:00:00 GMT
                      Asset       Size                   Chunks             Chunk Names
-chunk-containing-__a_js.js  313 bytes  chunk-containing-__a_js  [emitted]  
-chunk-containing-__b_js.js  176 bytes  chunk-containing-__b_js  [emitted]  
+chunk-containing-__a_js.js  313 bytes  chunk-containing-__a_js  [emitted]
+chunk-containing-__b_js.js  176 bytes  chunk-containing-__b_js  [emitted]
                   entry.js   8.18 KiB                    entry  [emitted]  entry
 Entrypoint entry = entry.js
 [0] ./entry.js 47 bytes {entry} [built]
@@ -1538,7 +1532,7 @@
 Built at: Thu Jan 01 1970 00:00:00 GMT
     Asset      Size  Chunks  Chunk Names
 bundle.js  3.57 KiB       0  main
- child.js  3.57 KiB          
+ child.js  3.57 KiB
 Entrypoint main = bundle.js
 [0] ./index.js 0 bytes {0} [built]
 
@@ -1550,7 +1544,7 @@
     child.js  3.57 KiB       0  child
     Entrypoint child = child.js
     [0] ./index.js 0 bytes {0} [built]
-    
+
     ERROR in forced error"
 `;
 
@@ -1635,19 +1629,19 @@
     warning.pro-web.js  297 KiB       0  [emitted]  [big]  main
     Entrypoint main [big] = warning.pro-web.js
     [0] ./index.js 293 KiB {0} [built]
-    
+
     WARNING in asset size limit: The following asset(s) exceed the recommended size limit (244 KiB).
     This can impact web performance.
-    Assets: 
+    Assets:
       warning.pro-web.js (297 KiB)
-    
+
     WARNING in entrypoint size limit: The following entrypoint(s) combined asset size exceeds the recommended limit (244 KiB). This can impact web performance.
     Entrypoints:
       main (297 KiB)
           warning.pro-web.js
-    
-    
-    WARNING in webpack performance recommendations: 
+
+
+    WARNING in webpack performance recommendations:
     You can limit the size of your bundles by using import() or require.ensure to lazy load some parts of your application.
     For more info visit https://webpack.js.org/guides/code-splitting/
 Child
@@ -1658,19 +1652,19 @@
     warning.pro-webworker.js  297 KiB       0  [emitted]  [big]  main
     Entrypoint main [big] = warning.pro-webworker.js
     [0] ./index.js 293 KiB {0} [built]
-    
+
     WARNING in asset size limit: The following asset(s) exceed the recommended size limit (244 KiB).
     This can impact web performance.
-    Assets: 
+    Assets:
       warning.pro-webworker.js (297 KiB)
-    
+
     WARNING in entrypoint size limit: The following entrypoint(s) combined asset size exceeds the recommended limit (244 KiB). This can impact web performance.
     Entrypoints:
       main (297 KiB)
           warning.pro-webworker.js
-    
-    
-    WARNING in webpack performance recommendations: 
+
+
+    WARNING in webpack performance recommendations:
     You can limit the size of your bundles by using import() or require.ensure to lazy load some parts of your application.
     For more info visit https://webpack.js.org/guides/code-splitting/
 Child
@@ -1713,19 +1707,19 @@
     warning.pro-node-with-hints-set.js  297 KiB       0  [emitted]  [big]  main
     Entrypoint main [big] = warning.pro-node-with-hints-set.js
     [0] ./index.js 293 KiB {0} [built]
-    
+
     WARNING in asset size limit: The following asset(s) exceed the recommended size limit (244 KiB).
     This can impact web performance.
-    Assets: 
+    Assets:
       warning.pro-node-with-hints-set.js (297 KiB)
-    
+
     WARNING in entrypoint size limit: The following entrypoint(s) combined asset size exceeds the recommended limit (244 KiB). This can impact web performance.
     Entrypoints:
       main (297 KiB)
           warning.pro-node-with-hints-set.js
-    
-    
-    WARNING in webpack performance recommendations: 
+
+
+    WARNING in webpack performance recommendations:
     You can limit the size of your bundles by using import() or require.ensure to lazy load some parts of your application.
     For more info visit https://webpack.js.org/guides/code-splitting/"
 `;
@@ -1734,9 +1728,9 @@
 "Time: <CLR=BOLD>X</CLR>ms
 Built at: Thu Jan 01 1970 <CLR=BOLD>00:00:00</CLR> GMT
   <CLR=BOLD>Asset</CLR>       <CLR=BOLD>Size</CLR>  <CLR=BOLD>Chunks</CLR>  <CLR=39,BOLD><CLR=22>           <CLR=39,BOLD><CLR=22><CLR=BOLD>Chunk Names</CLR>
-   <CLR=32,BOLD>1.js</CLR>  152 bytes       <CLR=BOLD>1</CLR>  <CLR=32,BOLD>[emitted]</CLR>  
-   <CLR=32,BOLD>2.js</CLR>  289 bytes       <CLR=BOLD>2</CLR>  <CLR=32,BOLD>[emitted]</CLR>  
-   <CLR=32,BOLD>3.js</CLR>  232 bytes       <CLR=BOLD>3</CLR>  <CLR=32,BOLD>[emitted]</CLR>  
+   <CLR=32,BOLD>1.js</CLR>  152 bytes       <CLR=BOLD>1</CLR>  <CLR=32,BOLD>[emitted]</CLR>
+   <CLR=32,BOLD>2.js</CLR>  289 bytes       <CLR=BOLD>2</CLR>  <CLR=32,BOLD>[emitted]</CLR>
+   <CLR=32,BOLD>3.js</CLR>  232 bytes       <CLR=BOLD>3</CLR>  <CLR=32,BOLD>[emitted]</CLR>
 <CLR=32,BOLD>main.js</CLR>    301 KiB       <CLR=BOLD>0</CLR>  <CLR=32,BOLD>[emitted]</CLR>  main
 Entrypoint <CLR=BOLD>main</CLR> = <CLR=32,BOLD>main.js</CLR>
 [0] <CLR=BOLD>./index.js</CLR> 52 bytes {<CLR=33,BOLD>0</CLR>}<CLR=32,BOLD> [built]</CLR>
@@ -1751,9 +1745,9 @@
 "Time: <CLR=BOLD>X</CLR>ms
 Built at: Thu Jan 01 1970 <CLR=BOLD>00:00:00</CLR> GMT
   <CLR=BOLD>Asset</CLR>       <CLR=BOLD>Size</CLR>  <CLR=BOLD>Chunks</CLR>  <CLR=39,BOLD><CLR=22>           <CLR=39,BOLD><CLR=22>       <CLR=BOLD>Chunk Names</CLR>
-   <CLR=32,BOLD>1.js</CLR>  152 bytes       <CLR=BOLD>1</CLR>  <CLR=32,BOLD>[emitted]</CLR>         
-   <CLR=32,BOLD>2.js</CLR>  289 bytes       <CLR=BOLD>2</CLR>  <CLR=32,BOLD>[emitted]</CLR>         
-   <CLR=32,BOLD>3.js</CLR>  232 bytes       <CLR=BOLD>3</CLR>  <CLR=32,BOLD>[emitted]</CLR>         
+   <CLR=32,BOLD>1.js</CLR>  152 bytes       <CLR=BOLD>1</CLR>  <CLR=32,BOLD>[emitted]</CLR>
+   <CLR=32,BOLD>2.js</CLR>  289 bytes       <CLR=BOLD>2</CLR>  <CLR=32,BOLD>[emitted]</CLR>
+   <CLR=32,BOLD>3.js</CLR>  232 bytes       <CLR=BOLD>3</CLR>  <CLR=32,BOLD>[emitted]</CLR>
 <CLR=33,BOLD>main.js</CLR>    <CLR=33,BOLD>301 KiB</CLR>       <CLR=BOLD>0</CLR>  <CLR=32,BOLD>[emitted]</CLR>  <CLR=33,BOLD>[big]</CLR>  main
 Entrypoint <CLR=BOLD>main</CLR> <CLR=33,BOLD>[big]</CLR> = <CLR=32,BOLD>main.js</CLR>
 [0] <CLR=BOLD>./index.js</CLR> 52 bytes {<CLR=33,BOLD>0</CLR>}<CLR=32,BOLD> [built]</CLR>
@@ -1765,7 +1759,7 @@
 
 <CLR=31,BOLD>ERROR in asset size limit: The following asset(s) exceed the recommended size limit (244 KiB).
 This can impact web performance.
-Assets: 
+Assets:
   main.js (301 KiB)</CLR>
 
 <CLR=31,BOLD>ERROR in entrypoint size limit: The following entrypoint(s) combined asset size exceeds the recommended limit (244 KiB). This can impact web performance.
@@ -1792,7 +1786,7 @@
 
 <CLR=33,BOLD>WARNING in asset size limit: The following asset(s) exceed the recommended size limit (244 KiB).
 This can impact web performance.
-Assets: 
+Assets:
   main.js (297 KiB)</CLR>
 
 <CLR=33,BOLD>WARNING in entrypoint size limit: The following entrypoint(s) combined asset size exceeds the recommended limit (244 KiB). This can impact web performance.
@@ -1801,7 +1795,7 @@
       main.js
 </CLR>
 
-<CLR=33,BOLD>WARNING in webpack performance recommendations: 
+<CLR=33,BOLD>WARNING in webpack performance recommendations:
 You can limit the size of your bundles by using import() or require.ensure to lazy load some parts of your application.
 For more info visit https://webpack.js.org/guides/code-splitting/</CLR>"
 `;
@@ -1810,9 +1804,9 @@
 "Time: <CLR=BOLD>X</CLR>ms
 Built at: Thu Jan 01 1970 <CLR=BOLD>00:00:00</CLR> GMT
   <CLR=BOLD>Asset</CLR>       <CLR=BOLD>Size</CLR>  <CLR=BOLD>Chunks</CLR>  <CLR=39,BOLD><CLR=22>           <CLR=39,BOLD><CLR=22>       <CLR=BOLD>Chunk Names</CLR>
-   <CLR=32,BOLD>1.js</CLR>  152 bytes       <CLR=BOLD>1</CLR>  <CLR=32,BOLD>[emitted]</CLR>         
-   <CLR=32,BOLD>2.js</CLR>  289 bytes       <CLR=BOLD>2</CLR>  <CLR=32,BOLD>[emitted]</CLR>         
-   <CLR=32,BOLD>3.js</CLR>  232 bytes       <CLR=BOLD>3</CLR>  <CLR=32,BOLD>[emitted]</CLR>         
+   <CLR=32,BOLD>1.js</CLR>  152 bytes       <CLR=BOLD>1</CLR>  <CLR=32,BOLD>[emitted]</CLR>
+   <CLR=32,BOLD>2.js</CLR>  289 bytes       <CLR=BOLD>2</CLR>  <CLR=32,BOLD>[emitted]</CLR>
+   <CLR=32,BOLD>3.js</CLR>  232 bytes       <CLR=BOLD>3</CLR>  <CLR=32,BOLD>[emitted]</CLR>
 <CLR=33,BOLD>main.js</CLR>    <CLR=33,BOLD>301 KiB</CLR>       <CLR=BOLD>0</CLR>  <CLR=32,BOLD>[emitted]</CLR>  <CLR=33,BOLD>[big]</CLR>  main
 Entrypoint <CLR=BOLD>main</CLR> <CLR=33,BOLD>[big]</CLR> = <CLR=32,BOLD>main.js</CLR>
 [0] <CLR=BOLD>./index.js</CLR> 52 bytes {<CLR=33,BOLD>0</CLR>}<CLR=32,BOLD> [built]</CLR>
@@ -1837,7 +1831,7 @@
 
 <CLR=31,BOLD>ERROR in asset size limit: The following asset(s) exceed the recommended size limit (244 KiB).
 This can impact web performance.
-Assets: 
+Assets:
   main.js (297 KiB)
   sec.js (297 KiB)</CLR>
 
@@ -1849,7 +1843,7 @@
       sec.js
 </CLR>
 
-<CLR=31,BOLD>ERROR in webpack performance recommendations: 
+<CLR=31,BOLD>ERROR in webpack performance recommendations:
 You can limit the size of your bundles by using import() or require.ensure to lazy load some parts of your application.
 For more info visit https://webpack.js.org/guides/code-splitting/</CLR>"
 `;
@@ -1911,9 +1905,9 @@
 Time: Xms
 Built at: Thu Jan 01 1970 00:00:00 GMT
   Asset       Size  Chunks             Chunk Names
-   1.js  152 bytes       1  [emitted]  
-   2.js  289 bytes       2  [emitted]  
-   3.js  232 bytes       3  [emitted]  
+   1.js  152 bytes       1  [emitted]
+   2.js  289 bytes       2  [emitted]
+   3.js  232 bytes       3  [emitted]
 main.js   8.29 KiB       0  [emitted]  main
 Entrypoint main = main.js
 chunk    {0} main.js (main) 73 bytes >{1}< >{2}< [entry] [rendered]
@@ -1969,9 +1963,9 @@
 Time: Xms
 Built at: Thu Jan 01 1970 00:00:00 GMT
   Asset       Size  Chunks             Chunk Names
-   1.js  152 bytes       1  [emitted]  
-   2.js  289 bytes       2  [emitted]  
-   3.js  232 bytes       3  [emitted]  
+   1.js  152 bytes       1  [emitted]
+   2.js  289 bytes       2  [emitted]
+   3.js  232 bytes       3  [emitted]
 main.js   8.29 KiB       0  [emitted]  main
 Entrypoint main = main.js
 [0] ./index.js 51 bytes {0} [built]
@@ -1986,9 +1980,9 @@
 "Time: <CLR=BOLD>X</CLR>ms
 Built at: Thu Jan 01 1970 <CLR=BOLD>00:00:00</CLR> GMT
   <CLR=BOLD>Asset</CLR>       <CLR=BOLD>Size</CLR>  <CLR=BOLD>Chunks</CLR>  <CLR=39,BOLD><CLR=22>           <CLR=39,BOLD><CLR=22>       <CLR=BOLD>Chunk Names</CLR>
-   <CLR=32,BOLD>1.js</CLR>  152 bytes       <CLR=BOLD>1</CLR>  <CLR=32,BOLD>[emitted]</CLR>         
-   <CLR=32,BOLD>2.js</CLR>  289 bytes       <CLR=BOLD>2</CLR>  <CLR=32,BOLD>[emitted]</CLR>         
-   <CLR=32,BOLD>3.js</CLR>  232 bytes       <CLR=BOLD>3</CLR>  <CLR=32,BOLD>[emitted]</CLR>         
+   <CLR=32,BOLD>1.js</CLR>  152 bytes       <CLR=BOLD>1</CLR>  <CLR=32,BOLD>[emitted]</CLR>
+   <CLR=32,BOLD>2.js</CLR>  289 bytes       <CLR=BOLD>2</CLR>  <CLR=32,BOLD>[emitted]</CLR>
+   <CLR=32,BOLD>3.js</CLR>  232 bytes       <CLR=BOLD>3</CLR>  <CLR=32,BOLD>[emitted]</CLR>
 <CLR=33,BOLD>main.js</CLR>    <CLR=33,BOLD>301 KiB</CLR>       <CLR=BOLD>0</CLR>  <CLR=32,BOLD>[emitted]</CLR>  <CLR=33,BOLD>[big]</CLR>  main
 Entrypoint <CLR=BOLD>main</CLR> <CLR=33,BOLD>[big]</CLR> = <CLR=32,BOLD>main.js</CLR>
 [0] <CLR=BOLD>./index.js</CLR> 52 bytes {<CLR=33,BOLD>0</CLR>}<CLR=32,BOLD> [built]</CLR>
@@ -2000,7 +1994,7 @@
 
 <CLR=33,BOLD>WARNING in asset size limit: The following asset(s) exceed the recommended size limit (244 KiB).
 This can impact web performance.
-Assets: 
+Assets:
   main.js (301 KiB)</CLR>
 
 <CLR=33,BOLD>WARNING in entrypoint size limit: The following entrypoint(s) combined asset size exceeds the recommended limit (244 KiB). This can impact web performance.
@@ -2014,12 +2008,12 @@
 "Time: <CLR=BOLD>X</CLR>ms
 Built at: Thu Jan 01 1970 <CLR=BOLD>00:00:00</CLR> GMT
       <CLR=BOLD>Asset</CLR>       <CLR=BOLD>Size</CLR>  <CLR=BOLD>Chunks</CLR>  <CLR=39,BOLD><CLR=22>           <CLR=39,BOLD><CLR=22>       <CLR=BOLD>Chunk Names</CLR>
-       <CLR=32,BOLD>1.js</CLR>  182 bytes       <CLR=BOLD>1</CLR>  <CLR=32,BOLD>[emitted]</CLR>         
-   <CLR=32,BOLD>1.js.map</CLR>  156 bytes       <CLR=BOLD>1</CLR>  <CLR=32,BOLD>[emitted]</CLR>         
-       <CLR=32,BOLD>2.js</CLR>  319 bytes       <CLR=BOLD>2</CLR>  <CLR=32,BOLD>[emitted]</CLR>         
-   <CLR=32,BOLD>2.js.map</CLR>  210 bytes       <CLR=BOLD>2</CLR>  <CLR=32,BOLD>[emitted]</CLR>         
-       <CLR=32,BOLD>3.js</CLR>  262 bytes       <CLR=BOLD>3</CLR>  <CLR=32,BOLD>[emitted]</CLR>         
-   <CLR=32,BOLD>3.js.map</CLR>  216 bytes       <CLR=BOLD>3</CLR>  <CLR=32,BOLD>[emitted]</CLR>         
+       <CLR=32,BOLD>1.js</CLR>  182 bytes       <CLR=BOLD>1</CLR>  <CLR=32,BOLD>[emitted]</CLR>
+   <CLR=32,BOLD>1.js.map</CLR>  156 bytes       <CLR=BOLD>1</CLR>  <CLR=32,BOLD>[emitted]</CLR>
+       <CLR=32,BOLD>2.js</CLR>  319 bytes       <CLR=BOLD>2</CLR>  <CLR=32,BOLD>[emitted]</CLR>
+   <CLR=32,BOLD>2.js.map</CLR>  210 bytes       <CLR=BOLD>2</CLR>  <CLR=32,BOLD>[emitted]</CLR>
+       <CLR=32,BOLD>3.js</CLR>  262 bytes       <CLR=BOLD>3</CLR>  <CLR=32,BOLD>[emitted]</CLR>
+   <CLR=32,BOLD>3.js.map</CLR>  216 bytes       <CLR=BOLD>3</CLR>  <CLR=32,BOLD>[emitted]</CLR>
     <CLR=33,BOLD>main.js</CLR>    <CLR=33,BOLD>301 KiB</CLR>       <CLR=BOLD>0</CLR>  <CLR=32,BOLD>[emitted]</CLR>  <CLR=33,BOLD>[big]</CLR>  main
 <CLR=32,BOLD>main.js.map</CLR>   1.72 MiB       <CLR=BOLD>0</CLR>  <CLR=32,BOLD>[emitted]</CLR>         main
 Entrypoint <CLR=BOLD>main</CLR> <CLR=33,BOLD>[big]</CLR> = <CLR=32,BOLD>main.js</CLR> <CLR=32,BOLD>main.js.map</CLR>
@@ -2032,7 +2026,7 @@
 
 <CLR=33,BOLD>WARNING in asset size limit: The following asset(s) exceed the recommended size limit (244 KiB).
 This can impact web performance.
-Assets: 
+Assets:
   main.js (301 KiB)</CLR>
 
 <CLR=33,BOLD>WARNING in entrypoint size limit: The following entrypoint(s) combined asset size exceeds the recommended limit (244 KiB). This can impact web performance.
@@ -2047,9 +2041,9 @@
 Time: Xms
 Built at: Thu Jan 01 1970 00:00:00 GMT
   Asset       Size  Chunks             Chunk Names
-   1.js  152 bytes       1  [emitted]  
-   2.js  289 bytes       2  [emitted]  
-   3.js  232 bytes       3  [emitted]  
+   1.js  152 bytes       1  [emitted]
+   2.js  289 bytes       2  [emitted]
+   3.js  232 bytes       3  [emitted]
 main.js   8.29 KiB       0  [emitted]  main
 Entrypoint main = main.js
 chunk    {0} main.js (main) 73 bytes >{1}< >{2}< [entry] [rendered]
@@ -2138,7 +2132,7 @@
 exports[`StatsTestCases should print correct stats for runtime-chunk-integration 1`] = `
 "Child base:
          Asset       Size  Chunks             Chunk Names
-          2.js  728 bytes       2  [emitted]  
+          2.js  728 bytes       2  [emitted]
       main1.js  539 bytes       1  [emitted]  main1
     runtime.js   8.75 KiB       0  [emitted]  runtime
     Entrypoint main1 = runtime.js main1.js
@@ -2148,7 +2142,7 @@
     [3] ./d.js 20 bytes {2} [built]
 Child manifest is named entry:
           Asset       Size  Chunks             Chunk Names
-           2.js  737 bytes       2  [emitted]  
+           2.js  737 bytes       2  [emitted]
        main1.js  539 bytes       0  [emitted]  main1
     manifest.js   9.06 KiB       1  [emitted]  manifest
     Entrypoint main1 = manifest.js main1.js
@@ -2255,7 +2249,7 @@
 Time: Xms
 Built at: Thu Jan 01 1970 00:00:00 GMT
   Asset       Size  Chunks             Chunk Names
-   1.js  481 bytes       1  [emitted]  
+   1.js  481 bytes       1  [emitted]
 main.js   9.31 KiB       0  [emitted]  main
 Entrypoint main = main.js
 [0] ./main.js + 1 modules 231 bytes {0} [built]
