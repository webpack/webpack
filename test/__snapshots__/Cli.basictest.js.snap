--- conflicted
+++ resolved
@@ -1503,7 +1503,6 @@
     "multiple": false,
     "simpleType": "boolean",
   },
-<<<<<<< HEAD
   "module-parser-javascript-auto-create-require": Object {
     "configs": Array [
       Object {
@@ -1520,7 +1519,9 @@
       },
     ],
     "description": "Enable/disable parsing \\"import { createRequire } from \\"module\\"\\" and evaluating createRequire().",
-=======
+    "multiple": false,
+    "simpleType": "string",
+  },
   "module-parser-javascript-auto-dynamic-import-mode": Object {
     "configs": Array [
       Object {
@@ -1575,7 +1576,6 @@
       },
     ],
     "description": "Specifies global preload for dynamic import.",
->>>>>>> e2df0ddd
     "multiple": false,
     "simpleType": "string",
   },
@@ -2175,7 +2175,6 @@
     "multiple": false,
     "simpleType": "boolean",
   },
-<<<<<<< HEAD
   "module-parser-javascript-dynamic-create-require": Object {
     "configs": Array [
       Object {
@@ -2192,7 +2191,9 @@
       },
     ],
     "description": "Enable/disable parsing \\"import { createRequire } from \\"module\\"\\" and evaluating createRequire().",
-=======
+    "multiple": false,
+    "simpleType": "string",
+  },
   "module-parser-javascript-dynamic-dynamic-import-mode": Object {
     "configs": Array [
       Object {
@@ -2247,7 +2248,6 @@
       },
     ],
     "description": "Specifies global preload for dynamic import.",
->>>>>>> e2df0ddd
     "multiple": false,
     "simpleType": "string",
   },
@@ -2846,7 +2846,6 @@
     "multiple": false,
     "simpleType": "boolean",
   },
-<<<<<<< HEAD
   "module-parser-javascript-esm-create-require": Object {
     "configs": Array [
       Object {
@@ -2863,7 +2862,9 @@
       },
     ],
     "description": "Enable/disable parsing \\"import { createRequire } from \\"module\\"\\" and evaluating createRequire().",
-=======
+    "multiple": false,
+    "simpleType": "string",
+  },
   "module-parser-javascript-esm-dynamic-import-mode": Object {
     "configs": Array [
       Object {
@@ -2918,7 +2919,6 @@
       },
     ],
     "description": "Specifies global preload for dynamic import.",
->>>>>>> e2df0ddd
     "multiple": false,
     "simpleType": "string",
   },
