// Jest Snapshot v1, https://goo.gl/fbAQLP

exports[`StatsTestCases should print correct stats for aggressive-splitting-entry 1`] = `
"fitting:
  PublicPath: auto
  asset fitting-88c67e9a622643e4602f.js 16.2 KiB [emitted] [immutable]
  asset fitting-52d3948410d6d699beab.js 1.9 KiB [emitted] [immutable]
  asset fitting-e8b3e5c8abf4f4ba97f4.js 1.9 KiB [emitted] [immutable]
  asset fitting-afff25c30483e7bf86fd.js 1.08 KiB [emitted] [immutable]
  Entrypoint main 20 KiB = fitting-e8b3e5c8abf4f4ba97f4.js 1.9 KiB fitting-52d3948410d6d699beab.js 1.9 KiB fitting-88c67e9a622643e4602f.js 16.2 KiB
  chunk (runtime: main) fitting-e8b3e5c8abf4f4ba97f4.js 1.76 KiB [initial] [rendered] [recorded] aggressive splitted
    > ./index main
    ./a.js 899 bytes [built] [code generated]
    ./b.js 899 bytes [built] [code generated]
  chunk (runtime: main) fitting-88c67e9a622643e4602f.js 1.87 KiB (javascript) 8.71 KiB (runtime) [entry] [rendered]
    > ./index main
    runtime modules 8.71 KiB 11 modules
    cacheable modules 1.87 KiB
      ./e.js 899 bytes [dependent] [built] [code generated]
      ./f.js 900 bytes [dependent] [built] [code generated]
      ./index.js 111 bytes [built] [code generated]
  chunk (runtime: main) fitting-52d3948410d6d699beab.js 1.76 KiB [initial] [rendered] [recorded] aggressive splitted
    > ./index main
    ./c.js 899 bytes [built] [code generated]
    ./d.js 899 bytes [built] [code generated]
  chunk (runtime: main) fitting-afff25c30483e7bf86fd.js 916 bytes [rendered]
    > ./g ./index.js 7:0-13
    ./g.js 916 bytes [built] [code generated]
  fitting (webpack x.x.x) compiled successfully in X ms

content-change:
  PublicPath: auto
  asset content-change-03bd4a715d93f7c15570.js 16.2 KiB [emitted] [immutable]
  asset content-change-52d3948410d6d699beab.js 1.9 KiB [emitted] [immutable]
  asset content-change-e8b3e5c8abf4f4ba97f4.js 1.9 KiB [emitted] [immutable]
  asset content-change-afff25c30483e7bf86fd.js 1.08 KiB [emitted] [immutable]
  Entrypoint main 20 KiB = content-change-e8b3e5c8abf4f4ba97f4.js 1.9 KiB content-change-52d3948410d6d699beab.js 1.9 KiB content-change-03bd4a715d93f7c15570.js 16.2 KiB
  chunk (runtime: main) content-change-e8b3e5c8abf4f4ba97f4.js 1.76 KiB [initial] [rendered] [recorded] aggressive splitted
    > ./index main
    ./a.js 899 bytes [built] [code generated]
    ./b.js 899 bytes [built] [code generated]
  chunk (runtime: main) content-change-03bd4a715d93f7c15570.js 1.87 KiB (javascript) 8.71 KiB (runtime) [entry] [rendered]
    > ./index main
    runtime modules 8.71 KiB 11 modules
    cacheable modules 1.87 KiB
      ./e.js 899 bytes [dependent] [built] [code generated]
      ./f.js 900 bytes [dependent] [built] [code generated]
      ./index.js 111 bytes [built] [code generated]
  chunk (runtime: main) content-change-52d3948410d6d699beab.js 1.76 KiB [initial] [rendered] [recorded] aggressive splitted
    > ./index main
    ./c.js 899 bytes [built] [code generated]
    ./d.js 899 bytes [built] [code generated]
  chunk (runtime: main) content-change-afff25c30483e7bf86fd.js 916 bytes [rendered]
    > ./g ./index.js 7:0-13
    ./g.js 916 bytes [built] [code generated]
  content-change (webpack x.x.x) compiled successfully in X ms"
`;

exports[`StatsTestCases should print correct stats for aggressive-splitting-on-demand 1`] = `
"PublicPath: auto
asset bf2a1674f4cf7c432d0d.js 11.7 KiB [emitted] [immutable] (name: main)
asset 4e31ba0003de4d9e6a34.js 1.91 KiB [emitted] [immutable]
asset 4621a1b3e7e9dee5c95e.js 1.91 KiB [emitted] [immutable]
asset 36106fe51c66f112bde8.js 1.9 KiB [emitted] [immutable]
asset 246e7963e7c35857d1f7.js 1.9 KiB [emitted] [immutable]
asset 0d89cc5975645d61d461.js 1.9 KiB [emitted] [immutable]
asset 15ed68d6abf60f27b217.js 1.9 KiB [emitted] [immutable]
asset 52d3948410d6d699beab.js 1.9 KiB [emitted] [immutable]
asset 79faa36c188f17b70a7d.js 1.9 KiB [emitted] [immutable]
asset ba4de2cddb85aadda61c.js 1010 bytes [emitted] [immutable]
asset ccab63c0f89844ec6d75.js 1010 bytes [emitted] [immutable]
asset d81e08cf64f052c3f6c9.js 1010 bytes [emitted] [immutable]
Entrypoint main 11.7 KiB = bf2a1674f4cf7c432d0d.js
chunk (runtime: main) ba4de2cddb85aadda61c.js 899 bytes [rendered]
  > ./c ./d ./e ./index.js 3:0-30
  > ./b ./d ./e ./f ./g ./index.js 5:0-44
  ./e.js 899 bytes [built] [code generated]
chunk (runtime: main) 0d89cc5975645d61d461.js 1.76 KiB [rendered]
  > ./b ./c ./index.js 2:0-23
  ./b.js 899 bytes [built] [code generated]
  ./c.js 899 bytes [built] [code generated]
chunk (runtime: main) 52d3948410d6d699beab.js 1.76 KiB [rendered] [recorded] aggressive splitted
  > ./c ./d ./e ./index.js 3:0-30
  ./c.js 899 bytes [built] [code generated]
  ./d.js 899 bytes [built] [code generated]
chunk (runtime: main) ccab63c0f89844ec6d75.js 899 bytes [rendered]
  > ./b ./d ./e ./f ./g ./h ./i ./j ./k ./index.js 6:0-72
  ./k.js 899 bytes [built] [code generated]
chunk (runtime: main) 15ed68d6abf60f27b217.js 1.76 KiB [rendered] [recorded] aggressive splitted
  > ./f ./g ./h ./i ./j ./k ./index.js 4:0-51
  ./h.js 899 bytes [built] [code generated]
  ./i.js 899 bytes [built] [code generated]
chunk (runtime: main) 246e7963e7c35857d1f7.js 1.76 KiB [rendered] [recorded] aggressive splitted
  > ./b ./d ./e ./f ./g ./h ./i ./j ./k ./index.js 6:0-72
  ./i.js 899 bytes [built] [code generated]
  ./j.js 901 bytes [built] [code generated]
chunk (runtime: main) 4e31ba0003de4d9e6a34.js 1.76 KiB [rendered]
  > ./f ./g ./h ./i ./j ./k ./index.js 4:0-51
  ./j.js 901 bytes [built] [code generated]
  ./k.js 899 bytes [built] [code generated]
chunk (runtime: main) d81e08cf64f052c3f6c9.js 899 bytes [rendered]
  > ./a ./index.js 1:0-16
  ./a.js 899 bytes [built] [code generated]
chunk (runtime: main) 4621a1b3e7e9dee5c95e.js 1.76 KiB [rendered] [recorded] aggressive splitted
  > ./b ./d ./e ./f ./g ./h ./i ./j ./k ./index.js 6:0-72
  ./e.js 899 bytes [built] [code generated]
  ./h.js 899 bytes [built] [code generated]
chunk (runtime: main) 79faa36c188f17b70a7d.js 1.76 KiB [rendered] [recorded] aggressive splitted
  > ./b ./d ./e ./f ./g ./index.js 5:0-44
  > ./b ./d ./e ./f ./g ./h ./i ./j ./k ./index.js 6:0-72
  ./b.js 899 bytes [built] [code generated]
  ./d.js 899 bytes [built] [code generated]
chunk (runtime: main) bf2a1674f4cf7c432d0d.js (main) 248 bytes (javascript) 6.36 KiB (runtime) [entry] [rendered]
  > ./index main
  runtime modules 6.36 KiB 7 modules
  ./index.js 248 bytes [built] [code generated]
chunk (runtime: main) 36106fe51c66f112bde8.js 1.76 KiB [rendered] [recorded] aggressive splitted
  > ./f ./g ./h ./i ./j ./k ./index.js 4:0-51
  > ./b ./d ./e ./f ./g ./index.js 5:0-44
  > ./b ./d ./e ./f ./g ./h ./i ./j ./k ./index.js 6:0-72
  ./f.js 899 bytes [built] [code generated]
  ./g.js 901 bytes [built] [code generated]
webpack x.x.x compiled successfully in X ms"
`;

exports[`StatsTestCases should print correct stats for all-stats 1`] = `
"PublicPath: auto
asset bundle.js 3.48 KiB {main} [emitted] (name: main)
Entrypoint main 3.48 KiB = bundle.js
chunk {main} (runtime: main) bundle.js (main) 154 bytes (javascript) 274 bytes (runtime) [entry] [rendered]
  > ./index.js main
  ./index.js 82 bytes {main} [depth 0] [built] [code generated]
    [no exports]
    [used exports unknown]
    entry ./index.js main
  data:text/plain;base64,szsaAAdsadasdfaf.. 72.2 bytes {main} [depth 1] [dependent] [built] [code generated]
    [no exports]
    [used exports unknown]
    harmony side effect evaluation data:text/plain;base64,szsaAAdsadasdfaf.. [./index.js] 1:0-81
  webpack/runtime/make namespace object 274 bytes {main} [code generated]
    [no exports]
    [used exports unknown]
./index.js 82 bytes {main} [depth 0] [built] [code generated]
  [no exports]
  [used exports unknown]
  entry ./index.js main
data:text/plain;base64,szsaAAdsadasdfaf.. 72.2 bytes {main} [depth 1] [built] [code generated]
  [no exports]
  [used exports unknown]
  harmony side effect evaluation data:text/plain;base64,szsaAAdsadasdfaf.. [./index.js] 1:0-81
webpack/runtime/make namespace object 274 bytes {main} [code generated]
  [no exports]
  [used exports unknown]
  
1970-04-20 12:42:42: webpack x.x.x compiled successfully in X ms (64df70d049be415e3e5e)"
`;

exports[`StatsTestCases should print correct stats for asset 1`] = `
"asset 89a353e9c515885abd8e.png 14.6 KiB [emitted] [immutable] [from: images/file.png] (auxiliary name: main)
asset bundle.js 13.4 KiB [emitted] (name: main)
asset static/file.html 12 bytes [emitted] [from: static/file.html] (auxiliary name: main)
runtime modules 1.15 KiB 2 modules
modules by path ./ 9.36 KiB (javascript) 14.6 KiB (asset)
  modules by path ./images/ 8.86 KiB (javascript) 14.6 KiB (asset)
    ./images/file.png 42 bytes (javascript) 14.6 KiB (asset) [built] [code generated]
    ./images/file.svg 915 bytes [built] [code generated]
    ./images/file.jpg 7.92 KiB [built] [code generated]
  modules by path ./*.js 427 bytes
    ./index.js 402 bytes [built] [code generated]
    ./a.source.js 25 bytes [built] [code generated]
  ./static/file.html 42 bytes (javascript) 12 bytes (asset) [built] [code generated]
  ./a.css 41.4 bytes [built] [code generated]
modules by mime type text/plain 172 bytes
  data:text/plain;base64,szsaAAdsadasdfaf.. 72.2 bytes [built] [code generated]
  data:text/plain,asd= 41.4 bytes [built] [code generated]
  data:text/plain,XXXXXXXXXXXXXXX.. 58.8 bytes [built] [code generated]
webpack x.x.x compiled successfully in X ms"
`;

exports[`StatsTestCases should print correct stats for asset-concat 1`] = `
"asset 89a353e9c515885abd8e.png 14.6 KiB [emitted] [immutable] [from: images/file.png] (auxiliary name: main)
asset bundle.js 11.8 KiB [emitted] (name: main)
asset static/file.html 12 bytes [emitted] [from: static/file.html] (auxiliary name: main)
orphan modules 9.05 KiB [orphan] 7 modules
runtime modules 1.15 KiB 2 modules
cacheable modules 9.6 KiB (javascript) 14.6 KiB (asset)
  ./index.js + 9 modules 9.52 KiB [built] [code generated]
  ./images/file.png 42 bytes (javascript) 14.6 KiB (asset) [built] [code generated]
  ./static/file.html 42 bytes (javascript) 12 bytes (asset) [built] [code generated]
webpack x.x.x compiled successfully in X ms"
`;

exports[`StatsTestCases should print correct stats for async-commons-chunk 1`] = `
"chunk (runtime: main) 670.js 21 bytes <{792}> ={899}= ={964}= [rendered] reused as split chunk (cache group: default)
  > ./index.js 17:1-21:3
  > ./index.js 2:1-5:3
  > ./a ./b ./index.js 9:1-13:3
  ./a.js 21 bytes [built] [code generated]
chunk (runtime: main) main.js (main) 515 bytes (javascript) 6.05 KiB (runtime) >{670}< >{899}< >{964}< [entry] [rendered]
  > ./ main
  runtime modules 6.05 KiB 7 modules
  ./index.js 515 bytes [built] [code generated]
chunk (runtime: main) 899.js 21 bytes <{792}> ={670}= [rendered]
  > ./a ./b ./index.js 9:1-13:3
  ./b.js 21 bytes [built] [code generated]
chunk (runtime: main) 964.js 21 bytes <{792}> ={670}= [rendered]
  > ./index.js 17:1-21:3
  ./c.js 21 bytes [built] [code generated]
webpack x.x.x compiled successfully"
`;

exports[`StatsTestCases should print correct stats for async-commons-chunk-auto 1`] = `
"disabled:
  chunk (runtime: a, main) disabled/async-g.js (async-g) 65 bytes [rendered]
    > ./g ./a.js 6:0-47
    dependent modules 20 bytes [dependent] 1 module
    ./g.js 45 bytes [built] [code generated]
  chunk (runtime: main) disabled/async-b.js (async-b) 196 bytes [rendered]
    > ./b ./index.js 2:0-47
    dependent modules 80 bytes [dependent] 4 modules
    ./b.js 116 bytes [built] [code generated]
  chunk (runtime: b) disabled/b.js (b) 196 bytes (javascript) 396 bytes (runtime) [entry] [rendered]
    > ./b b
    dependent modules 80 bytes [dependent] 4 modules
    runtime modules 396 bytes 2 modules
    ./b.js 116 bytes [built] [code generated]
  chunk (runtime: main) disabled/async-a.js (async-a) 245 bytes [rendered]
    > ./a ./index.js 1:0-47
    dependent modules 60 bytes [dependent] 3 modules
    ./a.js + 1 modules 185 bytes [built] [code generated]
  chunk (runtime: c) disabled/c.js (c) 196 bytes (javascript) 396 bytes (runtime) [entry] [rendered]
    > ./c c
    dependent modules 60 bytes [dependent] 3 modules
    runtime modules 396 bytes 2 modules
    ./c.js + 1 modules 136 bytes [built] [code generated]
  chunk (runtime: main) disabled/main.js (main) 147 bytes (javascript) 6.7 KiB (runtime) [entry] [rendered]
    > ./ main
    runtime modules 6.7 KiB 9 modules
    ./index.js 147 bytes [built] [code generated]
  chunk (runtime: main) disabled/async-c.js (async-c) 196 bytes [rendered]
    > ./c ./index.js 3:0-47
    dependent modules 60 bytes [dependent] 3 modules
    ./c.js + 1 modules 136 bytes [built] [code generated]
  chunk (runtime: a) disabled/a.js (a) 245 bytes (javascript) 6.65 KiB (runtime) [entry] [rendered]
    > ./a a
    runtime modules 6.65 KiB 9 modules
    dependent modules 60 bytes [dependent] 3 modules
    ./a.js + 1 modules 185 bytes [built] [code generated]
  disabled (webpack x.x.x) compiled successfully

default:
  chunk (runtime: a, main) default/async-g.js (async-g) 45 bytes [rendered]
    > ./g ./a.js 6:0-47
    ./g.js 45 bytes [built] [code generated]
  chunk (runtime: main) default/async-b.js (async-b) 116 bytes [rendered]
    > ./b ./index.js 2:0-47
    ./b.js 116 bytes [built] [code generated]
  chunk (runtime: b) default/b.js (b) 196 bytes (javascript) 396 bytes (runtime) [entry] [rendered]
    > ./b b
    dependent modules 80 bytes [dependent] 4 modules
    runtime modules 396 bytes 2 modules
    ./b.js 116 bytes [built] [code generated]
  chunk (runtime: main) default/async-a.js (async-a) 185 bytes [rendered]
    > ./a ./index.js 1:0-47
    ./a.js + 1 modules 185 bytes [built] [code generated]
  chunk (runtime: c) default/c.js (c) 196 bytes (javascript) 396 bytes (runtime) [entry] [rendered]
    > ./c c
    dependent modules 80 bytes [dependent] 4 modules
    runtime modules 396 bytes 2 modules
    ./c.js 116 bytes [built] [code generated]
  chunk (runtime: main) default/425.js 20 bytes [rendered] split chunk (cache group: default)
    > ./a ./index.js 1:0-47
    > ./b ./index.js 2:0-47
    > ./c ./index.js 3:0-47
    ./d.js 20 bytes [built] [code generated]
  chunk (runtime: main) default/628.js (id hint: vendors) 20 bytes [rendered] split chunk (cache group: defaultVendors)
    > ./a ./index.js 1:0-47
    > ./b ./index.js 2:0-47
    > ./c ./index.js 3:0-47
    ./node_modules/x.js 20 bytes [built] [code generated]
  chunk (runtime: main) default/723.js (id hint: vendors) 20 bytes [rendered] split chunk (cache group: defaultVendors)
    > ./a ./index.js 1:0-47
    > ./b ./index.js 2:0-47
    ./node_modules/y.js 20 bytes [built] [code generated]
  chunk (runtime: main) default/main.js (main) 147 bytes (javascript) 6.71 KiB (runtime) [entry] [rendered]
    > ./ main
    runtime modules 6.71 KiB 9 modules
    ./index.js 147 bytes [built] [code generated]
  chunk (runtime: main) default/862.js (id hint: vendors) 20 bytes [rendered] split chunk (cache group: defaultVendors)
    > ./c ./index.js 3:0-47
    ./node_modules/z.js 20 bytes [built] [code generated]
  chunk (runtime: main) default/async-c.js (async-c) 116 bytes [rendered]
    > ./c ./index.js 3:0-47
    ./c.js 116 bytes [built] [code generated]
  chunk (runtime: a, main) default/935.js 20 bytes [rendered] split chunk (cache group: default)
    > ./b ./index.js 2:0-47
    > ./c ./index.js 3:0-47
    > ./g ./a.js 6:0-47
    ./f.js 20 bytes [built] [code generated]
  chunk (runtime: a) default/a.js (a) 245 bytes (javascript) 6.7 KiB (runtime) [entry] [rendered]
    > ./a a
    runtime modules 6.7 KiB 9 modules
    dependent modules 60 bytes [dependent] 3 modules
    ./a.js + 1 modules 185 bytes [built] [code generated]
  default (webpack x.x.x) compiled successfully

vendors:
  Entrypoint main 11.2 KiB = vendors/main.js
  Entrypoint a 14.5 KiB = vendors/vendors.js 1.04 KiB vendors/a.js 13.5 KiB
  Entrypoint b 8.17 KiB = vendors/vendors.js 1.04 KiB vendors/b.js 7.13 KiB
  Entrypoint c 8.17 KiB = vendors/vendors.js 1.04 KiB vendors/c.js 7.13 KiB
  chunk (runtime: a, main) vendors/async-g.js (async-g) 65 bytes [rendered]
    > ./g ./a.js 6:0-47
    dependent modules 20 bytes [dependent] 1 module
    ./g.js 45 bytes [built] [code generated]
  chunk (runtime: main) vendors/async-b.js (async-b) 196 bytes [rendered]
    > ./b ./index.js 2:0-47
    dependent modules 80 bytes [dependent] 4 modules
    ./b.js 116 bytes [built] [code generated]
  chunk (runtime: a, b, c) vendors/vendors.js (vendors) (id hint: vendors) 60 bytes [initial] [rendered] split chunk (cache group: vendors) (name: vendors)
    > ./a a
    > ./b b
    > ./c c
    ./node_modules/x.js 20 bytes [built] [code generated]
    ./node_modules/y.js 20 bytes [built] [code generated]
    ./node_modules/z.js 20 bytes [built] [code generated]
  chunk (runtime: b) vendors/b.js (b) 156 bytes (javascript) 2.75 KiB (runtime) [entry] [rendered]
    > ./b b
    runtime modules 2.75 KiB 4 modules
    dependent modules 40 bytes [dependent] 2 modules
    ./b.js 116 bytes [built] [code generated]
  chunk (runtime: main) vendors/async-a.js (async-a) 245 bytes [rendered]
    > ./a ./index.js 1:0-47
    dependent modules 60 bytes [dependent] 3 modules
    ./a.js + 1 modules 185 bytes [built] [code generated]
  chunk (runtime: c) vendors/c.js (c) 156 bytes (javascript) 2.75 KiB (runtime) [entry] [rendered]
    > ./c c
    runtime modules 2.75 KiB 4 modules
    dependent modules 40 bytes [dependent] 2 modules
    ./c.js 116 bytes [built] [code generated]
  chunk (runtime: main) vendors/main.js (main) 147 bytes (javascript) 6.7 KiB (runtime) [entry] [rendered]
    > ./ main
    runtime modules 6.7 KiB 9 modules
    ./index.js 147 bytes [built] [code generated]
  chunk (runtime: main) vendors/async-c.js (async-c) 196 bytes [rendered]
    > ./c ./index.js 3:0-47
    dependent modules 80 bytes [dependent] 4 modules
    ./c.js 116 bytes [built] [code generated]
  chunk (runtime: a) vendors/a.js (a) 205 bytes (javascript) 7.59 KiB (runtime) [entry] [rendered]
    > ./a a
    runtime modules 7.59 KiB 10 modules
    dependent modules 20 bytes [dependent] 1 module
    ./a.js + 1 modules 185 bytes [built] [code generated]
  vendors (webpack x.x.x) compiled successfully

multiple-vendors:
  Entrypoint main 11.6 KiB = multiple-vendors/main.js
  Entrypoint a 15.1 KiB = multiple-vendors/libs-x.js 412 bytes multiple-vendors/723.js 412 bytes multiple-vendors/425.js 412 bytes multiple-vendors/210.js 412 bytes multiple-vendors/a.js 13.5 KiB
  Entrypoint b 8.13 KiB = multiple-vendors/libs-x.js 412 bytes multiple-vendors/723.js 412 bytes multiple-vendors/425.js 412 bytes multiple-vendors/935.js 412 bytes multiple-vendors/b.js 6.52 KiB
  Entrypoint c 8.13 KiB = multiple-vendors/libs-x.js 412 bytes multiple-vendors/862.js 412 bytes multiple-vendors/425.js 412 bytes multiple-vendors/935.js 412 bytes multiple-vendors/c.js 6.52 KiB
  chunk (runtime: a, main) multiple-vendors/async-g.js (async-g) 45 bytes [rendered]
    > ./g ./a.js 6:0-47
    ./g.js 45 bytes [built] [code generated]
  chunk (runtime: main) multiple-vendors/async-b.js (async-b) 116 bytes [rendered]
    > ./b ./index.js 2:0-47
    ./b.js 116 bytes [built] [code generated]
  chunk (runtime: b) multiple-vendors/b.js (b) 116 bytes (javascript) 2.76 KiB (runtime) [entry] [rendered]
    > ./b b
    runtime modules 2.76 KiB 4 modules
    ./b.js 116 bytes [built] [code generated]
  chunk (runtime: a, main) multiple-vendors/210.js 20 bytes [initial] [rendered] split chunk (cache group: default)
    > ./a ./index.js 1:0-47
    > ./a a
    ./e.js 20 bytes [built] [code generated]
  chunk (runtime: main) multiple-vendors/async-a.js (async-a) 165 bytes [rendered]
    > ./a ./index.js 1:0-47
    ./a.js 165 bytes [built] [code generated]
  chunk (runtime: c) multiple-vendors/c.js (c) 116 bytes (javascript) 2.76 KiB (runtime) [entry] [rendered]
    > ./c c
    runtime modules 2.76 KiB 4 modules
    ./c.js 116 bytes [built] [code generated]
  chunk (runtime: a, b, c, main) multiple-vendors/libs-x.js (libs-x) (id hint: libs) 20 bytes [initial] [rendered] split chunk (cache group: libs) (name: libs-x)
    > ./a ./index.js 1:0-47
    > ./b ./index.js 2:0-47
    > ./c ./index.js 3:0-47
    > ./a a
    > ./b b
    > ./c c
    ./node_modules/x.js 20 bytes [built] [code generated]
  chunk (runtime: a, b, c, main) multiple-vendors/425.js 20 bytes [initial] [rendered] split chunk (cache group: default)
    > ./a ./index.js 1:0-47
    > ./b ./index.js 2:0-47
    > ./c ./index.js 3:0-47
    > ./a a
    > ./b b
    > ./c c
    ./d.js 20 bytes [built] [code generated]
  chunk (runtime: a, b, main) multiple-vendors/723.js (id hint: vendors) 20 bytes [initial] [rendered] split chunk (cache group: vendors)
    > ./a ./index.js 1:0-47
    > ./b ./index.js 2:0-47
    > ./a a
    > ./b b
    ./node_modules/y.js 20 bytes [built] [code generated]
  chunk (runtime: main) multiple-vendors/main.js (main) 147 bytes (javascript) 6.73 KiB (runtime) [entry] [rendered]
    > ./ main
    runtime modules 6.73 KiB 9 modules
    ./index.js 147 bytes [built] [code generated]
  chunk (runtime: c, main) multiple-vendors/862.js (id hint: vendors) 20 bytes [initial] [rendered] split chunk (cache group: vendors)
    > ./c ./index.js 3:0-47
    > ./c c
    ./node_modules/z.js 20 bytes [built] [code generated]
  chunk (runtime: main) multiple-vendors/async-c.js (async-c) 116 bytes [rendered]
    > ./c ./index.js 3:0-47
    ./c.js 116 bytes [built] [code generated]
  chunk (runtime: a, b, c, main) multiple-vendors/935.js 20 bytes [initial] [rendered] split chunk (cache group: default)
    > ./b ./index.js 2:0-47
    > ./c ./index.js 3:0-47
    > ./g ./a.js 6:0-47
    > ./b b
    > ./c c
    ./f.js 20 bytes [built] [code generated]
  chunk (runtime: a) multiple-vendors/a.js (a) 165 bytes (javascript) 7.63 KiB (runtime) [entry] [rendered]
    > ./a a
    runtime modules 7.63 KiB 10 modules
    ./a.js 165 bytes [built] [code generated]
  multiple-vendors (webpack x.x.x) compiled successfully

all:
  Entrypoint main 11.6 KiB = all/main.js
  Entrypoint a 15.1 KiB = all/628.js 412 bytes all/723.js 412 bytes all/425.js 412 bytes all/210.js 412 bytes all/a.js 13.4 KiB
  Entrypoint b 8.13 KiB = all/628.js 412 bytes all/723.js 412 bytes all/425.js 412 bytes all/935.js 412 bytes all/b.js 6.52 KiB
  Entrypoint c 8.13 KiB = all/628.js 412 bytes all/862.js 412 bytes all/425.js 412 bytes all/935.js 412 bytes all/c.js 6.52 KiB
  chunk (runtime: a, main) all/async-g.js (async-g) 45 bytes [rendered]
    > ./g ./a.js 6:0-47
    ./g.js 45 bytes [built] [code generated]
  chunk (runtime: main) all/async-b.js (async-b) 116 bytes [rendered]
    > ./b ./index.js 2:0-47
    ./b.js 116 bytes [built] [code generated]
  chunk (runtime: b) all/b.js (b) 116 bytes (javascript) 2.76 KiB (runtime) [entry] [rendered]
    > ./b b
    runtime modules 2.76 KiB 4 modules
    ./b.js 116 bytes [built] [code generated]
  chunk (runtime: a, main) all/210.js 20 bytes [initial] [rendered] split chunk (cache group: default)
    > ./a ./index.js 1:0-47
    > ./a a
    ./e.js 20 bytes [built] [code generated]
  chunk (runtime: main) all/async-a.js (async-a) 165 bytes [rendered]
    > ./a ./index.js 1:0-47
    ./a.js 165 bytes [built] [code generated]
  chunk (runtime: c) all/c.js (c) 116 bytes (javascript) 2.76 KiB (runtime) [entry] [rendered]
    > ./c c
    runtime modules 2.76 KiB 4 modules
    ./c.js 116 bytes [built] [code generated]
  chunk (runtime: a, b, c, main) all/425.js 20 bytes [initial] [rendered] split chunk (cache group: default)
    > ./a ./index.js 1:0-47
    > ./b ./index.js 2:0-47
    > ./c ./index.js 3:0-47
    > ./a a
    > ./b b
    > ./c c
    ./d.js 20 bytes [built] [code generated]
  chunk (runtime: a, b, c, main) all/628.js (id hint: vendors) 20 bytes [initial] [rendered] split chunk (cache group: vendors)
    > ./a ./index.js 1:0-47
    > ./b ./index.js 2:0-47
    > ./c ./index.js 3:0-47
    > ./a a
    > ./b b
    > ./c c
    ./node_modules/x.js 20 bytes [built] [code generated]
  chunk (runtime: a, b, main) all/723.js (id hint: vendors) 20 bytes [initial] [rendered] split chunk (cache group: vendors)
    > ./a ./index.js 1:0-47
    > ./b ./index.js 2:0-47
    > ./a a
    > ./b b
    ./node_modules/y.js 20 bytes [built] [code generated]
  chunk (runtime: main) all/main.js (main) 147 bytes (javascript) 6.71 KiB (runtime) [entry] [rendered]
    > ./ main
    runtime modules 6.71 KiB 9 modules
    ./index.js 147 bytes [built] [code generated]
  chunk (runtime: c, main) all/862.js (id hint: vendors) 20 bytes [initial] [rendered] split chunk (cache group: vendors)
    > ./c ./index.js 3:0-47
    > ./c c
    ./node_modules/z.js 20 bytes [built] [code generated]
  chunk (runtime: main) all/async-c.js (async-c) 116 bytes [rendered]
    > ./c ./index.js 3:0-47
    ./c.js 116 bytes [built] [code generated]
  chunk (runtime: a, b, c, main) all/935.js 20 bytes [initial] [rendered] split chunk (cache group: default)
    > ./b ./index.js 2:0-47
    > ./c ./index.js 3:0-47
    > ./g ./a.js 6:0-47
    > ./b b
    > ./c c
    ./f.js 20 bytes [built] [code generated]
  chunk (runtime: a) all/a.js (a) 165 bytes (javascript) 7.62 KiB (runtime) [entry] [rendered]
    > ./a a
    runtime modules 7.62 KiB 10 modules
    ./a.js 165 bytes [built] [code generated]
  all (webpack x.x.x) compiled successfully"
`;

exports[`StatsTestCases should print correct stats for child-compiler-apply-entry-option 1`] = `
"asset child.js 89 bytes [emitted]
asset parent.js 89 bytes [emitted] (name: parent)
Entrypoint parent 89 bytes = parent.js
./parent.js 1 bytes [built] [code generated]
  assets by status 89 bytes [cached] 1 asset
  Entrypoint child = child.js
  ./child.js 1 bytes [built] [code generated]
    
  Child TestApplyEntryOptionPlugin compiled successfully

WARNING in configuration
The 'mode' option has not been set, webpack will fallback to 'production' for this value.
Set 'mode' option to 'development' or 'production' to enable defaults for each environment.
You can also set it to 'none' to disable any default behavior. Learn more: https://webpack.js.org/configuration/mode/

webpack x.x.x compiled with 1 warning in X ms"
`;

exports[`StatsTestCases should print correct stats for chunk-module-id-range 1`] = `
"PublicPath: auto
asset main1.js 4.4 KiB [emitted] (name: main1)
asset main2.js 4.39 KiB [emitted] (name: main2)
Entrypoint main1 4.4 KiB = main1.js
Entrypoint main2 4.39 KiB = main2.js
chunk (runtime: main1) main1.js (main1) 189 bytes (javascript) 670 bytes (runtime) [entry] [rendered]
  > ./main1 main1
  runtime modules 670 bytes 3 modules
  cacheable modules 189 bytes
    ./a.js 20 bytes [dependent] [built] [code generated]
    ./b.js 20 bytes [dependent] [built] [code generated]
    ./c.js 20 bytes [dependent] [built] [code generated]
    ./d.js 20 bytes [dependent] [built] [code generated]
    ./main1.js 109 bytes [built] [code generated]
chunk (runtime: main2) main2.js (main2) 189 bytes (javascript) 670 bytes (runtime) [entry] [rendered]
  > ./main2 main2
  runtime modules 670 bytes 3 modules
  cacheable modules 189 bytes
    ./a.js 20 bytes [dependent] [built] [code generated]
    ./d.js 20 bytes [dependent] [built] [code generated]
    ./e.js 20 bytes [dependent] [built] [code generated]
    ./f.js 20 bytes [dependent] [built] [code generated]
    ./main2.js 109 bytes [built] [code generated]
webpack x.x.x compiled successfully in X ms"
`;

exports[`StatsTestCases should print correct stats for chunks 1`] = `
"PublicPath: auto
asset bundle.js 10.2 KiB [emitted] (name: main)
asset 964.bundle.js 323 bytes [emitted]
asset 226.bundle.js 206 bytes [emitted]
asset 899.bundle.js 138 bytes [emitted]
chunk (runtime: main) 226.bundle.js 44 bytes <{964}> [rendered]
  > ./c.js 1:0-52
  ./d.js 22 bytes [built] [code generated]
    require.ensure item ./d ./c.js 1:0-52
    cjs self exports reference ./d.js 1:0-14
    X ms -> X ms ->
    X ms (resolving: X ms, restoring: X ms, integration: X ms, building: X ms, storing: X ms)
  ./e.js 22 bytes [built] [code generated]
    require.ensure item ./e ./c.js 1:0-52
    cjs self exports reference ./e.js 1:0-14
    X ms -> X ms ->
    X ms (resolving: X ms, restoring: X ms, integration: X ms, building: X ms, storing: X ms)
chunk (runtime: main) bundle.js (main) 73 bytes (javascript) 6.06 KiB (runtime) >{899}< >{964}< [entry] [rendered]
  > ./index main
  runtime modules 6.06 KiB 7 modules
  cacheable modules 73 bytes
    ./a.js 22 bytes [dependent] [built] [code generated]
      cjs self exports reference ./a.js 1:0-14
      cjs require ./a ./index.js 1:0-14
      X ms ->
      X ms (resolving: X ms, restoring: X ms, integration: X ms, building: X ms, storing: X ms)
    ./index.js 51 bytes [built] [code generated]
      entry ./index main
      X ms (resolving: X ms, restoring: X ms, integration: X ms, building: X ms, storing: X ms)
chunk (runtime: main) 899.bundle.js 22 bytes <{792}> [rendered]
  > ./b ./index.js 2:0-16
  ./b.js 22 bytes [built] [code generated]
    cjs self exports reference ./b.js 1:0-14
    amd require ./b ./index.js 2:0-16
    X ms ->
    X ms (resolving: X ms, restoring: X ms, integration: X ms, building: X ms, storing: X ms)
chunk (runtime: main) 964.bundle.js 54 bytes <{792}> >{226}< [rendered]
  > ./c ./index.js 3:0-16
  ./c.js 54 bytes [built] [code generated]
    amd require ./c ./index.js 3:0-16
    X ms ->
    X ms (resolving: X ms, restoring: X ms, integration: X ms, building: X ms, storing: X ms)
webpack x.x.x compiled successfully in X ms"
`;

exports[`StatsTestCases should print correct stats for chunks-development 1`] = `
"PublicPath: auto
asset bundle.js 11.4 KiB [emitted] (name: main)
asset d_js-e_js.bundle.js 1.07 KiB [emitted]
asset c_js.bundle.js 1010 bytes [emitted]
asset b_js.bundle.js 816 bytes [emitted]
chunk (runtime: main) b_js.bundle.js 22 bytes <{main}> [rendered]
  > ./b ./index.js 2:0-16
  ./b.js 22 bytes [built] [code generated]
    cjs self exports reference ./b.js 1:0-14
    amd require ./b ./index.js 2:0-16
    X ms ->
    X ms (resolving: X ms, restoring: X ms, integration: X ms, building: X ms, storing: X ms)
chunk (runtime: main) c_js.bundle.js 54 bytes <{main}> >{d_js-e_js}< [rendered]
  > ./c ./index.js 3:0-16
  ./c.js 54 bytes [built] [code generated]
    amd require ./c ./index.js 3:0-16
    X ms ->
    X ms (resolving: X ms, restoring: X ms, integration: X ms, building: X ms, storing: X ms)
chunk (runtime: main) d_js-e_js.bundle.js 60 bytes <{c_js}> [rendered]
  > ./c.js 1:0-52
  ./d.js 22 bytes [built] [code generated]
    require.ensure item ./d ./c.js 1:0-52
    cjs self exports reference ./d.js 1:0-14
    X ms -> X ms ->
    X ms (resolving: X ms, restoring: X ms, integration: X ms, building: X ms, storing: X ms)
  ./e.js 38 bytes [built] [code generated]
    require.ensure item ./e ./c.js 1:0-52
    cjs self exports reference ./e.js 2:0-14
    X ms -> X ms ->
    X ms (resolving: X ms, restoring: X ms, integration: X ms, building: X ms, storing: X ms)
chunk (runtime: main) bundle.js (main) 73 bytes (javascript) 6.06 KiB (runtime) >{b_js}< >{c_js}< [entry] [rendered]
  > ./index main
  runtime modules 6.06 KiB 7 modules
  cacheable modules 73 bytes
    ./a.js 22 bytes [dependent] [built] [code generated]
      cjs self exports reference ./a.js 1:0-14
      cjs require ./a ./e.js 1:0-14
      cjs require ./a ./index.js 1:0-14
      X ms ->
      X ms (resolving: X ms, restoring: X ms, integration: X ms, building: X ms, storing: X ms)
    ./index.js 51 bytes [built] [code generated]
      entry ./index main
      X ms (resolving: X ms, restoring: X ms, integration: X ms, building: X ms, storing: X ms)
webpack x.x.x compiled successfully in X ms"
`;

exports[`StatsTestCases should print correct stats for circular-correctness 1`] = `
"chunk (runtime: main) 199.bundle.js (b) 49 bytes <{390}> <{792}> >{390}< [rendered]
  ./module-b.js 49 bytes [built] [code generated]
chunk (runtime: main) 390.bundle.js (c) 98 bytes <{199}> <{996}> >{199}< >{996}< [rendered]
  ./module-c.js 98 bytes [built] [code generated]
chunk (runtime: main) bundle.js (main) 98 bytes (javascript) 7.74 KiB (runtime) >{199}< >{996}< [entry] [rendered]
  runtime modules 7.74 KiB 10 modules
  ./index.js 98 bytes [built] [code generated]
chunk (runtime: main) 996.bundle.js (a) 49 bytes <{390}> <{792}> >{390}< [rendered]
  ./module-a.js 49 bytes [built] [code generated]
webpack x.x.x compiled successfully"
`;

exports[`StatsTestCases should print correct stats for color-disabled 1`] = `
"asset main.js 89 bytes [emitted] (name: main)
./index.js 1 bytes [built] [code generated]
webpack x.x.x compiled successfully in X ms"
`;

exports[`StatsTestCases should print correct stats for color-enabled 1`] = `
"asset <CLR=32,BOLD>main.js</CLR> 89 bytes <CLR=32,BOLD>[emitted]</CLR> (name: main)
<CLR=BOLD>./index.js</CLR> 1 bytes <CLR=33,BOLD>[built]</CLR> <CLR=33,BOLD>[code generated]</CLR>
webpack x.x.x compiled <CLR=32,BOLD>successfully</CLR> in X ms"
`;

exports[`StatsTestCases should print correct stats for color-enabled-custom 1`] = `
"asset <CLR=32>main.js</CLR> 89 bytes <CLR=32>[emitted]</CLR> (name: main)
<CLR=BOLD>./index.js</CLR> 1 bytes <CLR=33>[built]</CLR> <CLR=33>[code generated]</CLR>
webpack x.x.x compiled <CLR=32>successfully</CLR> in X ms"
`;

exports[`StatsTestCases should print correct stats for common-libs 1`] = `
"asset react.js 1.95 KiB [emitted] [minimized] (name: react) 1 related asset
./react.js 74 bytes [built] [code generated]
../../../node_modules/react/index.js 190 bytes [built] [code generated]
../../../node_modules/react/cjs/react.production.min.js 6.77 KiB [built] [code generated]
webpack x.x.x compiled successfully in X ms"
`;

exports[`StatsTestCases should print correct stats for commons-chunk-min-size-0 1`] = `
"asset entry-1.js 5.7 KiB [emitted] (name: entry-1)
asset 903.js 273 bytes [emitted] (id hint: vendor-1)
Entrypoint entry-1 5.97 KiB = 903.js 273 bytes entry-1.js 5.7 KiB
runtime modules 2.45 KiB 3 modules
modules by path ./modules/*.js 132 bytes
  ./modules/a.js 22 bytes [built] [code generated]
  ./modules/b.js 22 bytes [built] [code generated]
  ./modules/c.js 22 bytes [built] [code generated]
  ./modules/d.js 22 bytes [built] [code generated]
  ./modules/e.js 22 bytes [built] [code generated]
  ./modules/f.js 22 bytes [built] [code generated]
./entry-1.js 145 bytes [built] [code generated]
webpack x.x.x compiled successfully in X ms"
`;

exports[`StatsTestCases should print correct stats for commons-chunk-min-size-Infinity 1`] = `
"asset entry-1.js 5.7 KiB [emitted] (name: entry-1)
asset vendor-1.js 273 bytes [emitted] (name: vendor-1) (id hint: vendor-1)
Entrypoint entry-1 5.97 KiB = vendor-1.js 273 bytes entry-1.js 5.7 KiB
runtime modules 2.45 KiB 3 modules
modules by path ./modules/*.js 132 bytes
  ./modules/a.js 22 bytes [built] [code generated]
  ./modules/b.js 22 bytes [built] [code generated]
  ./modules/c.js 22 bytes [built] [code generated]
  ./modules/d.js 22 bytes [built] [code generated]
  ./modules/e.js 22 bytes [built] [code generated]
  ./modules/f.js 22 bytes [built] [code generated]
./entry-1.js 145 bytes [built] [code generated]
webpack x.x.x compiled successfully in X ms"
`;

exports[`StatsTestCases should print correct stats for commons-plugin-issue-4980 1`] = `
"asset app.48e429216e0893bd9794-1.js 6.24 KiB [emitted] [immutable] (name: app)
asset vendor.ffd8f46aef708713412d-1.js 611 bytes [emitted] [immutable] (name: vendor) (id hint: vendor)
Entrypoint app 6.84 KiB = vendor.ffd8f46aef708713412d-1.js 611 bytes app.48e429216e0893bd9794-1.js 6.24 KiB
runtime modules 2.75 KiB 4 modules
orphan modules 118 bytes [orphan] 2 modules
cacheable modules 272 bytes
  ./entry-1.js + 2 modules 185 bytes [built] [code generated]
  ./constants.js 87 bytes [built] [code generated]
webpack x.x.x compiled successfully in X ms

asset app.c3b5c1b67e97388633da-2.js 6.25 KiB [emitted] [immutable] (name: app)
asset vendor.ffd8f46aef708713412d-2.js 611 bytes [emitted] [immutable] (name: vendor) (id hint: vendor)
Entrypoint app 6.85 KiB = vendor.ffd8f46aef708713412d-2.js 611 bytes app.c3b5c1b67e97388633da-2.js 6.25 KiB
runtime modules 2.75 KiB 4 modules
orphan modules 125 bytes [orphan] 2 modules
cacheable modules 279 bytes
  ./entry-2.js + 2 modules 192 bytes [built] [code generated]
  ./constants.js 87 bytes [built] [code generated]
webpack x.x.x compiled successfully in X ms"
`;

exports[`StatsTestCases should print correct stats for concat-and-sideeffects 1`] = `
"./index.js + 2 modules 119 bytes [built] [code generated]
  | ./index.js 46 bytes [built]
  |   Statement (ExpressionStatement) with side effects in source code at 3:0-15
  | ./node_modules/pmodule/a.js 49 bytes [built]
  | ./node_modules/pmodule/aa.js 24 bytes [built]
./node_modules/pmodule/a.js 49 bytes [orphan] [built]
./node_modules/pmodule/index.js 63 bytes [orphan] [built]
  ModuleConcatenation bailout: Module is not in any chunk
./node_modules/pmodule/aa.js 24 bytes [orphan] [built]
./node_modules/pmodule/b.js 49 bytes [orphan] [built]
  ModuleConcatenation bailout: Module is not in any chunk
./node_modules/pmodule/c.js 49 bytes [orphan] [built]
  ModuleConcatenation bailout: Module is not in any chunk
./node_modules/pmodule/bb.js 24 bytes [orphan] [built]
  ModuleConcatenation bailout: Module is not in any chunk
./node_modules/pmodule/cc.js 24 bytes [orphan] [built]
  ModuleConcatenation bailout: Module is not in any chunk"
`;

exports[`StatsTestCases should print correct stats for context-independence 1`] = `
"asset main-ca1a74034b366de49c9b.js 12.7 KiB [emitted] [immutable] (name: main)
  sourceMap main-ca1a74034b366de49c9b.js.map 11.1 KiB [emitted] [dev] (auxiliary name: main)
asset 977-0d034101f87f8fa73545.js 455 bytes [emitted] [immutable]
  sourceMap 977-0d034101f87f8fa73545.js.map 347 bytes [emitted] [dev]
runtime modules 6.65 KiB 9 modules
orphan modules 19 bytes [orphan] 1 module
built modules 500 bytes [built]
  modules by path ./a/*.js 266 bytes
    ./a/index.js (in my-layer) 200 bytes [built] [code generated]
    ./a/chunk.js + 1 modules (in my-layer) 66 bytes [built] [code generated]
  modules by path ./a/c/ 216 bytes
    ./a/c/ ./a/cc/ eager ^\\\\.\\\\/.*$ namespace object (in my-layer) 198 bytes [built] [code generated]
    ./a/c/a.js (in my-layer) 18 bytes [optional] [built] [code generated]
  ./a/cc/b.js (in my-layer) 18 bytes [optional] [built] [code generated]
webpack x.x.x compiled successfully in X ms

asset main-ca1a74034b366de49c9b.js 12.7 KiB [emitted] [immutable] (name: main)
  sourceMap main-ca1a74034b366de49c9b.js.map 11.1 KiB [emitted] [dev] (auxiliary name: main)
asset 977-0d034101f87f8fa73545.js 455 bytes [emitted] [immutable]
  sourceMap 977-0d034101f87f8fa73545.js.map 347 bytes [emitted] [dev]
runtime modules 6.65 KiB 9 modules
orphan modules 19 bytes [orphan] 1 module
built modules 500 bytes [built]
  modules by path ./b/*.js 266 bytes
    ./b/index.js (in my-layer) 200 bytes [built] [code generated]
    ./b/chunk.js + 1 modules (in my-layer) 66 bytes [built] [code generated]
  modules by path ./b/c/ 216 bytes
    ./b/c/ ./b/cc/ eager ^\\\\.\\\\/.*$ namespace object (in my-layer) 198 bytes [built] [code generated]
    ./b/c/a.js (in my-layer) 18 bytes [optional] [built] [code generated]
  ./b/cc/b.js (in my-layer) 18 bytes [optional] [built] [code generated]
webpack x.x.x compiled successfully in X ms

asset main-1a22a9efdea25febc014.js 15 KiB [emitted] [immutable] (name: main)
asset 977-e5e90d6b226bc2f54dcd.js 1.51 KiB [emitted] [immutable]
runtime modules 6.65 KiB 9 modules
orphan modules 19 bytes [orphan] 1 module
built modules 500 bytes [built]
  modules by path ./a/*.js 266 bytes
    ./a/index.js (in my-layer) 200 bytes [built] [code generated]
    ./a/chunk.js + 1 modules (in my-layer) 66 bytes [built] [code generated]
  modules by path ./a/c/ 216 bytes
    ./a/c/ ./a/cc/ eager ^\\\\.\\\\/.*$ namespace object (in my-layer) 198 bytes [built] [code generated]
    ./a/c/a.js (in my-layer) 18 bytes [optional] [built] [code generated]
  ./a/cc/b.js (in my-layer) 18 bytes [optional] [built] [code generated]
webpack x.x.x compiled successfully in X ms

asset main-1a22a9efdea25febc014.js 15 KiB [emitted] [immutable] (name: main)
asset 977-e5e90d6b226bc2f54dcd.js 1.51 KiB [emitted] [immutable]
runtime modules 6.65 KiB 9 modules
orphan modules 19 bytes [orphan] 1 module
built modules 500 bytes [built]
  modules by path ./b/*.js 266 bytes
    ./b/index.js (in my-layer) 200 bytes [built] [code generated]
    ./b/chunk.js + 1 modules (in my-layer) 66 bytes [built] [code generated]
  modules by path ./b/c/ 216 bytes
    ./b/c/ ./b/cc/ eager ^\\\\.\\\\/.*$ namespace object (in my-layer) 198 bytes [built] [code generated]
    ./b/c/a.js (in my-layer) 18 bytes [optional] [built] [code generated]
  ./b/cc/b.js (in my-layer) 18 bytes [optional] [built] [code generated]
webpack x.x.x compiled successfully in X ms

asset main-5309722c0fef9e0be101.js 13.8 KiB [emitted] [immutable] (name: main)
asset 977-f918f071346b7b0f2bf2.js 1.01 KiB [emitted] [immutable]
runtime modules 6.65 KiB 9 modules
orphan modules 19 bytes [orphan] 1 module
built modules 500 bytes [built]
  modules by path ./a/*.js 266 bytes
    ./a/index.js (in my-layer) 200 bytes [built] [code generated]
    ./a/chunk.js + 1 modules (in my-layer) 66 bytes [built] [code generated]
  modules by path ./a/c/ 216 bytes
    ./a/c/ ./a/cc/ eager ^\\\\.\\\\/.*$ namespace object (in my-layer) 198 bytes [built] [code generated]
    ./a/c/a.js (in my-layer) 18 bytes [optional] [built] [code generated]
  ./a/cc/b.js (in my-layer) 18 bytes [optional] [built] [code generated]
webpack x.x.x compiled successfully in X ms

asset main-5309722c0fef9e0be101.js 13.8 KiB [emitted] [immutable] (name: main)
asset 977-f918f071346b7b0f2bf2.js 1.01 KiB [emitted] [immutable]
runtime modules 6.65 KiB 9 modules
orphan modules 19 bytes [orphan] 1 module
built modules 500 bytes [built]
  modules by path ./b/*.js 266 bytes
    ./b/index.js (in my-layer) 200 bytes [built] [code generated]
    ./b/chunk.js + 1 modules (in my-layer) 66 bytes [built] [code generated]
  modules by path ./b/c/ 216 bytes
    ./b/c/ ./b/cc/ eager ^\\\\.\\\\/.*$ namespace object (in my-layer) 198 bytes [built] [code generated]
    ./b/c/a.js (in my-layer) 18 bytes [optional] [built] [code generated]
  ./b/cc/b.js (in my-layer) 18 bytes [optional] [built] [code generated]
webpack x.x.x compiled successfully in X ms"
`;

exports[`StatsTestCases should print correct stats for custom-terser 1`] = `
"asset bundle.js 627 bytes [emitted] [minimized] (name: main)
./index.js 128 bytes [built] [code generated]
  [no exports used]
./a.js 49 bytes [built] [code generated]
  [used exports unknown]
webpack x.x.x compiled successfully in X ms"
`;

exports[`StatsTestCases should print correct stats for define-plugin 1`] = `
"asset 123.js 1.41 KiB [emitted] (name: main)
./index.js 24 bytes [built] [code generated]
webpack x.x.x compiled successfully in X ms

asset 321.js 1.41 KiB [emitted] (name: main)
./index.js 24 bytes [built] [code generated]
webpack x.x.x compiled successfully in X ms

asset both.js 1.41 KiB [emitted] (name: main)
./index.js 24 bytes [built] [code generated]
webpack x.x.x compiled successfully in X ms

asset log.js 1.41 KiB [emitted] (name: main)
./index.js 24 bytes [built] [code generated]

DEBUG LOG from webpack.DefinePlugin
    Replaced \\"VALUE\\" with \\"123\\"

webpack x.x.x compiled successfully in X ms"
`;

exports[`StatsTestCases should print correct stats for details-error 1`] = `
"0 errors 0 warnings:
  asset 0.js 1.15 KiB [emitted] (name: main)
  ./index.js 1 bytes [built] [code generated]
  0 errors 0 warnings (webpack x.x.x) compiled successfully in X ms

1 errors 0 warnings:
  asset 1.js 1.15 KiB [emitted] (name: main)
  ./index.js 1 bytes [built] [code generated]

  ERROR in Test
  Error details

  1 errors 0 warnings (webpack x.x.x) compiled with 1 error in X ms

0 errors 1 warnings:
  asset 10.js 1.15 KiB [emitted] (name: main)
  ./index.js 1 bytes [built] [code generated]

  WARNING in Test

  1 warning has detailed information that is not shown.
  Use 'stats.errorDetails: true' resp. '--stats-error-details' to show it.

  0 errors 1 warnings (webpack x.x.x) compiled with 1 warning in X ms

2 errors 0 warnings:
  asset 2.js 1.15 KiB [emitted] (name: main)
  ./index.js 1 bytes [built] [code generated]

  ERROR in Test
  Error details

  ERROR in Test
  Error details

  2 errors 0 warnings (webpack x.x.x) compiled with 2 errors in X ms

0 errors 2 warnings:
  asset 20.js 1.15 KiB [emitted] (name: main)
  ./index.js 1 bytes [built] [code generated]

  WARNING in Test

  WARNING in Test

  2 warnings have detailed information that is not shown.
  Use 'stats.errorDetails: true' resp. '--stats-error-details' to show it.

  0 errors 2 warnings (webpack x.x.x) compiled with 2 warnings in X ms

1 errors 1 warnings:
  asset 11.js 1.15 KiB [emitted] (name: main)
  ./index.js 1 bytes [built] [code generated]

  WARNING in Test

  1 warning has detailed information that is not shown.
  Use 'stats.errorDetails: true' resp. '--stats-error-details' to show it.

  ERROR in Test
  Error details

  1 errors 1 warnings (webpack x.x.x) compiled with 1 error and 1 warning in X ms

2 errors 1 warnings:
  asset 12.js 1.15 KiB [emitted] (name: main)
  ./index.js 1 bytes [built] [code generated]

  WARNING in Test

  1 warning has detailed information that is not shown.
  Use 'stats.errorDetails: true' resp. '--stats-error-details' to show it.

  ERROR in Test
  Error details

  ERROR in Test
  Error details

  2 errors 1 warnings (webpack x.x.x) compiled with 2 errors and 1 warning in X ms

3 errors 1 warnings:
  asset 13.js 1.15 KiB [emitted] (name: main)
  ./index.js 1 bytes [built] [code generated]

  WARNING in Test

  1 warning has detailed information that is not shown.
  Use 'stats.errorDetails: true' resp. '--stats-error-details' to show it.

  ERROR in Test

  ERROR in Test

  ERROR in Test

  3 errors have detailed information that is not shown.
  Use 'stats.errorDetails: true' resp. '--stats-error-details' to show it.

  3 errors 1 warnings (webpack x.x.x) compiled with 3 errors and 1 warning in X ms

3 errors 0 warnings:
  asset 3.js 1.15 KiB [emitted] (name: main)
  ./index.js 1 bytes [built] [code generated]

  ERROR in Test

  ERROR in Test

  ERROR in Test

  3 errors have detailed information that is not shown.
  Use 'stats.errorDetails: true' resp. '--stats-error-details' to show it.

  3 errors 0 warnings (webpack x.x.x) compiled with 3 errors in X ms

0 errors 3 warnings:
  asset 30.js 1.15 KiB [emitted] (name: main)
  ./index.js 1 bytes [built] [code generated]

  WARNING in Test

  WARNING in Test

  WARNING in Test

  3 warnings have detailed information that is not shown.
  Use 'stats.errorDetails: true' resp. '--stats-error-details' to show it.

  0 errors 3 warnings (webpack x.x.x) compiled with 3 warnings in X ms"
`;

exports[`StatsTestCases should print correct stats for dll-reference-plugin-issue-7624 1`] = `
"asset bundle.js 118 bytes [emitted] (name: main)
./entry.js 29 bytes [built] [code generated]
webpack x.x.x compiled successfully in X ms"
`;

exports[`StatsTestCases should print correct stats for dll-reference-plugin-issue-7624-error 1`] = `
"assets by status 118 bytes [cached] 1 asset
./entry.js 29 bytes [built] [code generated]

ERROR in Dll manifest ./blank-manifest.json
Unexpected end of JSON input while parsing empty string

webpack x.x.x compiled with 1 error in X ms"
`;

exports[`StatsTestCases should print correct stats for dynamic-chunk-name-error 1`] = `
"assets by status 8.06 KiB [cached] 3 assets
runtime modules 3.54 KiB 8 modules
cacheable modules 128 bytes
  ./entry-1.js 63 bytes [built] [code generated]
  ./entry-2.js 1 bytes [built] [code generated]
  ./entry-3.js 63 bytes [built] [code generated]
  ./dynamic.js 1 bytes [built] [code generated]

ERROR in ./entry-1.js 1:7-58
It's not allowed to load an initial chunk on demand. The chunk name \\"entry2\\" is already used by an entrypoint.

ERROR in ./entry-3.js 1:7-58
It's not allowed to load an initial chunk on demand. The chunk name \\"entry3\\" is already used by an entrypoint.

webpack x.x.x compiled with 2 errors in X ms"
`;

exports[`StatsTestCases should print correct stats for entry-filename 1`] = `
"PublicPath: auto
asset a.js 1.41 KiB [emitted] (name: a)
asset c.js 1.41 KiB [emitted] (name: b)
chunk (runtime: b) c.js (b) 22 bytes [entry] [rendered]
  > ./b.js b
  ./b.js 22 bytes [built] [code generated]
    cjs self exports reference ./b.js 1:0-14
    entry ./b.js b
    X ms (resolving: X ms, restoring: X ms, integration: X ms, building: X ms, storing: X ms)
chunk (runtime: a) a.js (a) 22 bytes [entry] [rendered]
  > ./a.js a
  ./a.js 22 bytes [built] [code generated]
    cjs self exports reference ./a.js 1:0-14
    entry ./a.js a
    X ms (resolving: X ms, restoring: X ms, integration: X ms, building: X ms, storing: X ms)
webpack x.x.x compiled successfully in X ms"
`;

exports[`StatsTestCases should print correct stats for errors-space-error 1`] = `
"assets by status 89 bytes [cached] 1 asset
./loader.js!./index.js 1 bytes [built] [code generated] [2 errors]

ERROR in ./index.js (./loader.js!./index.js)
Module Error (from ./loader.js):
loader error1

ERROR in ./index.js (./loader.js!./index.js)
Module Error (from ./loader.js):
loader error2

2 errors have detailed information that is not shown.
Use 'stats.errorDetails: true' resp. '--stats-error-details' to show it.

webpack x.x.x compiled with 2 errors in X ms

assets by status 89 bytes [cached] 1 asset
./loader.js!./index.js 1 bytes [built] [code generated] [2 errors]

ERROR in ./index.js (./loader.js!./index.js)
Module Error (from ./loader.js):
loader error1

ERROR in ./index.js (./loader.js!./index.js)
Module Error (from ./loader.js):
loader error2

2 errors have detailed information that is not shown.
Use 'stats.errorDetails: true' resp. '--stats-error-details' to show it.

webpack x.x.x compiled with 2 errors in X ms

assets by status 89 bytes [cached] 1 asset
./loader.js!./index.js 1 bytes [built] [code generated] [2 errors]

ERROR in ./index.js (./loader.js!./index.js)
Module Error (from ./loader.js):
loader error1

ERROR in ./index.js (./loader.js!./index.js)
Module Error (from ./loader.js):
loader error2

2 errors have detailed information that is not shown.
Use 'stats.errorDetails: true' resp. '--stats-error-details' to show it.

webpack x.x.x compiled with 2 errors in X ms

assets by status 89 bytes [cached] 1 asset
./loader.js!./index.js 1 bytes [built] [code generated] [2 errors]

ERROR in ./index.js (./loader.js!./index.js)
Module Error (from ./loader.js):
loader error1
stack1
+ 2 hidden lines

ERROR in ./index.js (./loader.js!./index.js)
Module Error (from ./loader.js):
loader error2

1 error has detailed information that is not shown.
Use 'stats.errorDetails: true' resp. '--stats-error-details' to show it.

webpack x.x.x compiled with 2 errors in X ms

assets by status 89 bytes [cached] 1 asset
./loader.js!./index.js 1 bytes [built] [code generated] [2 errors]

ERROR in ./index.js (./loader.js!./index.js)
Module Error (from ./loader.js):
loader error1
stack1
stack2
stack3

ERROR in ./index.js (./loader.js!./index.js)
Module Error (from ./loader.js):
loader error2

1 error has detailed information that is not shown.
Use 'stats.errorDetails: true' resp. '--stats-error-details' to show it.

webpack x.x.x compiled with 2 errors in X ms

assets by status 89 bytes [cached] 1 asset
./loader.js!./index.js 1 bytes [built] [code generated] [2 errors]

ERROR in ./index.js (./loader.js!./index.js)
Module Error (from ./loader.js):
loader error1
stack1
stack2
stack3

ERROR in ./index.js (./loader.js!./index.js)
Module Error (from ./loader.js):
loader error2
stack1
stack2

webpack x.x.x compiled with 2 errors in X ms"
`;

exports[`StatsTestCases should print correct stats for exclude-with-loader 1`] = `
"hidden assets 34 bytes 1 asset
asset bundle.js 5.26 KiB [emitted] (name: main)
runtime modules 1.81 KiB 5 modules
hidden modules 99 bytes 2 modules
cacheable modules 119 bytes
  ./index.js 77 bytes [built] [code generated]
  ./a.txt 42 bytes [built] [code generated]
webpack x.x.x compiled successfully in X ms"
`;

exports[`StatsTestCases should print correct stats for external 1`] = `
"asset main.js 1.25 KiB [emitted] (name: main)
./index.js 17 bytes [built] [code generated]
external \\"test\\" 42 bytes [built] [code generated]
webpack x.x.x compiled successfully in X ms"
`;

exports[`StatsTestCases should print correct stats for graph-correctness-entries 1`] = `
"chunk (runtime: e2) e2.js (e2) 49 bytes (javascript) 7.76 KiB (runtime) >{390}< [entry] [rendered]
  runtime modules 7.76 KiB 10 modules
  ./e2.js 49 bytes [built] [code generated]
    entry ./e2 e2
chunk (runtime: e1, e2) b.js (b) 49 bytes <{996}> >{390}< [rendered]
  ./module-b.js 49 bytes [built] [code generated]
    import() ./module-b ./module-a.js 1:0-47
chunk (runtime: e1) e1.js (e1) 49 bytes (javascript) 7.76 KiB (runtime) >{996}< [entry] [rendered]
  runtime modules 7.76 KiB 10 modules
  ./e1.js 49 bytes [built] [code generated]
    entry ./e1 e1
chunk (runtime: e1, e2) c.js (c) 49 bytes <{130}> <{199}> >{996}< [rendered]
  ./module-c.js 49 bytes [built] [code generated]
    import() ./module-c ./e2.js 1:0-47
    import() ./module-c ./module-b.js 1:0-47
chunk (runtime: e1, e2) a.js (a) 49 bytes <{321}> <{390}> >{199}< [rendered]
  ./module-a.js 49 bytes [built] [code generated]
    import() ./module-a ./e1.js 1:0-47
    import() ./module-a ./module-c.js 1:0-47
webpack x.x.x compiled successfully"
`;

exports[`StatsTestCases should print correct stats for graph-correctness-modules 1`] = `
"chunk (runtime: e2) e2.js (e2) 119 bytes (javascript) 8.04 KiB (runtime) >{390}< >{460}< [entry] [rendered]
  runtime modules 8.04 KiB 11 modules
  cacheable modules 119 bytes
    ./e2.js 70 bytes [built] [code generated]
      entry ./e2 e2
    ./module-x.js 49 bytes [dependent] [built] [code generated]
      harmony side effect evaluation ./module-x ./e1.js 1:0-20
      harmony side effect evaluation ./module-x ./e2.js 1:0-20
      import() ./module-x ./module-b.js 2:0-20
chunk (runtime: e1, e2) b.js (b) 179 bytes <{996}> >{390}< [rendered]
  ./module-b.js 179 bytes [built] [code generated]
    import() ./module-b ./module-a.js 1:0-47
chunk (runtime: e1) e1.js (e1) 119 bytes (javascript) 8.04 KiB (runtime) >{460}< >{996}< [entry] [rendered]
  runtime modules 8.04 KiB 11 modules
  cacheable modules 119 bytes
    ./e1.js 70 bytes [built] [code generated]
      entry ./e1 e1
    ./module-x.js 49 bytes [dependent] [built] [code generated]
      harmony side effect evaluation ./module-x ./e1.js 1:0-20
      harmony side effect evaluation ./module-x ./e2.js 1:0-20
      import() ./module-x ./module-b.js 2:0-20
chunk (runtime: e1, e2) c.js (c) 49 bytes <{130}> <{199}> >{996}< [rendered]
  ./module-c.js 49 bytes [built] [code generated]
    import() ./module-c ./e2.js 2:0-47
    import() ./module-c ./module-b.js 1:0-47
chunk (runtime: e1, e2) y.js (y) 1 bytes <{130}> <{321}> [rendered]
  ./module-y.js 1 bytes [built] [code generated]
    import() ./module-y ./module-x.js 1:0-47
chunk (runtime: e1, e2) a.js (a) 49 bytes <{321}> <{390}> >{199}< [rendered]
  ./module-a.js 49 bytes [built] [code generated]
    import() ./module-a ./e1.js 2:0-47
    import() ./module-a ./module-c.js 1:0-47
webpack x.x.x compiled successfully"
`;

exports[`StatsTestCases should print correct stats for graph-roots 1`] = `
"chunk (runtime: main) cycle.js (cycle) 168 bytes [rendered]
  ./cycle/a.js 39 bytes [built] [code generated]
  ./cycle/b.js 39 bytes [built] [code generated]
  ./cycle/c.js 51 bytes [built] [code generated]
  ./cycle/index.js 39 bytes [built] [code generated]
chunk (runtime: main) cycle2.js (cycle2) 205 bytes [rendered]
  dependent modules 166 bytes [dependent] 3 modules
  ./cycle2/index.js 39 bytes [built] [code generated]
chunk (runtime: main) cycles.js (cycles) 410 bytes [rendered]
  dependent modules 332 bytes [dependent] 6 modules
  ./cycles/1/index.js 39 bytes [built] [code generated]
  ./cycles/2/index.js 39 bytes [built] [code generated]
chunk (runtime: main) id-equals-name_js.js (id-equals-name_js) 21 bytes [rendered]
  ./id-equals-name.js?1 21 bytes [built] [code generated]
chunk (runtime: main) id-equals-name_js-_70e2.js (id-equals-name_js-_70e2) 21 bytes [rendered]
  ./id-equals-name.js?2 21 bytes [built] [code generated]
chunk (runtime: main) id-equals-name_js0.js 21 bytes [rendered]
  ./id-equals-name.js 21 bytes [built] [code generated]
chunk (runtime: main) id-equals-name_js_3.js 21 bytes [rendered]
  ./id-equals-name.js?3 21 bytes [built] [code generated]
chunk (runtime: main) main.js (main) 639 bytes (javascript) 6.62 KiB (runtime) [entry] [rendered]
  runtime modules 6.62 KiB 9 modules
  ./index.js 639 bytes [built] [code generated]
chunk (runtime: main) tree.js (tree) 137 bytes [rendered]
  dependent modules 98 bytes [dependent] 3 modules
  ./tree/index.js 39 bytes [built] [code generated]
chunk (runtime: main) trees.js (trees) 215 bytes [rendered]
  dependent modules 98 bytes [dependent] 3 modules
  ./trees/1.js 39 bytes [built] [code generated]
  ./trees/2.js 39 bytes [built] [code generated]
  ./trees/3.js 39 bytes [built] [code generated]"
`;

exports[`StatsTestCases should print correct stats for ignore-warnings 1`] = `
"asset main.js 1010 bytes [emitted] (name: main)
orphan modules 617 bytes [orphan] 9 modules
./index.js + 9 modules 790 bytes [built] [code generated]

WARNING in ./module.js?4 3:12-20
Should not import the named export 'homepage' (imported as 'homepage') from default-exporting module (only default export is available soon)
 @ ./index.js 4:0-20

WARNING in ./module2.js?1 3:12-16
Should not import the named export 'name' (imported as 'name') from default-exporting module (only default export is available soon)
 @ ./index.js 6:0-21

webpack x.x.x compiled with 2 warnings in X ms"
`;

exports[`StatsTestCases should print correct stats for immutable 1`] = `
"asset 90957ef1deba173967c9.js 13.4 KiB [emitted] [immutable] (name: main)
asset 22c24a3b26d46118dc06.js 809 bytes [emitted] [immutable]"
`;

exports[`StatsTestCases should print correct stats for import-context-filter 1`] = `
"asset entry.js 11.9 KiB [emitted] (name: entry)
asset 717.js 482 bytes [emitted]
asset 776.js 482 bytes [emitted]
asset 0.js 475 bytes [emitted]
runtime modules 6.62 KiB 9 modules
built modules 724 bytes [built]
  modules by path ./templates/*.js 114 bytes
    ./templates/bar.js 38 bytes [optional] [built] [code generated]
    ./templates/baz.js 38 bytes [optional] [built] [code generated]
    ./templates/foo.js 38 bytes [optional] [built] [code generated]
  ./entry.js 450 bytes [built] [code generated]
  ./templates/ lazy ^\\\\.\\\\/.*$ include: \\\\.js$ exclude: \\\\.noimport\\\\.js$ na...(truncated) 160 bytes [optional] [built] [code generated]
webpack x.x.x compiled successfully in X ms"
`;

exports[`StatsTestCases should print correct stats for import-weak 1`] = `
"asset entry.js 13.1 KiB [emitted] (name: entry)
asset 237.js 138 bytes [emitted]
runtime modules 7.73 KiB 10 modules
orphan modules 37 bytes [orphan] 1 module
cacheable modules 142 bytes
  ./entry.js 120 bytes [built] [code generated]
  ./modules/b.js 22 bytes [built] [code generated]
webpack x.x.x compiled successfully in X ms"
`;

exports[`StatsTestCases should print correct stats for import-weak-parser-option 1`] = `
"asset entry.js 13.1 KiB [emitted] (name: entry)
asset 237.js 138 bytes [emitted]
runtime modules 7.73 KiB 10 modules
orphan modules 37 bytes [orphan] 1 module
cacheable modules 116 bytes
  ./entry.js 94 bytes [built] [code generated]
  ./modules/b.js 22 bytes [built] [code generated]
webpack x.x.x compiled successfully in X ms"
`;

exports[`StatsTestCases should print correct stats for import-with-invalid-options-comments 1`] = `
"runtime modules 8.66 KiB 12 modules
cacheable modules 559 bytes
  ./index.js 50 bytes [built] [code generated]
  ./chunk.js 401 bytes [built] [code generated] [3 warnings]
  ./chunk-a.js 27 bytes [built] [code generated]
  ./chunk-b.js 27 bytes [built] [code generated]
  ./chunk-c.js 27 bytes [built] [code generated]
  ./chunk-d.js 27 bytes [built] [code generated]

WARNING in ./chunk.js 2:11-84
Compilation error while processing magic comment(-s): /* webpackPrefetch: true, webpackChunkName: notGoingToCompileChunkName */: notGoingToCompileChunkName is not defined
 @ ./index.js 1:0-49

WARNING in ./chunk.js 4:11-77
Compilation error while processing magic comment(-s): /* webpack Prefetch: 0, webpackChunkName: \\"notGoingToCompile-c\\" */: Unexpected identifier
 @ ./index.js 1:0-49

WARNING in ./chunk.js 5:11-38
Compilation error while processing magic comment(-s): /* webpackPrefetch: nope */: nope is not defined
 @ ./index.js 1:0-49

webpack x.x.x compiled with 3 warnings"
`;

exports[`StatsTestCases should print correct stats for issue-7577 1`] = `
"asset a-runtime~main-92872ba8425c7f1a75a6.js 4.93 KiB [emitted] [immutable] (name: runtime~main)
asset a-main-5b238661c342d3c63636.js 405 bytes [emitted] [immutable] (name: main)
asset a-all-a_js-52fb35892f514e05c220.js 140 bytes [emitted] [immutable] (id hint: all)
Entrypoint main 5.46 KiB = a-runtime~main-92872ba8425c7f1a75a6.js 4.93 KiB a-all-a_js-52fb35892f514e05c220.js 140 bytes a-main-5b238661c342d3c63636.js 405 bytes
runtime modules 2.46 KiB 3 modules
./a.js 18 bytes [built] [code generated]
webpack x.x.x compiled successfully in X ms

asset b-runtime~main-b6957ac1c3a86ce8164e.js 5.86 KiB [emitted] [immutable] (name: runtime~main)
asset b-all-b_js-1ccae3120aa8d62e9877.js 475 bytes [emitted] [immutable] (id hint: all)
asset b-main-503688157f1b1be3d9ac.js 438 bytes [emitted] [immutable] (name: main)
asset b-vendors-node_modules_vendor_js-7320f018dbab7e34ead5.js 185 bytes [emitted] [immutable] (id hint: vendors)
Entrypoint main 6.93 KiB = b-runtime~main-b6957ac1c3a86ce8164e.js 5.86 KiB b-vendors-node_modules_vendor_js-7320f018dbab7e34ead5.js 185 bytes b-all-b_js-1ccae3120aa8d62e9877.js 475 bytes b-main-503688157f1b1be3d9ac.js 438 bytes
runtime modules 3.03 KiB 5 modules
cacheable modules 40 bytes
  ./b.js 17 bytes [built] [code generated]
  ./node_modules/vendor.js 23 bytes [built] [code generated]
webpack x.x.x compiled successfully in X ms

assets by chunk 895 bytes (id hint: all)
  asset c-all-b_js-d2d64fdaadbf1936503b.js 502 bytes [emitted] [immutable] (id hint: all)
  asset c-all-c_js-0552c7cbb8c1a12b6b9c.js 393 bytes [emitted] [immutable] (id hint: all)
asset c-runtime~main-0e3441ca5aef7c119130.js 13.7 KiB [emitted] [immutable] (name: runtime~main)
asset c-main-463838c803f48fe97bb6.js 680 bytes [emitted] [immutable] (name: main)
asset c-vendors-node_modules_vendor_js-7320f018dbab7e34ead5.js 185 bytes [emitted] [immutable] (id hint: vendors)
Entrypoint main 14.7 KiB = c-runtime~main-0e3441ca5aef7c119130.js 13.7 KiB c-all-c_js-0552c7cbb8c1a12b6b9c.js 393 bytes c-main-463838c803f48fe97bb6.js 680 bytes
runtime modules 8.75 KiB 13 modules
cacheable modules 101 bytes
  ./c.js 61 bytes [built] [code generated]
  ./b.js 17 bytes [built] [code generated]
  ./node_modules/vendor.js 23 bytes [built] [code generated]
webpack x.x.x compiled successfully in X ms"
`;

exports[`StatsTestCases should print correct stats for limit-chunk-count-plugin 1`] = `
"1 chunks:
  asset bundle1.js 4.73 KiB [emitted] (name: main)
  chunk (runtime: main) bundle1.js (main) 219 bytes (javascript) 1.77 KiB (runtime) <{792}> >{792}< [entry] [rendered]
    runtime modules 1.77 KiB 4 modules
    cacheable modules 219 bytes
      ./a.js 22 bytes [dependent] [built] [code generated]
      ./b.js 22 bytes [dependent] [built] [code generated]
      ./c.js 30 bytes [dependent] [built] [code generated]
      ./d.js 22 bytes [dependent] [built] [code generated]
      ./e.js 22 bytes [dependent] [built] [code generated]
      ./index.js 101 bytes [built] [code generated]
  1 chunks (webpack x.x.x) compiled successfully in X ms

2 chunks:
  asset bundle2.js 12.7 KiB [emitted] (name: main)
  asset 390.bundle2.js 664 bytes [emitted] (name: c)
  chunk (runtime: main) 390.bundle2.js (c) 118 bytes <{390}> <{792}> >{390}< [rendered]
    dependent modules 44 bytes [dependent]
      ./d.js 22 bytes [dependent] [built] [code generated]
      ./e.js 22 bytes [dependent] [built] [code generated]
    ./a.js 22 bytes [built] [code generated]
    ./b.js 22 bytes [built] [code generated]
    ./c.js 30 bytes [built] [code generated]
  chunk (runtime: main) bundle2.js (main) 101 bytes (javascript) 7.74 KiB (runtime) >{390}< [entry] [rendered]
    runtime modules 7.74 KiB 10 modules
    ./index.js 101 bytes [built] [code generated]
  2 chunks (webpack x.x.x) compiled successfully in X ms

3 chunks:
  asset bundle3.js 12.7 KiB [emitted] (name: main)
  asset 390.bundle3.js 528 bytes [emitted] (name: c)
  asset 226.bundle3.js 206 bytes [emitted]
  chunk (runtime: main) 226.bundle3.js 44 bytes <{390}> [rendered]
    ./d.js 22 bytes [built] [code generated]
    ./e.js 22 bytes [built] [code generated]
  chunk (runtime: main) 390.bundle3.js (c) 74 bytes <{792}> >{226}< [rendered]
    ./a.js 22 bytes [built] [code generated]
    ./b.js 22 bytes [built] [code generated]
    ./c.js 30 bytes [built] [code generated]
  chunk (runtime: main) bundle3.js (main) 101 bytes (javascript) 7.74 KiB (runtime) >{390}< [entry] [rendered]
    runtime modules 7.74 KiB 10 modules
    ./index.js 101 bytes [built] [code generated]
  3 chunks (webpack x.x.x) compiled successfully in X ms

4 chunks:
  asset bundle4.js 12.6 KiB [emitted] (name: main)
  asset 390.bundle4.js 392 bytes [emitted] (name: c)
  asset 226.bundle4.js 206 bytes [emitted]
  asset 78.bundle4.js 205 bytes [emitted]
  chunk (runtime: main) 78.bundle4.js 44 bytes <{792}> [rendered]
    ./a.js 22 bytes [built] [code generated]
    ./b.js 22 bytes [built] [code generated]
  chunk (runtime: main) 226.bundle4.js 44 bytes <{390}> [rendered]
    ./d.js 22 bytes [built] [code generated]
    ./e.js 22 bytes [built] [code generated]
  chunk (runtime: main) 390.bundle4.js (c) 30 bytes <{792}> >{226}< [rendered]
    ./c.js 30 bytes [built] [code generated]
  chunk (runtime: main) bundle4.js (main) 101 bytes (javascript) 7.74 KiB (runtime) >{78}< >{390}< [entry] [rendered]
    runtime modules 7.74 KiB 10 modules
    ./index.js 101 bytes [built] [code generated]
  4 chunks (webpack x.x.x) compiled successfully in X ms"
`;

exports[`StatsTestCases should print correct stats for logging 1`] = `
"<i> <CLR=32,BOLD>[LogTestPlugin] Info</CLR>
asset <CLR=32,BOLD>main.js</CLR> 89 bytes <CLR=32,BOLD>[emitted]</CLR> (name: main)
<CLR=BOLD>./index.js</CLR> 1 bytes <CLR=33,BOLD>[built]</CLR> <CLR=33,BOLD>[code generated]</CLR>

<CLR=BOLD>LOG from LogTestPlugin</CLR>
<-> <CLR=36,BOLD>Group</CLR>
  <i> <CLR=32,BOLD>Info</CLR>
      <CLR=BOLD>Log</CLR>
  <+> <CLR=36,BOLD>Collapsed group</CLR>
      <CLR=BOLD>Log</CLR>
    <CLR=BOLD>End</CLR>
+ 6 hidden lines

<CLR=31,BOLD>DEBUG</CLR> <CLR=BOLD>LOG from ./node_modules/custom-loader/index.js ./node_modules/custom-loader/index.js!./index.js</CLR>
<e> <CLR=31,BOLD>An error</CLR>
|     at Object.<anonymous>.module.exports (Xdir/logging/node_modules/custom-loader/index.js:5:9)
<w> <CLR=33,BOLD>A warning</CLR>
|     at Object.<anonymous>.module.exports (Xdir/logging/node_modules/custom-loader/index.js:6:9)
<-> <CLR=36,BOLD>Unimportant</CLR>
  <i> <CLR=32,BOLD>Info message</CLR>
      <CLR=BOLD>Just log</CLR>
      Just debug
  <t> <CLR=35,BOLD>Measure: X ms</CLR>
  <-> <CLR=36,BOLD>Nested</CLR>
        <CLR=BOLD>Log inside collapsed group</CLR>
      Trace
  |     at Object.<anonymous>.module.exports (Xdir/logging/node_modules/custom-loader/index.js:15:9)
  <t> <CLR=35,BOLD>Measure: X ms</CLR>
      -------
      <CLR=BOLD>After clear</CLR>

<CLR=31,BOLD>DEBUG</CLR> <CLR=BOLD>LOG from ./node_modules/custom-loader/index.js Named Logger ./node_modules/custom-loader/index.js!./index.js</CLR>
    Message with named logger

<CLR=BOLD>LOG from webpack.Compilation</CLR>
    <CLR=BOLD>1 modules hashed, 0 from cache (1 variants per module in average)</CLR>
    <CLR=BOLD>100% code generated (1 generated, 0 from cache)</CLR>
+ 24 hidden lines

<CLR=BOLD>LOG from webpack.FlagDependencyExportsPlugin</CLR>
    <CLR=BOLD>0% of exports of modules have been determined (1 no declared exports, 0 not cached, 0 flagged uncacheable, 0 from cache, 0 from mem cache, 0 additional calculations due to dependencies)</CLR>
+ 3 hidden lines

<CLR=BOLD>LOG from webpack.buildChunkGraph</CLR>
    <CLR=BOLD>2 queue items processed (1 blocks)</CLR>
    <CLR=BOLD>0 chunk groups connected</CLR>
    <CLR=BOLD>0 chunk groups processed for merging (0 module sets, 0 forked, 0 + 0 modules forked, 0 + 0 modules merged into fork, 0 resulting modules)</CLR>
    <CLR=BOLD>0 chunk group info updated (0 already connected chunk groups reconnected)</CLR>
+ 5 hidden lines

<CLR=BOLD>LOG from webpack.FileSystemInfo</CLR>
    <CLR=BOLD>1 new snapshots created</CLR>
    <CLR=BOLD>0% root snapshot uncached (0 / 0)</CLR>
    <CLR=BOLD>0% children snapshot uncached (0 / 0)</CLR>
    <CLR=BOLD>0 entries tested</CLR>
    <CLR=BOLD>File info in cache: 1 timestamps 1 hashes 1 timestamp hash combinations</CLR>
    <CLR=BOLD>File timestamp hash combination snapshot optimization: 0% (0/1) entries shared via 0 shared snapshots (0 times referenced)</CLR>
    <CLR=BOLD>Directory info in cache: 0 timestamps 0 hashes 0 timestamp hash combinations</CLR>
    <CLR=BOLD>Managed items info in cache: 0 items</CLR>

webpack x.x.x compiled <CLR=32,BOLD>successfully</CLR> in X ms"
`;

exports[`StatsTestCases should print correct stats for logging-debug 1`] = `
"<i> <CLR=32,BOLD>[LogTestPlugin] Info</CLR>
asset <CLR=32,BOLD>main.js</CLR> 89 bytes <CLR=32,BOLD>[emitted]</CLR> (name: main)
<CLR=BOLD>./index.js</CLR> 1 bytes <CLR=33,BOLD>[built]</CLR> <CLR=33,BOLD>[code generated]</CLR>

<CLR=31,BOLD>DEBUG</CLR> <CLR=BOLD>LOG from ../logging/node_modules/custom-loader/index.js ../logging/node_modules/custom-loader/index.js!./index.js</CLR>
<e> <CLR=31,BOLD>An error</CLR>
<w> <CLR=33,BOLD>A warning</CLR>
<-> <CLR=36,BOLD>Unimportant</CLR>
  <i> <CLR=32,BOLD>Info message</CLR>
      <CLR=BOLD>Just log</CLR>
      Just debug
  <t> <CLR=35,BOLD>Measure: X ms</CLR>
  <-> <CLR=36,BOLD>Nested</CLR>
        <CLR=BOLD>Log inside collapsed group</CLR>
      Trace
  <t> <CLR=35,BOLD>Measure: X ms</CLR>
      -------
      <CLR=BOLD>After clear</CLR>

<CLR=31,BOLD>DEBUG</CLR> <CLR=BOLD>LOG from ../logging/node_modules/custom-loader/index.js Named Logger ../logging/node_modules/custom-loader/index.js!./index.js</CLR>
    Message with named logger

webpack x.x.x compiled <CLR=32,BOLD>successfully</CLR> in X ms"
`;

exports[`StatsTestCases should print correct stats for max-external-module-readable-identifier 1`] = `
"asset main.js 1.33 KiB [emitted] (name: main)
./index.js 17 bytes [built] [code generated]
external \\"very-very-very-very-long-external-module-readable-identifier-it-should...(truncated) 42 bytes [built] [code generated]
webpack x.x.x compiled successfully in X ms"
`;

exports[`StatsTestCases should print correct stats for max-modules 1`] = `
"asset main.js 5.34 KiB [emitted] (name: main)
./index.js 181 bytes [built] [code generated]
./a.js?1 33 bytes [built] [code generated]
./a.js?2 33 bytes [built] [code generated]
./a.js?3 33 bytes [built] [code generated]
./a.js?4 33 bytes [built] [code generated]
./a.js?5 33 bytes [built] [code generated]
./a.js?6 33 bytes [built] [code generated]
./a.js?7 33 bytes [built] [code generated]
./a.js?8 33 bytes [built] [code generated]
./a.js?9 33 bytes [built] [code generated]
./a.js?10 33 bytes [built] [code generated]
./c.js?1 33 bytes [built] [code generated]
./c.js?2 33 bytes [built] [code generated]
./c.js?3 33 bytes [built] [code generated]
./c.js?4 33 bytes [built] [code generated]
./c.js?5 33 bytes [built] [code generated]
./c.js?6 33 bytes [built] [code generated]
./c.js?7 33 bytes [built] [code generated]
./c.js?8 33 bytes [built] [code generated]
+ 12 modules
webpack x.x.x compiled successfully in X ms"
`;

exports[`StatsTestCases should print correct stats for max-modules-default 1`] = `
"asset main.js 5.34 KiB [emitted] (name: main)
./index.js 181 bytes [built] [code generated]
./a.js?1 33 bytes [built] [code generated]
./a.js?2 33 bytes [built] [code generated]
./a.js?3 33 bytes [built] [code generated]
./a.js?4 33 bytes [built] [code generated]
./a.js?5 33 bytes [built] [code generated]
./a.js?6 33 bytes [built] [code generated]
./a.js?7 33 bytes [built] [code generated]
./a.js?8 33 bytes [built] [code generated]
./a.js?9 33 bytes [built] [code generated]
./a.js?10 33 bytes [built] [code generated]
./c.js?1 33 bytes [built] [code generated]
./c.js?2 33 bytes [built] [code generated]
./c.js?3 33 bytes [built] [code generated]
+ 17 modules
webpack x.x.x compiled successfully in X ms"
`;

exports[`StatsTestCases should print correct stats for module-assets 1`] = `
"assets by path *.js 11.8 KiB
  asset main.js 10.5 KiB [emitted] (name: main)
  asset a.js 732 bytes [emitted] (name: a)
  asset b.js 549 bytes [emitted] (name: b)
assets by path *.png 42 KiB
  asset 1.png 21 KiB [emitted] [from: node_modules/a/1.png] (auxiliary name: a)
  asset 2.png 21 KiB [emitted] [from: node_modules/a/2.png] (auxiliary name: a, b)
Entrypoint main 10.5 KiB = main.js
Chunk Group a 732 bytes (42 KiB) = a.js 732 bytes (1.png 21 KiB 2.png 21 KiB)
Chunk Group b 549 bytes (21 KiB) = b.js 549 bytes (2.png 21 KiB)
chunk (runtime: main) b.js (b) 67 bytes [rendered]
  ./node_modules/a/2.png 49 bytes [dependent] [built] [code generated] [1 asset]
  ./node_modules/b/index.js 18 bytes [built] [code generated]
chunk (runtime: main) main.js (main) 82 bytes (javascript) 6.34 KiB (runtime) [entry] [rendered]
  runtime modules 6.34 KiB 8 modules
  ./index.js 82 bytes [built] [code generated]
chunk (runtime: main) a.js (a) 134 bytes [rendered]
  ./node_modules/a/2.png 49 bytes [dependent] [built] [code generated] [1 asset]
  ./node_modules/a/index.js + 1 modules 85 bytes [built] [code generated] [1 asset]
runtime modules 6.34 KiB 8 modules
orphan modules 49 bytes [orphan] 1 module
modules with assets 234 bytes
  modules by path ./node_modules/a/ 134 bytes
    ./node_modules/a/index.js + 1 modules 85 bytes [built] [code generated] [1 asset]
    ./node_modules/a/2.png 49 bytes [built] [code generated] [1 asset]
  ./index.js 82 bytes [built] [code generated]
  ./node_modules/b/index.js 18 bytes [built] [code generated]
webpack x.x.x compiled successfully in X ms"
`;

exports[`StatsTestCases should print correct stats for module-deduplication 1`] = `
"asset e2.js 12.1 KiB [emitted] (name: e2)
asset e3.js 12.1 KiB [emitted] (name: e3)
asset e1.js 12.1 KiB [emitted] (name: e1)
asset 471.js 856 bytes [emitted]
asset 752.js 856 bytes [emitted]
asset 637.js 854 bytes [emitted]
asset 371.js 524 bytes [emitted]
asset 852.js 524 bytes [emitted]
asset 18.js 522 bytes [emitted]
chunk (runtime: e1) 18.js 61 bytes [rendered]
  ./async1.js 61 bytes [built] [code generated]
chunk (runtime: e2) e2.js (e2) 249 bytes (javascript) 6.62 KiB (runtime) [entry] [rendered]
  runtime modules 6.62 KiB 9 modules
  cacheable modules 249 bytes
    ./b.js 20 bytes [dependent] [built] [code generated]
    ./e2.js + 2 modules 209 bytes [built] [code generated]
    ./f.js 20 bytes [dependent] [built] [code generated]
chunk (runtime: e1) e1.js (e1) 249 bytes (javascript) 6.62 KiB (runtime) [entry] [rendered]
  runtime modules 6.62 KiB 9 modules
  cacheable modules 249 bytes
    ./b.js 20 bytes [dependent] [built] [code generated]
    ./d.js 20 bytes [dependent] [built] [code generated]
    ./e1.js + 2 modules 209 bytes [built] [code generated]
chunk (runtime: e3) 371.js 61 bytes [rendered]
  ./async3.js 61 bytes [built] [code generated]
chunk (runtime: e1, e3) 471.js 81 bytes [rendered]
  ./async2.js 61 bytes [built] [code generated]
  ./f.js 20 bytes [dependent] [built] [code generated]
chunk (runtime: e2, e3) 637.js 81 bytes [rendered]
  ./async1.js 61 bytes [built] [code generated]
  ./d.js 20 bytes [dependent] [built] [code generated]
chunk (runtime: e1, e2) 752.js 81 bytes [rendered]
  ./async3.js 61 bytes [built] [code generated]
  ./h.js 20 bytes [dependent] [built] [code generated]
chunk (runtime: e2) 852.js 61 bytes [rendered]
  ./async2.js 61 bytes [built] [code generated]
chunk (runtime: e3) e3.js (e3) 249 bytes (javascript) 6.62 KiB (runtime) [entry] [rendered]
  runtime modules 6.62 KiB 9 modules
  cacheable modules 249 bytes
    ./b.js 20 bytes [dependent] [built] [code generated]
    ./e3.js + 2 modules 209 bytes [built] [code generated]
    ./h.js 20 bytes [dependent] [built] [code generated]
webpack x.x.x compiled successfully"
`;

exports[`StatsTestCases should print correct stats for module-deduplication-named 1`] = `
"asset e2.js 12 KiB [emitted] (name: e2)
asset e1.js 12 KiB [emitted] (name: e1)
asset e3.js 12 KiB [emitted] (name: e3)
asset async1.js 961 bytes [emitted] (name: async1)
asset async2.js 961 bytes [emitted] (name: async2)
asset async3.js 960 bytes [emitted] (name: async3)
chunk (runtime: e1, e2, e3) async3.js (async3) 135 bytes [rendered]
  ./async3.js 115 bytes [built] [code generated]
  ./h.js 20 bytes [dependent] [built] [code generated]
chunk (runtime: e2) e2.js (e2) 242 bytes (javascript) 6.66 KiB (runtime) [entry] [rendered]
  runtime modules 6.66 KiB 9 modules
  cacheable modules 242 bytes
    ./b.js 20 bytes [dependent] [built] [code generated]
    ./e2.js + 2 modules 202 bytes [built] [code generated]
    ./f.js 20 bytes [dependent] [built] [code generated]
chunk (runtime: e1, e2, e3) async1.js (async1) 135 bytes [rendered]
  ./async1.js 115 bytes [built] [code generated]
  ./d.js 20 bytes [dependent] [built] [code generated]
chunk (runtime: e1) e1.js (e1) 242 bytes (javascript) 6.66 KiB (runtime) [entry] [rendered]
  runtime modules 6.66 KiB 9 modules
  cacheable modules 242 bytes
    ./b.js 20 bytes [dependent] [built] [code generated]
    ./d.js 20 bytes [dependent] [built] [code generated]
    ./e1.js + 2 modules 202 bytes [built] [code generated]
chunk (runtime: e1, e2, e3) async2.js (async2) 135 bytes [rendered]
  ./async2.js 115 bytes [built] [code generated]
  ./f.js 20 bytes [dependent] [built] [code generated]
chunk (runtime: e3) e3.js (e3) 242 bytes (javascript) 6.66 KiB (runtime) [entry] [rendered]
  runtime modules 6.66 KiB 9 modules
  cacheable modules 242 bytes
    ./b.js 20 bytes [dependent] [built] [code generated]
    ./e3.js + 2 modules 202 bytes [built] [code generated]
    ./h.js 20 bytes [dependent] [built] [code generated]
webpack x.x.x compiled successfully"
`;

exports[`StatsTestCases should print correct stats for module-federation-custom-exposed-module-name 1`] = `
"asset container_bundle.js 12 KiB [emitted] (name: container)
asset custom-entry_bundle.js 413 bytes [emitted] (name: custom-entry)
asset main_bundle.js 89 bytes [emitted] (name: main)
runtime modules 6.63 KiB 9 modules
built modules 82 bytes [built]
  ./index.js 1 bytes [built] [code generated]
  container entry 42 bytes [built] [code generated]
  ./entry.js 39 bytes [built] [code generated]
webpack x.x.x compiled successfully in X ms"
`;

exports[`StatsTestCases should print correct stats for module-not-found-error 1`] = `
"ERROR in ./index.js 1:0-17
Module not found: Error: Can't resolve 'buffer' in 'Xdir/module-not-found-error'

BREAKING CHANGE: webpack < 5 used to include polyfills for node.js core modules by default.
This is no longer the case. Verify if you need this module and configure a polyfill for it.

If you want to include a polyfill, you need to:
	- add a fallback 'resolve.fallback: { \\"buffer\\": require.resolve(\\"buffer/\\") }'
	- install 'buffer'
If you don't want to include a polyfill, you can use an empty module like this:
	resolve.fallback: { \\"buffer\\": false }

ERROR in ./index.js 2:0-13
Module not found: Error: Can't resolve 'os' in 'Xdir/module-not-found-error'

BREAKING CHANGE: webpack < 5 used to include polyfills for node.js core modules by default.
This is no longer the case. Verify if you need this module and configure a polyfill for it.

If you want to include a polyfill, you need to:
	- add a fallback 'resolve.fallback: { \\"os\\": require.resolve(\\"os-browserify/browser\\") }'
	- install 'os-browserify'
If you don't want to include a polyfill, you can use an empty module like this:
	resolve.fallback: { \\"os\\": false }

webpack compiled with 2 errors"
`;

exports[`StatsTestCases should print correct stats for module-reasons 1`] = `
"asset main.js 1.47 KiB [emitted] (name: main)
orphan modules 75 bytes [orphan] 2 modules
cacheable modules 110 bytes
  ./index.js + 2 modules 102 bytes [built] [code generated]
    entry ./index main
  ./c.js 8 bytes [built] [code generated]
    cjs require ./c ./index.js + 2 modules ./a.js 1:0-14
    cjs require ./c ./index.js + 2 modules ./b.js 1:0-14
webpack x.x.x compiled successfully in X ms"
`;

exports[`StatsTestCases should print correct stats for module-trace-disabled-in-error 1`] = `
"assets by status 1.89 KiB [cached] 1 asset
./index.js 19 bytes [built] [code generated]
./inner.js 53 bytes [built] [code generated]
./not-existing.js 26 bytes [built] [code generated]
./parse-error.js 27 bytes [built] [code generated] [1 error]

ERROR in ./not-existing.js 1:0-25
Module not found: Error: Can't resolve 'does-not-exist' in 'Xdir/module-trace-disabled-in-error'

ERROR in ./parse-error.js 3:4
Module parse failed: Unexpected token (3:4)
You may need an appropriate loader to handle this file type, currently no loaders are configured to process this file. See https://webpack.js.org/concepts#loaders
| Here
| could
> be :)
| your
| code

webpack x.x.x compiled with 2 errors in X ms"
`;

exports[`StatsTestCases should print correct stats for module-trace-enabled-in-error 1`] = `
"assets by status 1.89 KiB [cached] 1 asset
./index.js 19 bytes [built] [code generated]
./inner.js 53 bytes [built] [code generated]
./not-existing.js 26 bytes [built] [code generated]
./parse-error.js 27 bytes [built] [code generated] [1 error]

ERROR in ./not-existing.js 1:0-25
Module not found: Error: Can't resolve 'does-not-exist' in 'Xdir/module-trace-enabled-in-error'
 @ ./inner.js 1:0-25
 @ ./index.js 1:0-18

ERROR in ./parse-error.js 3:4
Module parse failed: Unexpected token (3:4)
You may need an appropriate loader to handle this file type, currently no loaders are configured to process this file. See https://webpack.js.org/concepts#loaders
| Here
| could
> be :)
| your
| code
 @ ./inner.js 2:0-24
 @ ./index.js 1:0-18

webpack x.x.x compiled with 2 errors in X ms"
`;

exports[`StatsTestCases should print correct stats for named-chunk-groups 1`] = `
"Chunk Group main 11.7 KiB = a-main.js
Chunk Group async-a 1.07 KiB = a-48.js 257 bytes a-async-a.js 836 bytes
Chunk Group async-b 1.07 KiB = a-48.js 257 bytes a-async-b.js 835 bytes
Chunk Group async-c 1.45 KiB = a-vendors.js 739 bytes a-async-c.js 741 bytes
chunk (runtime: main) a-48.js 149 bytes [rendered] split chunk (cache group: default)
  > ./a ./index.js 1:0-47
  > ./b ./index.js 2:0-47
  ./shared.js 149 bytes [built] [code generated]
chunk (runtime: main) a-async-b.js (async-b) 175 bytes [rendered]
  > ./b ./index.js 2:0-47
  ./b.js 175 bytes [built] [code generated]
chunk (runtime: main) a-vendors.js (vendors) (id hint: vendors) 40 bytes [rendered] split chunk (cache group: vendors) (name: vendors)
  > ./c ./index.js 3:0-47
  ./node_modules/x.js 20 bytes [built] [code generated]
  ./node_modules/y.js 20 bytes [built] [code generated]
chunk (runtime: main) a-async-a.js (async-a) 175 bytes [rendered]
  > ./a ./index.js 1:0-47
  ./a.js 175 bytes [built] [code generated]
chunk (runtime: main) a-main.js (main) 146 bytes (javascript) 6.96 KiB (runtime) [entry] [rendered]
  > ./ main
  runtime modules 6.96 KiB 10 modules
  ./index.js 146 bytes [built] [code generated]
chunk (runtime: main) a-async-c.js (async-c) 67 bytes [rendered]
  > ./c ./index.js 3:0-47
  ./c.js 67 bytes [built] [code generated]
webpack x.x.x compiled successfully

Entrypoint main 11.7 KiB = b-main.js
Chunk Group async-a 1.07 KiB = b-48.js 257 bytes b-async-a.js 836 bytes
Chunk Group async-b 1.07 KiB = b-48.js 257 bytes b-async-b.js 835 bytes
Chunk Group async-c 1.45 KiB = b-vendors.js 739 bytes b-async-c.js 741 bytes
chunk (runtime: main) b-48.js 149 bytes [rendered] split chunk (cache group: default)
  > ./a ./index.js 1:0-47
  > ./b ./index.js 2:0-47
  ./shared.js 149 bytes [built] [code generated]
chunk (runtime: main) b-async-b.js (async-b) 175 bytes [rendered]
  > ./b ./index.js 2:0-47
  ./b.js 175 bytes [built] [code generated]
chunk (runtime: main) b-vendors.js (vendors) (id hint: vendors) 40 bytes [rendered] split chunk (cache group: vendors) (name: vendors)
  > ./c ./index.js 3:0-47
  ./node_modules/x.js 20 bytes [built] [code generated]
  ./node_modules/y.js 20 bytes [built] [code generated]
chunk (runtime: main) b-async-a.js (async-a) 175 bytes [rendered]
  > ./a ./index.js 1:0-47
  ./a.js 175 bytes [built] [code generated]
chunk (runtime: main) b-main.js (main) 146 bytes (javascript) 6.96 KiB (runtime) [entry] [rendered]
  > ./ main
  runtime modules 6.96 KiB 10 modules
  ./index.js 146 bytes [built] [code generated]
chunk (runtime: main) b-async-c.js (async-c) 67 bytes [rendered]
  > ./c ./index.js 3:0-47
  ./c.js 67 bytes [built] [code generated]
webpack x.x.x compiled successfully"
`;

exports[`StatsTestCases should print correct stats for named-chunks-plugin 1`] = `
"asset entry.js 5.57 KiB [emitted] (name: entry)
asset vendor.js 237 bytes [emitted] (name: vendor) (id hint: vendor)
Entrypoint entry 5.8 KiB = vendor.js 237 bytes entry.js 5.57 KiB
runtime modules 2.46 KiB 3 modules
cacheable modules 138 bytes
  ./entry.js 72 bytes [built] [code generated]
  ./modules/a.js 22 bytes [built] [code generated]
  ./modules/b.js 22 bytes [built] [code generated]
  ./modules/c.js 22 bytes [built] [code generated]
webpack x.x.x compiled successfully in X ms"
`;

exports[`StatsTestCases should print correct stats for named-chunks-plugin-async 1`] = `
"asset entry.js 12.5 KiB [emitted] (name: entry)
asset modules_a_js.js 312 bytes [emitted]
asset modules_b_js.js 149 bytes [emitted]
runtime modules 7.74 KiB 10 modules
cacheable modules 106 bytes
  ./entry.js 47 bytes [built] [code generated]
  ./modules/a.js 37 bytes [built] [code generated]
  ./modules/b.js 22 bytes [built] [code generated]
webpack x.x.x compiled successfully in X ms"
`;

exports[`StatsTestCases should print correct stats for no-emit-on-errors-plugin-with-child-error 1`] = `
"assets by status 178 bytes [cached] 2 assets
./index.js 1 bytes [built] [code generated]

WARNING in configuration
The 'mode' option has not been set, webpack will fallback to 'production' for this value.
Set 'mode' option to 'development' or 'production' to enable defaults for each environment.
You can also set it to 'none' to disable any default behavior. Learn more: https://webpack.js.org/configuration/mode/

1 ERROR in child compilations (Use 'stats.children: true' resp. '--stats-children' for more details)
webpack x.x.x compiled with 1 error and 1 warning in X ms"
`;

exports[`StatsTestCases should print correct stats for optimize-chunks 1`] = `
"asset main.js 11 KiB {792} [emitted] (name: main)
asset cir2 from cir1.js 377 bytes {816}, {915} [emitted] (name: cir2 from cir1)
asset cir1.js 333 bytes {712} [emitted] (name: cir1)
asset cir2.js 333 bytes {915} [emitted] (name: cir2)
asset abd.js 193 bytes {470}, {518} [emitted] (name: abd)
asset chunk.js 154 bytes {125}, {982} [emitted] (name: chunk)
asset ab.js 149 bytes {470} [emitted] (name: ab)
asset ac in ab.js 110 bytes {125} [emitted] (name: ac in ab)
chunk {125} (runtime: main) ac in ab.js (ac in ab) 1 bytes <{470}> >{982}< [rendered]
  > [237] ./index.js 2:1-5:15
  ./modules/c.js [494] 1 bytes {125} {982} [built] [code generated]
chunk {470} (runtime: main) ab.js (ab) 2 bytes <{792}> >{125}< [rendered]
  > [237] ./index.js 1:0-6:8
  ./modules/a.js [36] 1 bytes {470} {518} [built] [code generated]
  ./modules/b.js [618] 1 bytes {470} {518} [built] [code generated]
chunk {518} (runtime: main) abd.js (abd) 3 bytes <{792}> >{982}< [rendered]
  > [237] ./index.js 8:0-11:9
  ./modules/a.js [36] 1 bytes {470} {518} [built] [code generated]
  ./modules/b.js [618] 1 bytes {470} {518} [built] [code generated]
  ./modules/d.js [503] 1 bytes {518} {982} [built] [code generated]
chunk {712} (runtime: main) cir1.js (cir1) 81 bytes <{792}> <{816}> <{915}> >{816}< [rendered]
  > [237] ./index.js 13:0-54
  > [448] ./circular2.js 1:0-79
  ./circular1.js [985] 81 bytes {712} [built] [code generated]
chunk {792} (runtime: main) main.js (main) 524 bytes (javascript) 6.15 KiB (runtime) >{470}< >{518}< >{712}< >{915}< [entry] [rendered]
  > ./index main
  runtime modules 6.15 KiB 7 modules
  cacheable modules 524 bytes
    ./index.js [237] 523 bytes {792} [built] [code generated]
    ./modules/f.js [633] 1 bytes {792} [dependent] [built] [code generated]
chunk {816} (runtime: main) cir2 from cir1.js (cir2 from cir1) 82 bytes <{712}> >{712}< [rendered]
  > [985] ./circular1.js 1:0-79
  ./circular2.js [448] 81 bytes {816} {915} [built] [code generated]
  ./modules/e.js [888] 1 bytes {816} [built] [code generated]
chunk {915} (runtime: main) cir2.js (cir2) 81 bytes <{792}> >{712}< [rendered]
  > [237] ./index.js 14:0-54
  ./circular2.js [448] 81 bytes {816} {915} [built] [code generated]
chunk {982} (runtime: main) chunk.js (chunk) 2 bytes <{125}> <{518}> [rendered]
  > [237] ./index.js 3:2-4:13
  > [237] ./index.js 9:1-10:12
  ./modules/c.js [494] 1 bytes {125} {982} [built] [code generated]
  ./modules/d.js [503] 1 bytes {518} {982} [built] [code generated]
webpack x.x.x compiled successfully in X ms"
`;

exports[`StatsTestCases should print correct stats for output-module 1`] = `
"asset main.mjs 9.55 KiB [emitted] [javascript module] (name: main)
asset 936.mjs 358 bytes [emitted] [javascript module]
runtime modules 5.76 KiB 7 modules
orphan modules 38 bytes [orphan] 1 module
cacheable modules 263 bytes
  ./index.js + 1 modules 225 bytes [built] [code generated]
  ./chunk.js 38 bytes [built] [code generated]
webpack x.x.x compiled successfully in X ms"
`;

exports[`StatsTestCases should print correct stats for parse-error 1`] = `
"assets by status 1.68 KiB [cached] 1 asset
orphan modules 15 bytes [orphan] 1 module
./index.js + 1 modules 30 bytes [built] [code generated]
./b.js 55 bytes [built] [code generated] [1 error]

ERROR in ./b.js 6:7
Module parse failed: Unexpected token (6:7)
You may need an appropriate loader to handle this file type, currently no loaders are configured to process this file. See https://webpack.js.org/concepts#loaders
| includes
| a
> parser )
| error
| in
 @ ./a.js 2:0-13
 @ ./index.js 2:0-13

webpack x.x.x compiled with 1 error"
`;

exports[`StatsTestCases should print correct stats for performance-different-mode-and-target 1`] = `
"asset warning.pro-web.js 294 KiB [emitted] [big] (name: main)
./index.js 293 KiB [built] [code generated]

WARNING in asset size limit: The following asset(s) exceed the recommended size limit (244 KiB).
This can impact web performance.
Assets: 
  warning.pro-web.js (294 KiB)

WARNING in entrypoint size limit: The following entrypoint(s) combined asset size exceeds the recommended limit (244 KiB). This can impact web performance.
Entrypoints:
  main (294 KiB)
      warning.pro-web.js

WARNING in webpack performance recommendations: 
You can limit the size of your bundles by using import() or require.ensure to lazy load some parts of your application.
For more info visit https://webpack.js.org/guides/code-splitting/

webpack x.x.x compiled with 3 warnings in X ms

asset warning.pro-webworker.js 294 KiB [emitted] [big] (name: main)
./index.js 293 KiB [built] [code generated]

WARNING in asset size limit: The following asset(s) exceed the recommended size limit (244 KiB).
This can impact web performance.
Assets: 
  warning.pro-webworker.js (294 KiB)

WARNING in entrypoint size limit: The following entrypoint(s) combined asset size exceeds the recommended limit (244 KiB). This can impact web performance.
Entrypoints:
  main (294 KiB)
      warning.pro-webworker.js

WARNING in webpack performance recommendations: 
You can limit the size of your bundles by using import() or require.ensure to lazy load some parts of your application.
For more info visit https://webpack.js.org/guides/code-splitting/

webpack x.x.x compiled with 3 warnings in X ms

asset no-warning.pro-node.js 294 KiB [emitted] (name: main)
./index.js 293 KiB [built] [code generated]
webpack x.x.x compiled successfully in X ms

asset no-warning.dev-web.js 1.72 MiB [emitted] (name: main)
./index.js 293 KiB [built] [code generated]
webpack x.x.x compiled successfully in X ms

asset no-warning.dev-node.js 1.72 MiB [emitted] (name: main)
./index.js 293 KiB [built] [code generated]
webpack x.x.x compiled successfully in X ms

asset no-warning.dev-web-with-limit-set.js 1.72 MiB [emitted] [big] (name: main)
./index.js 293 KiB [built] [code generated]
webpack x.x.x compiled successfully in X ms

asset warning.pro-node-with-hints-set.js 294 KiB [emitted] [big] (name: main)
./index.js 293 KiB [built] [code generated]

WARNING in asset size limit: The following asset(s) exceed the recommended size limit (244 KiB).
This can impact web performance.
Assets: 
  warning.pro-node-with-hints-set.js (294 KiB)

WARNING in entrypoint size limit: The following entrypoint(s) combined asset size exceeds the recommended limit (244 KiB). This can impact web performance.
Entrypoints:
  main (294 KiB)
      warning.pro-node-with-hints-set.js

WARNING in webpack performance recommendations: 
You can limit the size of your bundles by using import() or require.ensure to lazy load some parts of your application.
For more info visit https://webpack.js.org/guides/code-splitting/

webpack x.x.x compiled with 3 warnings in X ms"
`;

exports[`StatsTestCases should print correct stats for performance-disabled 1`] = `
"asset <CLR=32,BOLD>main.js</CLR> 303 KiB <CLR=32,BOLD>[emitted]</CLR> (name: main)
asset <CLR=32,BOLD>964.js</CLR> 323 bytes <CLR=32,BOLD>[emitted]</CLR>
asset <CLR=32,BOLD>226.js</CLR> 206 bytes <CLR=32,BOLD>[emitted]</CLR>
asset <CLR=32,BOLD>899.js</CLR> 138 bytes <CLR=32,BOLD>[emitted]</CLR>
Entrypoint <CLR=BOLD>main</CLR> 303 KiB = <CLR=32,BOLD>main.js</CLR>
runtime modules 6.05 KiB 7 modules
cacheable modules 293 KiB
  <CLR=BOLD>./index.js</CLR> 52 bytes <CLR=33,BOLD>[built]</CLR> <CLR=33,BOLD>[code generated]</CLR>
  <CLR=BOLD>./a.js</CLR> 293 KiB <CLR=33,BOLD>[built]</CLR> <CLR=33,BOLD>[code generated]</CLR>
  <CLR=BOLD>./b.js</CLR> 22 bytes <CLR=33,BOLD>[built]</CLR> <CLR=33,BOLD>[code generated]</CLR>
  <CLR=BOLD>./c.js</CLR> 54 bytes <CLR=33,BOLD>[built]</CLR> <CLR=33,BOLD>[code generated]</CLR>
  <CLR=BOLD>./d.js</CLR> 22 bytes <CLR=33,BOLD>[built]</CLR> <CLR=33,BOLD>[code generated]</CLR>
  <CLR=BOLD>./e.js</CLR> 22 bytes <CLR=33,BOLD>[built]</CLR> <CLR=33,BOLD>[code generated]</CLR>
webpack x.x.x compiled <CLR=32,BOLD>successfully</CLR> in X ms"
`;

exports[`StatsTestCases should print correct stats for performance-error 1`] = `
"asset <CLR=33,BOLD>main.js</CLR> <CLR=33,BOLD>303 KiB</CLR> <CLR=32,BOLD>[emitted]</CLR> <CLR=33,BOLD>[big]</CLR> (name: main)
asset <CLR=32,BOLD>964.js</CLR> 323 bytes <CLR=32,BOLD>[emitted]</CLR>
asset <CLR=32,BOLD>226.js</CLR> 206 bytes <CLR=32,BOLD>[emitted]</CLR>
asset <CLR=32,BOLD>899.js</CLR> 138 bytes <CLR=32,BOLD>[emitted]</CLR>
Entrypoint <CLR=BOLD>main</CLR> <CLR=33,BOLD>[big]</CLR> 303 KiB = <CLR=32,BOLD>main.js</CLR>
runtime modules 6.05 KiB 7 modules
cacheable modules 293 KiB
  <CLR=BOLD>./index.js</CLR> 52 bytes <CLR=33,BOLD>[built]</CLR> <CLR=33,BOLD>[code generated]</CLR>
  <CLR=BOLD>./a.js</CLR> 293 KiB <CLR=33,BOLD>[built]</CLR> <CLR=33,BOLD>[code generated]</CLR>
  <CLR=BOLD>./b.js</CLR> 22 bytes <CLR=33,BOLD>[built]</CLR> <CLR=33,BOLD>[code generated]</CLR>
  <CLR=BOLD>./c.js</CLR> 54 bytes <CLR=33,BOLD>[built]</CLR> <CLR=33,BOLD>[code generated]</CLR>
  <CLR=BOLD>./d.js</CLR> 22 bytes <CLR=33,BOLD>[built]</CLR> <CLR=33,BOLD>[code generated]</CLR>
  <CLR=BOLD>./e.js</CLR> 22 bytes <CLR=33,BOLD>[built]</CLR> <CLR=33,BOLD>[code generated]</CLR>

<CLR=31,BOLD>ERROR</CLR> in <CLR=BOLD>asset size limit: The following asset(s) exceed the recommended size limit (244 KiB).
This can impact web performance.
Assets: 
  main.js (303 KiB)</CLR>

<CLR=31,BOLD>ERROR</CLR> in <CLR=BOLD>entrypoint size limit: The following entrypoint(s) combined asset size exceeds the recommended limit (244 KiB). This can impact web performance.
Entrypoints:
  main (303 KiB)
      main.js
</CLR>

webpack x.x.x compiled with <CLR=31,BOLD>2 errors</CLR> in X ms"
`;

exports[`StatsTestCases should print correct stats for performance-no-async-chunks-shown 1`] = `
"asset <CLR=33,BOLD>main.js</CLR> <CLR=33,BOLD>294 KiB</CLR> <CLR=32,BOLD>[emitted]</CLR> <CLR=33,BOLD>[big]</CLR> (name: main)
asset <CLR=32,BOLD>sec.js</CLR> 1.41 KiB <CLR=32,BOLD>[emitted]</CLR> (name: sec)
Entrypoint <CLR=BOLD>main</CLR> <CLR=33,BOLD>[big]</CLR> 294 KiB = <CLR=32,BOLD>main.js</CLR>
Entrypoint <CLR=BOLD>sec</CLR> 1.41 KiB = <CLR=32,BOLD>sec.js</CLR>
<CLR=BOLD>./index.js</CLR> 32 bytes <CLR=33,BOLD>[built]</CLR> <CLR=33,BOLD>[code generated]</CLR>
<CLR=BOLD>./index2.js</CLR> 48 bytes <CLR=33,BOLD>[built]</CLR> <CLR=33,BOLD>[code generated]</CLR>
<CLR=BOLD>./a.js</CLR> 293 KiB <CLR=33,BOLD>[built]</CLR> <CLR=33,BOLD>[code generated]</CLR>
<CLR=BOLD>./b.js</CLR> 22 bytes <CLR=33,BOLD>[built]</CLR> <CLR=33,BOLD>[code generated]</CLR>
<CLR=BOLD>./c.js</CLR> 22 bytes <CLR=33,BOLD>[built]</CLR> <CLR=33,BOLD>[code generated]</CLR>
<CLR=BOLD>./d.js</CLR> 22 bytes <CLR=33,BOLD>[built]</CLR> <CLR=33,BOLD>[code generated]</CLR>

<CLR=33,BOLD>WARNING</CLR> in <CLR=BOLD>asset size limit: The following asset(s) exceed the recommended size limit (244 KiB).
This can impact web performance.
Assets: 
  main.js (294 KiB)</CLR>

<CLR=33,BOLD>WARNING</CLR> in <CLR=BOLD>entrypoint size limit: The following entrypoint(s) combined asset size exceeds the recommended limit (244 KiB). This can impact web performance.
Entrypoints:
  main (294 KiB)
      main.js
</CLR>

<CLR=33,BOLD>WARNING</CLR> in <CLR=BOLD>webpack performance recommendations: 
You can limit the size of your bundles by using import() or require.ensure to lazy load some parts of your application.
For more info visit https://webpack.js.org/guides/code-splitting/</CLR>

webpack x.x.x compiled with <CLR=33,BOLD>3 warnings</CLR> in X ms"
`;

exports[`StatsTestCases should print correct stats for performance-no-hints 1`] = `
"asset <CLR=33,BOLD>main.js</CLR> <CLR=33,BOLD>303 KiB</CLR> <CLR=32,BOLD>[emitted]</CLR> <CLR=33,BOLD>[big]</CLR> (name: main)
asset <CLR=32,BOLD>964.js</CLR> 323 bytes <CLR=32,BOLD>[emitted]</CLR>
asset <CLR=32,BOLD>226.js</CLR> 206 bytes <CLR=32,BOLD>[emitted]</CLR>
asset <CLR=32,BOLD>899.js</CLR> 138 bytes <CLR=32,BOLD>[emitted]</CLR>
Entrypoint <CLR=BOLD>main</CLR> <CLR=33,BOLD>[big]</CLR> 303 KiB = <CLR=32,BOLD>main.js</CLR>
runtime modules 6.05 KiB 7 modules
cacheable modules 293 KiB
  <CLR=BOLD>./index.js</CLR> 52 bytes <CLR=33,BOLD>[built]</CLR> <CLR=33,BOLD>[code generated]</CLR>
  <CLR=BOLD>./a.js</CLR> 293 KiB <CLR=33,BOLD>[built]</CLR> <CLR=33,BOLD>[code generated]</CLR>
  <CLR=BOLD>./b.js</CLR> 22 bytes <CLR=33,BOLD>[built]</CLR> <CLR=33,BOLD>[code generated]</CLR>
  <CLR=BOLD>./c.js</CLR> 54 bytes <CLR=33,BOLD>[built]</CLR> <CLR=33,BOLD>[code generated]</CLR>
  <CLR=BOLD>./d.js</CLR> 22 bytes <CLR=33,BOLD>[built]</CLR> <CLR=33,BOLD>[code generated]</CLR>
  <CLR=BOLD>./e.js</CLR> 22 bytes <CLR=33,BOLD>[built]</CLR> <CLR=33,BOLD>[code generated]</CLR>
webpack x.x.x compiled <CLR=32,BOLD>successfully</CLR> in X ms"
`;

exports[`StatsTestCases should print correct stats for performance-oversize-limit-error 1`] = `
"asset <CLR=33,BOLD>main.js</CLR> <CLR=33,BOLD>294 KiB</CLR> <CLR=32,BOLD>[emitted]</CLR> <CLR=33,BOLD>[big]</CLR> (name: main)
asset <CLR=33,BOLD>sec.js</CLR> <CLR=33,BOLD>294 KiB</CLR> <CLR=32,BOLD>[emitted]</CLR> <CLR=33,BOLD>[big]</CLR> (name: sec)
Entrypoint <CLR=BOLD>main</CLR> <CLR=33,BOLD>[big]</CLR> 294 KiB = <CLR=32,BOLD>main.js</CLR>
Entrypoint <CLR=BOLD>sec</CLR> <CLR=33,BOLD>[big]</CLR> 294 KiB = <CLR=32,BOLD>sec.js</CLR>
<CLR=BOLD>./index.js</CLR> 16 bytes <CLR=33,BOLD>[built]</CLR> <CLR=33,BOLD>[code generated]</CLR>
<CLR=BOLD>./index2.js</CLR> 16 bytes <CLR=33,BOLD>[built]</CLR> <CLR=33,BOLD>[code generated]</CLR>
<CLR=BOLD>./a.js</CLR> 293 KiB <CLR=33,BOLD>[built]</CLR> <CLR=33,BOLD>[code generated]</CLR>

<CLR=31,BOLD>ERROR</CLR> in <CLR=BOLD>asset size limit: The following asset(s) exceed the recommended size limit (244 KiB).
This can impact web performance.
Assets: 
  main.js (294 KiB)
  sec.js (294 KiB)</CLR>

<CLR=31,BOLD>ERROR</CLR> in <CLR=BOLD>entrypoint size limit: The following entrypoint(s) combined asset size exceeds the recommended limit (244 KiB). This can impact web performance.
Entrypoints:
  main (294 KiB)
      main.js
  sec (294 KiB)
      sec.js
</CLR>

<CLR=31,BOLD>ERROR</CLR> in <CLR=BOLD>webpack performance recommendations: 
You can limit the size of your bundles by using import() or require.ensure to lazy load some parts of your application.
For more info visit https://webpack.js.org/guides/code-splitting/</CLR>

webpack x.x.x compiled with <CLR=31,BOLD>3 errors</CLR> in X ms"
`;

exports[`StatsTestCases should print correct stats for prefetch 1`] = `
"asset main.js 16.9 KiB {792} [emitted] (name: main)
asset prefetched.js 556 bytes {529} [emitted] (name: prefetched)
asset inner2.js 150 bytes {573} [emitted] (name: inner2)
asset inner.js 110 bytes {253} [emitted] (name: inner)
asset normal.js 110 bytes {574} [emitted] (name: normal)
asset prefetched2.js 110 bytes {337} [emitted] (name: prefetched2)
asset prefetched3.js 110 bytes {528} [emitted] (name: prefetched3)
Entrypoint main 16.9 KiB = main.js
  prefetch: prefetched2.js {337} (name: prefetched2), prefetched.js {529} (name: prefetched), prefetched3.js {528} (name: prefetched3)
chunk {253} (runtime: main) inner.js (inner) 1 bytes <{529}> [rendered]
chunk {337} (runtime: main) prefetched2.js (prefetched2) 1 bytes <{792}> [rendered]
chunk {528} (runtime: main) prefetched3.js (prefetched3) 1 bytes <{792}> [rendered]
chunk {529} (runtime: main) prefetched.js (prefetched) 228 bytes <{792}> >{253}< >{573}< (prefetch: {573} {253}) [rendered]
chunk {573} (runtime: main) inner2.js (inner2) 2 bytes <{529}> [rendered]
chunk {574} (runtime: main) normal.js (normal) 1 bytes <{792}> [rendered]
chunk {792} (runtime: main) main.js (main) 436 bytes (javascript) 9.99 KiB (runtime) >{337}< >{528}< >{529}< >{574}< (prefetch: {337} {529} {528}) [entry] [rendered]"
`;

exports[`StatsTestCases should print correct stats for prefetch-preload-mixed 1`] = `
"chunk (runtime: main) a2.js (a2) 1 bytes <{996}> [rendered]
chunk (runtime: main) b.js (b) 203 bytes <{792}> >{364}< >{567}< >{758}< (prefetch: {364} {758}) (preload: {567}) [rendered]
chunk (runtime: main) a1.js (a1) 1 bytes <{996}> [rendered]
chunk (runtime: main) b1.js (b1) 1 bytes <{199}> [rendered]
chunk (runtime: main) c.js (c) 134 bytes <{792}> >{896}< >{907}< (preload: {907} {896}) [rendered]
chunk (runtime: main) b2.js (b2) 1 bytes <{199}> [rendered]
chunk (runtime: main) b3.js (b3) 1 bytes <{199}> [rendered]
chunk (runtime: main) main.js (main) 195 bytes (javascript) 10.6 KiB (runtime) >{199}< >{390}< >{996}< (prefetch: {996} {199} {390}) [entry] [rendered]
chunk (runtime: main) c2.js (c2) 1 bytes <{390}> [rendered]
chunk (runtime: main) c1.js (c1) 1 bytes <{390}> [rendered]
chunk (runtime: main) a.js (a) 136 bytes <{792}> >{150}< >{341}< (prefetch: {341} {150}) [rendered]"
`;

exports[`StatsTestCases should print correct stats for preload 1`] = `
"asset main.js 15.3 KiB [emitted] (name: main)
asset preloaded.js 556 bytes [emitted] (name: preloaded)
asset inner2.js 150 bytes [emitted] (name: inner2)
asset inner.js 110 bytes [emitted] (name: inner)
asset normal.js 110 bytes [emitted] (name: normal)
asset preloaded3.js 110 bytes [emitted] (name: preloaded3)
asset preloaded2.js 109 bytes [emitted] (name: preloaded2)
Entrypoint main 15.3 KiB = main.js
  preload: preloaded2.js (name: preloaded2), preloaded.js (name: preloaded), preloaded3.js (name: preloaded3)
chunk (runtime: main) preloaded.js (preloaded) 226 bytes (preload: {573} {253}) [rendered]
chunk (runtime: main) inner.js (inner) 1 bytes [rendered]
chunk (runtime: main) preloaded2.js (preloaded2) 1 bytes [rendered]
chunk (runtime: main) inner2.js (inner2) 2 bytes [rendered]
chunk (runtime: main) normal.js (normal) 1 bytes [rendered]
chunk (runtime: main) preloaded3.js (preloaded3) 1 bytes [rendered]
chunk (runtime: main) main.js (main) 424 bytes (javascript) 8.93 KiB (runtime) (preload: {485} {165} {676}) [entry] [rendered]"
`;

exports[`StatsTestCases should print correct stats for preset-detailed 1`] = `
"<-> [LogTestPlugin] Group
  <e> [LogTestPlugin] Error
  <w> [LogTestPlugin] Warning
  <i> [LogTestPlugin] Info
      [LogTestPlugin] Log
  <+> [LogTestPlugin] Collapsed group
      [LogTestPlugin] Log
    [LogTestPlugin] End
PublicPath: auto
asset main.js 10.2 KiB {792} [emitted] (name: main)
asset 964.js 323 bytes {964} [emitted]
asset 226.js 206 bytes {226} [emitted]
asset 899.js 138 bytes {899} [emitted]
Entrypoint main 10.2 KiB = main.js
chunk {226} (runtime: main) 226.js 44 bytes <{964}> [rendered]
  > [964] ./c.js 1:0-52
chunk {792} (runtime: main) main.js (main) 73 bytes (javascript) 6.05 KiB (runtime) >{899}< >{964}< [entry] [rendered]
  > ./index main
chunk {899} (runtime: main) 899.js 22 bytes <{792}> [rendered]
  > ./b [237] ./index.js 2:0-16
chunk {964} (runtime: main) 964.js 54 bytes <{792}> >{226}< [rendered]
  > ./c [237] ./index.js 3:0-16
runtime modules 6.05 KiB
  webpack/runtime/ensure chunk 326 bytes {792} [code generated]
    [no exports]
    [used exports unknown]
  webpack/runtime/get javascript chunk filename 167 bytes {792} [code generated]
    [no exports]
    [used exports unknown]
  webpack/runtime/global 221 bytes {792} [code generated]
    [no exports]
    [used exports unknown]
  webpack/runtime/hasOwnProperty shorthand 88 bytes {792} [code generated]
    [no exports]
    [used exports unknown]
  webpack/runtime/jsonp chunk loading 2.97 KiB {792} [code generated]
    [no exports]
    [used exports unknown]
  webpack/runtime/load script 1.36 KiB {792} [code generated]
    [no exports]
    [used exports unknown]
  webpack/runtime/publicPath 958 bytes {792} [code generated]
    [no exports]
    [used exports unknown]
cacheable modules 193 bytes
  ./index.js [237] 51 bytes {792} [depth 0] [built] [code generated]
    [no exports used]
    Statement (ExpressionStatement) with side effects in source code at 1:0-15
    ModuleConcatenation bailout: Module is not an ECMAScript module
  ./a.js [670] 22 bytes {792} [depth 1] [built] [code generated]
    [used exports unknown]
    CommonJS bailout: module.exports is used directly at 1:0-14
    Statement (ExpressionStatement) with side effects in source code at 1:0-21
    ModuleConcatenation bailout: Module is not an ECMAScript module
  ./b.js [899] 22 bytes {899} [depth 1] [built] [code generated]
    [used exports unknown]
    CommonJS bailout: module.exports is used directly at 1:0-14
    Statement (ExpressionStatement) with side effects in source code at 1:0-21
    ModuleConcatenation bailout: Module is not an ECMAScript module
  ./c.js [964] 54 bytes {964} [depth 1] [built] [code generated]
    [used exports unknown]
    Statement (ExpressionStatement) with side effects in source code at 1:0-53
    ModuleConcatenation bailout: Module is not an ECMAScript module
  ./d.js [425] 22 bytes {226} [depth 2] [built] [code generated]
    [used exports unknown]
    CommonJS bailout: module.exports is used directly at 1:0-14
    Statement (ExpressionStatement) with side effects in source code at 1:0-21
    ModuleConcatenation bailout: Module is not an ECMAScript module
  ./e.js [210] 22 bytes {226} [depth 2] [built] [code generated]
    [used exports unknown]
    CommonJS bailout: module.exports is used directly at 1:0-14
    Statement (ExpressionStatement) with side effects in source code at 1:0-21
    ModuleConcatenation bailout: Module is not an ECMAScript module

LOG from LogTestPlugin
<-> Group
  <e> Error
  <w> Warning
  <i> Info
      Log
  <+> Collapsed group
      Log
    End
+ 6 hidden lines

LOG from webpack.Compilation
    6 modules hashed, 0 from cache (1 variants per module in average)
    100% code generated (6 generated, 0 from cache)
    100% code generated (7 generated, 0 from cache)
+ 24 hidden lines

LOG from webpack.FlagDependencyExportsPlugin
    0% of exports of modules have been determined (6 no declared exports, 0 not cached, 0 flagged uncacheable, 0 from cache, 0 from mem cache, 0 additional calculations due to dependencies)
+ 3 hidden lines

LOG from webpack.buildChunkGraph
    15 queue items processed (9 blocks)
    3 chunk groups connected
    3 chunk groups processed for merging (3 module sets, 0 forked, 0 + 0 modules forked, 0 + 0 modules merged into fork, 0 resulting modules)
    3 chunk group info updated (0 already connected chunk groups reconnected)
+ 15 hidden lines

LOG from webpack.FileSystemInfo
    6 new snapshots created
    0% root snapshot uncached (0 / 0)
    0% children snapshot uncached (0 / 0)
    0 entries tested
    File info in cache: 6 timestamps 6 hashes 6 timestamp hash combinations
    File timestamp hash combination snapshot optimization: 0% (0/6) entries shared via 0 shared snapshots (0 times referenced)
    Directory info in cache: 0 timestamps 0 hashes 0 timestamp hash combinations
    Managed items info in cache: 0 items

1970-04-20 12:42:42: webpack x.x.x compiled successfully in X ms (2379d71c20ffb2206353)"
`;

exports[`StatsTestCases should print correct stats for preset-errors-only 1`] = `""`;

exports[`StatsTestCases should print correct stats for preset-errors-only-error 1`] = `
"<e> [LogTestPlugin] Error
LOG from LogTestPlugin
<e> Error
+ 14 hidden lines

ERROR in ./index.js 1:0-25
Module not found: Error: Can't resolve 'does-not-exist' in 'Xdir/preset-errors-only-error'

webpack compiled with 1 error"
`;

exports[`StatsTestCases should print correct stats for preset-errors-warnings 1`] = `
"<e> [LogTestPlugin] Error
<w> [LogTestPlugin] Warning
LOG from LogTestPlugin
<e> Error
<w> Warning
+ 13 hidden lines

webpack compiled successfully"
`;

exports[`StatsTestCases should print correct stats for preset-minimal 1`] = `
"<e> [LogTestPlugin] Error
<w> [LogTestPlugin] Warning
4 assets
13 modules

LOG from LogTestPlugin
<e> Error
<w> Warning
+ 13 hidden lines

webpack x.x.x compiled successfully in X ms"
`;

exports[`StatsTestCases should print correct stats for preset-minimal-simple 1`] = `
"1 asset
1 module
webpack x.x.x compiled successfully in X ms"
`;

exports[`StatsTestCases should print correct stats for preset-mixed-array 1`] = `
"minimal:
  1 asset
  1 module
  minimal (webpack x.x.x) compiled successfully in X ms

verbose:
  Entrypoint main 97 bytes = verbose.js
  ./index.js 8 bytes [built] [code generated]
  verbose (webpack x.x.x) compiled successfully"
`;

exports[`StatsTestCases should print correct stats for preset-none 1`] = `
"<e> [LogTestPlugin] Error
<w> [LogTestPlugin] Warning
<i> [LogTestPlugin] Info
"
`;

exports[`StatsTestCases should print correct stats for preset-none-array 1`] = `""`;

exports[`StatsTestCases should print correct stats for preset-none-error 1`] = `""`;

exports[`StatsTestCases should print correct stats for preset-normal 1`] = `
"<e> [LogTestPlugin] Error
<w> [LogTestPlugin] Warning
<i> [LogTestPlugin] Info
asset main.js 10.2 KiB [emitted] (name: main)
asset 964.js 323 bytes [emitted]
asset 226.js 206 bytes [emitted]
asset 899.js 138 bytes [emitted]
runtime modules 6.05 KiB 7 modules
cacheable modules 193 bytes
  ./index.js 51 bytes [built] [code generated]
  ./a.js 22 bytes [built] [code generated]
  ./b.js 22 bytes [built] [code generated]
  ./c.js 54 bytes [built] [code generated]
  ./d.js 22 bytes [built] [code generated]
  ./e.js 22 bytes [built] [code generated]

LOG from LogTestPlugin
<e> Error
<w> Warning
<i> Info
+ 12 hidden lines

webpack x.x.x compiled successfully in X ms"
`;

exports[`StatsTestCases should print correct stats for preset-normal-performance 1`] = `
"asset <CLR=33,BOLD>main.js</CLR> <CLR=33,BOLD>303 KiB</CLR> <CLR=32,BOLD>[emitted]</CLR> <CLR=33,BOLD>[big]</CLR> (name: main)
asset <CLR=32,BOLD>964.js</CLR> 323 bytes <CLR=32,BOLD>[emitted]</CLR>
asset <CLR=32,BOLD>226.js</CLR> 206 bytes <CLR=32,BOLD>[emitted]</CLR>
asset <CLR=32,BOLD>899.js</CLR> 138 bytes <CLR=32,BOLD>[emitted]</CLR>
runtime modules 6.05 KiB 7 modules
cacheable modules 293 KiB
  <CLR=BOLD>./index.js</CLR> 52 bytes <CLR=33,BOLD>[built]</CLR> <CLR=33,BOLD>[code generated]</CLR>
  <CLR=BOLD>./a.js</CLR> 293 KiB <CLR=33,BOLD>[built]</CLR> <CLR=33,BOLD>[code generated]</CLR>
  <CLR=BOLD>./b.js</CLR> 22 bytes <CLR=33,BOLD>[built]</CLR> <CLR=33,BOLD>[code generated]</CLR>
  <CLR=BOLD>./c.js</CLR> 54 bytes <CLR=33,BOLD>[built]</CLR> <CLR=33,BOLD>[code generated]</CLR>
  <CLR=BOLD>./d.js</CLR> 22 bytes <CLR=33,BOLD>[built]</CLR> <CLR=33,BOLD>[code generated]</CLR>
  <CLR=BOLD>./e.js</CLR> 22 bytes <CLR=33,BOLD>[built]</CLR> <CLR=33,BOLD>[code generated]</CLR>

<CLR=33,BOLD>WARNING</CLR> in <CLR=BOLD>asset size limit: The following asset(s) exceed the recommended size limit (244 KiB).
This can impact web performance.
Assets: 
  main.js (303 KiB)</CLR>

<CLR=33,BOLD>WARNING</CLR> in <CLR=BOLD>entrypoint size limit: The following entrypoint(s) combined asset size exceeds the recommended limit (244 KiB). This can impact web performance.
Entrypoints:
  main (303 KiB)
      main.js
</CLR>

webpack x.x.x compiled with <CLR=33,BOLD>2 warnings</CLR> in X ms"
`;

exports[`StatsTestCases should print correct stats for preset-normal-performance-ensure-filter-sourcemaps 1`] = `
"asset <CLR=33,BOLD>main.js</CLR> <CLR=33,BOLD>303 KiB</CLR> <CLR=32,BOLD>[emitted]</CLR> <CLR=33,BOLD>[big]</CLR> (name: main) 1 related asset
asset <CLR=32,BOLD>964.js</CLR> 355 bytes <CLR=32,BOLD>[emitted]</CLR> 1 related asset
asset <CLR=32,BOLD>226.js</CLR> 238 bytes <CLR=32,BOLD>[emitted]</CLR> 1 related asset
asset <CLR=32,BOLD>899.js</CLR> 170 bytes <CLR=32,BOLD>[emitted]</CLR> 1 related asset
runtime modules 6.05 KiB 7 modules
cacheable modules 293 KiB
  <CLR=BOLD>./index.js</CLR> 52 bytes <CLR=33,BOLD>[built]</CLR> <CLR=33,BOLD>[code generated]</CLR>
  <CLR=BOLD>./a.js</CLR> 293 KiB <CLR=33,BOLD>[built]</CLR> <CLR=33,BOLD>[code generated]</CLR>
  <CLR=BOLD>./b.js</CLR> 22 bytes <CLR=33,BOLD>[built]</CLR> <CLR=33,BOLD>[code generated]</CLR>
  <CLR=BOLD>./c.js</CLR> 54 bytes <CLR=33,BOLD>[built]</CLR> <CLR=33,BOLD>[code generated]</CLR>
  <CLR=BOLD>./d.js</CLR> 22 bytes <CLR=33,BOLD>[built]</CLR> <CLR=33,BOLD>[code generated]</CLR>
  <CLR=BOLD>./e.js</CLR> 22 bytes <CLR=33,BOLD>[built]</CLR> <CLR=33,BOLD>[code generated]</CLR>

<CLR=33,BOLD>WARNING</CLR> in <CLR=BOLD>asset size limit: The following asset(s) exceed the recommended size limit (244 KiB).
This can impact web performance.
Assets: 
  main.js (303 KiB)</CLR>

<CLR=33,BOLD>WARNING</CLR> in <CLR=BOLD>entrypoint size limit: The following entrypoint(s) combined asset size exceeds the recommended limit (244 KiB). This can impact web performance.
Entrypoints:
  main (303 KiB)
      main.js
</CLR>

webpack x.x.x compiled with <CLR=33,BOLD>2 warnings</CLR> in X ms"
`;

exports[`StatsTestCases should print correct stats for preset-summary 1`] = `
"<e> [LogTestPlugin] Error
<w> [LogTestPlugin] Warning
<i> [LogTestPlugin] Info
webpack x.x.x compiled successfully"
`;

exports[`StatsTestCases should print correct stats for preset-verbose 1`] = `
"<-> [LogTestPlugin] Group
  <e> [LogTestPlugin] Error
  <w> [LogTestPlugin] Warning
  <i> [LogTestPlugin] Info
      [LogTestPlugin] Log
  <-> [LogTestPlugin] Collapsed group
        [LogTestPlugin] Log inside collapsed group
    <-> [LogTestPlugin] Inner group
          [LogTestPlugin] Inner inner message
      [LogTestPlugin] Log
    [LogTestPlugin] End
PublicPath: auto
asset main.js 10.2 KiB {792} [emitted] (name: main)
asset 964.js 323 bytes {964} [emitted]
asset 226.js 206 bytes {226} [emitted]
asset 899.js 138 bytes {899} [emitted]
Entrypoint main 10.2 KiB = main.js
chunk {226} (runtime: main) 226.js 44 bytes <{964}> [rendered]
  > [964] ./c.js 1:0-52
  ./d.js [425] 22 bytes {226} [depth 2] [built] [code generated]
    [used exports unknown]
    CommonJS bailout: module.exports is used directly at 1:0-14
    Statement (ExpressionStatement) with side effects in source code at 1:0-21
    ModuleConcatenation bailout: Module is not an ECMAScript module
    require.ensure item ./d [964] ./c.js 1:0-52
    cjs self exports reference [425] ./d.js 1:0-14
    X ms [237] -> X ms [964] ->
    X ms (resolving: X ms, restoring: X ms, integration: X ms, building: X ms, storing: X ms)
  ./e.js [210] 22 bytes {226} [depth 2] [built] [code generated]
    [used exports unknown]
    CommonJS bailout: module.exports is used directly at 1:0-14
    Statement (ExpressionStatement) with side effects in source code at 1:0-21
    ModuleConcatenation bailout: Module is not an ECMAScript module
    require.ensure item ./e [964] ./c.js 1:0-52
    cjs self exports reference [210] ./e.js 1:0-14
    X ms [237] -> X ms [964] ->
    X ms (resolving: X ms, restoring: X ms, integration: X ms, building: X ms, storing: X ms)
chunk {792} (runtime: main) main.js (main) 73 bytes (javascript) 6.05 KiB (runtime) >{899}< >{964}< [entry] [rendered]
  > ./index main
  runtime modules 6.05 KiB
    webpack/runtime/ensure chunk 326 bytes {792} [code generated]
      [no exports]
      [used exports unknown]
    webpack/runtime/get javascript chunk filename 167 bytes {792} [code generated]
      [no exports]
      [used exports unknown]
    webpack/runtime/global 221 bytes {792} [code generated]
      [no exports]
      [used exports unknown]
    webpack/runtime/hasOwnProperty shorthand 88 bytes {792} [code generated]
      [no exports]
      [used exports unknown]
    webpack/runtime/jsonp chunk loading 2.97 KiB {792} [code generated]
      [no exports]
      [used exports unknown]
    webpack/runtime/load script 1.36 KiB {792} [code generated]
      [no exports]
      [used exports unknown]
    webpack/runtime/publicPath 958 bytes {792} [code generated]
      [no exports]
      [used exports unknown]
  cacheable modules 73 bytes
    ./a.js [670] 22 bytes {792} [depth 1] [dependent] [built] [code generated]
      [used exports unknown]
      CommonJS bailout: module.exports is used directly at 1:0-14
      Statement (ExpressionStatement) with side effects in source code at 1:0-21
      ModuleConcatenation bailout: Module is not an ECMAScript module
      cjs self exports reference [670] ./a.js 1:0-14
      cjs require ./a [237] ./index.js 1:0-14
      X ms [237] ->
      X ms (resolving: X ms, restoring: X ms, integration: X ms, building: X ms, storing: X ms)
    ./index.js [237] 51 bytes {792} [depth 0] [built] [code generated]
      [no exports used]
      Statement (ExpressionStatement) with side effects in source code at 1:0-15
      ModuleConcatenation bailout: Module is not an ECMAScript module
      entry ./index main
      X ms (resolving: X ms, restoring: X ms, integration: X ms, building: X ms, storing: X ms)
chunk {899} (runtime: main) 899.js 22 bytes <{792}> [rendered]
  > ./b [237] ./index.js 2:0-16
  ./b.js [899] 22 bytes {899} [depth 1] [built] [code generated]
    [used exports unknown]
    CommonJS bailout: module.exports is used directly at 1:0-14
    Statement (ExpressionStatement) with side effects in source code at 1:0-21
    ModuleConcatenation bailout: Module is not an ECMAScript module
    cjs self exports reference [899] ./b.js 1:0-14
    amd require ./b [237] ./index.js 2:0-16
    X ms [237] ->
    X ms (resolving: X ms, restoring: X ms, integration: X ms, building: X ms, storing: X ms)
chunk {964} (runtime: main) 964.js 54 bytes <{792}> >{226}< [rendered]
  > ./c [237] ./index.js 3:0-16
  ./c.js [964] 54 bytes {964} [depth 1] [built] [code generated]
    [used exports unknown]
    Statement (ExpressionStatement) with side effects in source code at 1:0-53
    ModuleConcatenation bailout: Module is not an ECMAScript module
    amd require ./c [237] ./index.js 3:0-16
    X ms [237] ->
    X ms (resolving: X ms, restoring: X ms, integration: X ms, building: X ms, storing: X ms)
  

LOG from LogTestPlugin
<-> Group
  <e> Error
  <w> Warning
  <i> Info
      Log
  <-> Collapsed group
        Log inside collapsed group
    <-> Inner group
          Inner inner message
      Log
    End
+ 1 hidden lines

LOG from webpack.Compiler
<t> make hook: X ms
<t> finish make hook: X ms
<t> finish compilation: X ms
<t> seal compilation: X ms
<t> afterCompile hook: X ms
<t> emitAssets: X ms
<t> emitRecords: X ms
<t> done hook: X ms
<t> beginIdle: X ms

LOG from webpack.Compilation
<t> finish module profiles: X ms
<t> compute affected modules: X ms
<t> finish modules: X ms
<t> report dependency errors and warnings: X ms
<t> optimize dependencies: X ms
<t> create chunks: X ms
<t> compute affected modules with chunk graph: X ms
<t> optimize: X ms
    6 modules hashed, 0 from cache (1 variants per module in average)
<t> module hashing: X ms
    100% code generated (6 generated, 0 from cache)
<t> code generation: X ms
<t> runtime requirements.modules: X ms
<t> runtime requirements.chunks: X ms
<t> runtime requirements.entries: X ms
<t> runtime requirements: X ms
<t> hashing: initialize hash: X ms
<t> hashing: sort chunks: X ms
<t> hashing: hash runtime modules: X ms
<t> hashing: hash chunks: X ms
<t> hashing: hash digest: X ms
<t> hashing: process full hash modules: X ms
<t> hashing: X ms
    100% code generated (7 generated, 0 from cache)
<t> record hash: X ms
<t> module assets: X ms
<t> create chunk assets: X ms
<t> process assets: X ms

LOG from webpack.FlagDependencyExportsPlugin
<t> restore cached provided exports: X ms
<t> figure out provided exports: X ms
    0% of exports of modules have been determined (6 no declared exports, 0 not cached, 0 flagged uncacheable, 0 from cache, 0 from mem cache, 0 additional calculations due to dependencies)
<t> store provided exports into cache: X ms

LOG from webpack.InnerGraphPlugin
<t> infer dependency usage: X ms

LOG from webpack.SideEffectsFlagPlugin
<t> update dependencies: X ms

LOG from webpack.FlagDependencyUsagePlugin
<t> initialize exports usage: X ms
<t> trace exports usage in graph: X ms

LOG from webpack.buildChunkGraph
<t> visitModules: prepare: X ms
<t> visitModules: visiting: X ms
<t> visitModules: calculating available modules: X ms
<t> visitModules: merging available modules: X ms
<t> visitModules: check modules for revisit: X ms
<t> visitModules: prepare: X ms
<t> visitModules: visiting: X ms
<t> visitModules: calculating available modules: X ms
<t> visitModules: merging available modules: X ms
<t> visitModules: check modules for revisit: X ms
<t> visitModules: prepare: X ms
<t> visitModules: visiting: X ms
    15 queue items processed (9 blocks)
    3 chunk groups connected
    3 chunk groups processed for merging (3 module sets, 0 forked, 0 + 0 modules forked, 0 + 0 modules merged into fork, 0 resulting modules)
    3 chunk group info updated (0 already connected chunk groups reconnected)
<t> visitModules: X ms
<t> connectChunkGroups: X ms
<t> cleanup: X ms

LOG from webpack.SplitChunksPlugin
<t> prepare: X ms
<t> modules: X ms
<t> queue: X ms
<t> maxSize: X ms

LOG from webpack.ModuleConcatenationPlugin
<t> select relevant modules: X ms
<t> sort relevant modules: X ms
<t> find modules to concatenate: X ms
<t> sort concat configurations: X ms
<t> create concatenated modules: X ms
+ 3 hidden lines

LOG from webpack.FileSystemInfo
    6 new snapshots created
    0% root snapshot uncached (0 / 0)
    0% children snapshot uncached (0 / 0)
    0 entries tested
    File info in cache: 6 timestamps 6 hashes 6 timestamp hash combinations
    File timestamp hash combination snapshot optimization: 0% (0/6) entries shared via 0 shared snapshots (0 times referenced)
    Directory info in cache: 0 timestamps 0 hashes 0 timestamp hash combinations
    Managed items info in cache: 0 items

1970-04-20 12:42:42: webpack x.x.x compiled successfully in X ms (2379d71c20ffb2206353)"
`;

exports[`StatsTestCases should print correct stats for real-content-hash 1`] = `
"a-normal:
<<<<<<< HEAD
  assets by path *.js 3.26 KiB
    asset 7b56ffd71547b91ced40-7b56ff.js 2.8 KiB [emitted] [immutable] [minimized] (name: runtime)
=======
  assets by path *.js 3.25 KiB
    asset 98ebf2ab4f5380884cdf-98ebf2.js 2.8 KiB [emitted] [immutable] [minimized] (name: runtime)
>>>>>>> f09fcaf2
    asset 0a1b2c7ae2cee5086d70-0a1b2c.js 232 bytes [emitted] [immutable] [minimized] (name: lazy)
    asset fdf80674ac46a61ff9fe-fdf806.js 213 bytes [emitted] [immutable] [minimized] (name: index)
    asset 666f2b8847021ccc7608-666f2b.js 21 bytes [emitted] [immutable] [minimized] (name: a, b)
  assets by chunk 20.4 KiB (auxiliary name: lazy)
    asset 89a353e9c515885abd8e.png 14.6 KiB [emitted] [immutable] [from: file.png] (auxiliary name: lazy)
    asset 7382fad5b015914e0811.jpg?query 5.89 KiB [cached] [immutable] [from: file.jpg?query] (auxiliary name: lazy)
  asset 7382fad5b015914e0811.jpg 5.89 KiB [emitted] [immutable] [from: file.jpg] (auxiliary name: index)
<<<<<<< HEAD
  Entrypoint index 3.01 KiB (5.89 KiB) = 7b56ffd71547b91ced40-7b56ff.js 2.8 KiB fdf80674ac46a61ff9fe-fdf806.js 213 bytes 1 auxiliary asset
=======
  Entrypoint index 3 KiB (5.89 KiB) = 98ebf2ab4f5380884cdf-98ebf2.js 2.8 KiB fdf80674ac46a61ff9fe-fdf806.js 213 bytes 1 auxiliary asset
>>>>>>> f09fcaf2
  Entrypoint a 21 bytes = 666f2b8847021ccc7608-666f2b.js
  Entrypoint b 21 bytes = 666f2b8847021ccc7608-666f2b.js
  runtime modules 7.37 KiB 9 modules
  orphan modules 23 bytes [orphan] 1 module
  cacheable modules 556 bytes (javascript) 26.3 KiB (asset)
    javascript modules 430 bytes
      ./a/index.js 150 bytes [built] [code generated]
      ./a/a.js 22 bytes [built] [code generated]
      ./a/b.js 66 bytes [built] [code generated]
      ./a/lazy.js + 2 modules 192 bytes [built] [code generated]
    asset modules 126 bytes (javascript) 26.3 KiB (asset)
      ./a/file.jpg 42 bytes (javascript) 5.89 KiB (asset) [built] [code generated]
      ./a/file.png 42 bytes (javascript) 14.6 KiB (asset) [built] [code generated]
      ./a/file.jpg?query 42 bytes (javascript) 5.89 KiB (asset) [built] [code generated]
  a-normal (webpack x.x.x) compiled successfully in X ms

b-normal:
  assets by path *.js 3.26 KiB
    asset 7b56ffd71547b91ced40-7b56ff.js 2.8 KiB [emitted] [immutable] [minimized] (name: runtime)
    asset 0a1b2c7ae2cee5086d70-0a1b2c.js 232 bytes [emitted] [immutable] [minimized] (name: lazy)
    asset fdf80674ac46a61ff9fe-fdf806.js 213 bytes [emitted] [immutable] [minimized] (name: index)
    asset 666f2b8847021ccc7608-666f2b.js 21 bytes [emitted] [immutable] [minimized] (name: a, b)
  assets by chunk 20.4 KiB (auxiliary name: lazy)
    asset 89a353e9c515885abd8e.png 14.6 KiB [emitted] [immutable] [from: file.png] (auxiliary name: lazy)
    asset 7382fad5b015914e0811.jpg?query 5.89 KiB [cached] [immutable] [from: file.jpg?query] (auxiliary name: lazy)
  asset 7382fad5b015914e0811.jpg 5.89 KiB [emitted] [immutable] [from: file.jpg] (auxiliary name: index)
  Entrypoint index 3.01 KiB (5.89 KiB) = 7b56ffd71547b91ced40-7b56ff.js 2.8 KiB fdf80674ac46a61ff9fe-fdf806.js 213 bytes 1 auxiliary asset
  Entrypoint a 21 bytes = 666f2b8847021ccc7608-666f2b.js
  Entrypoint b 21 bytes = 666f2b8847021ccc7608-666f2b.js
  runtime modules 7.37 KiB 9 modules
  orphan modules 19 bytes [orphan] 1 module
  cacheable modules 511 bytes (javascript) 26.3 KiB (asset)
    javascript modules 385 bytes
      ./b/index.js 109 bytes [built] [code generated]
      ./b/a.js 22 bytes [built] [code generated]
      ./b/b.js 66 bytes [built] [code generated]
      ./b/lazy.js + 2 modules 188 bytes [built] [code generated]
    asset modules 126 bytes (javascript) 26.3 KiB (asset)
      ./b/file.jpg 42 bytes (javascript) 5.89 KiB (asset) [built] [code generated]
      ./b/file.png 42 bytes (javascript) 14.6 KiB (asset) [built] [code generated]
      ./b/file.jpg?query 42 bytes (javascript) 5.89 KiB (asset) [built] [code generated]
  b-normal (webpack x.x.x) compiled successfully in X ms

a-source-map:
  assets by path *.js 3.47 KiB
    asset 5b329516594f2b817f1c-5b3295.js 2.86 KiB [emitted] [immutable] [minimized] (name: runtime)
      sourceMap 5b329516594f2b817f1c-5b3295.js.map 14.7 KiB [emitted] [dev] (auxiliary name: runtime)
    asset 5f97639daffeace56533-5f9763.js 288 bytes [emitted] [immutable] [minimized] (name: lazy)
      sourceMap 5f97639daffeace56533-5f9763.js.map 409 bytes [emitted] [dev] (auxiliary name: lazy)
    asset 46504ddf1bd748642c76-46504d.js 269 bytes [emitted] [immutable] [minimized] (name: index)
      sourceMap 46504ddf1bd748642c76-46504d.js.map 366 bytes [emitted] [dev] (auxiliary name: index)
    asset 222c2acc68675174e6b2-222c2a.js 77 bytes [emitted] [immutable] [minimized] (name: a, b)
      sourceMap 222c2acc68675174e6b2-222c2a.js.map 254 bytes [emitted] [dev] (auxiliary name: a, b)
  assets by chunk 20.4 KiB (auxiliary name: lazy)
    asset 89a353e9c515885abd8e.png 14.6 KiB [emitted] [immutable] [from: file.png] (auxiliary name: lazy)
    asset 7382fad5b015914e0811.jpg?query 5.89 KiB [cached] [immutable] [from: file.jpg?query] (auxiliary name: lazy)
  asset 7382fad5b015914e0811.jpg 5.89 KiB [emitted] [immutable] [from: file.jpg] (auxiliary name: index)
  Entrypoint index 3.12 KiB (21 KiB) = 5b329516594f2b817f1c-5b3295.js 2.86 KiB 46504ddf1bd748642c76-46504d.js 269 bytes 3 auxiliary assets
  Entrypoint a 77 bytes (254 bytes) = 222c2acc68675174e6b2-222c2a.js 1 auxiliary asset
  Entrypoint b 77 bytes (254 bytes) = 222c2acc68675174e6b2-222c2a.js 1 auxiliary asset
  runtime modules 7.37 KiB 9 modules
  orphan modules 23 bytes [orphan] 1 module
  cacheable modules 556 bytes (javascript) 26.3 KiB (asset)
    javascript modules 430 bytes
      ./a/index.js 150 bytes [built] [code generated]
      ./a/a.js 22 bytes [built] [code generated]
      ./a/b.js 66 bytes [built] [code generated]
      ./a/lazy.js + 2 modules 192 bytes [built] [code generated]
    asset modules 126 bytes (javascript) 26.3 KiB (asset)
      ./a/file.jpg 42 bytes (javascript) 5.89 KiB (asset) [built] [code generated]
      ./a/file.png 42 bytes (javascript) 14.6 KiB (asset) [built] [code generated]
      ./a/file.jpg?query 42 bytes (javascript) 5.89 KiB (asset) [built] [code generated]
  a-source-map (webpack x.x.x) compiled successfully in X ms

b-source-map:
  assets by path *.js 3.47 KiB
    asset 3e2754b85d590aed8ce5-3e2754.js 2.86 KiB [emitted] [immutable] [minimized] (name: runtime)
      sourceMap 3e2754b85d590aed8ce5-3e2754.js.map 14.7 KiB [emitted] [dev] (auxiliary name: runtime)
    asset 5f97639daffeace56533-5f9763.js 288 bytes [emitted] [immutable] [minimized] (name: lazy)
      sourceMap 5f97639daffeace56533-5f9763.js.map 405 bytes [emitted] [dev] (auxiliary name: lazy)
    asset 46504ddf1bd748642c76-46504d.js 269 bytes [emitted] [immutable] [minimized] (name: index)
      sourceMap 46504ddf1bd748642c76-46504d.js.map 323 bytes [emitted] [dev] (auxiliary name: index)
    asset 222c2acc68675174e6b2-222c2a.js 77 bytes [emitted] [immutable] [minimized] (name: a, b)
      sourceMap 222c2acc68675174e6b2-222c2a.js.map 254 bytes [emitted] [dev] (auxiliary name: a, b)
  assets by chunk 20.4 KiB (auxiliary name: lazy)
    asset 89a353e9c515885abd8e.png 14.6 KiB [emitted] [immutable] [from: file.png] (auxiliary name: lazy)
    asset 7382fad5b015914e0811.jpg?query 5.89 KiB [cached] [immutable] [from: file.jpg?query] (auxiliary name: lazy)
  asset 7382fad5b015914e0811.jpg 5.89 KiB [emitted] [immutable] [from: file.jpg] (auxiliary name: index)
  Entrypoint index 3.12 KiB (20.9 KiB) = 3e2754b85d590aed8ce5-3e2754.js 2.86 KiB 46504ddf1bd748642c76-46504d.js 269 bytes 3 auxiliary assets
  Entrypoint a 77 bytes (254 bytes) = 222c2acc68675174e6b2-222c2a.js 1 auxiliary asset
  Entrypoint b 77 bytes (254 bytes) = 222c2acc68675174e6b2-222c2a.js 1 auxiliary asset
  runtime modules 7.37 KiB 9 modules
  orphan modules 19 bytes [orphan] 1 module
  cacheable modules 511 bytes (javascript) 26.3 KiB (asset)
    javascript modules 385 bytes
      ./b/index.js 109 bytes [built] [code generated]
      ./b/a.js 22 bytes [built] [code generated]
      ./b/b.js 66 bytes [built] [code generated]
      ./b/lazy.js + 2 modules 188 bytes [built] [code generated]
    asset modules 126 bytes (javascript) 26.3 KiB (asset)
      ./b/file.jpg 42 bytes (javascript) 5.89 KiB (asset) [built] [code generated]
      ./b/file.png 42 bytes (javascript) 14.6 KiB (asset) [built] [code generated]
      ./b/file.jpg?query 42 bytes (javascript) 5.89 KiB (asset) [built] [code generated]
  b-source-map (webpack x.x.x) compiled successfully in X ms"
`;

exports[`StatsTestCases should print correct stats for related-assets 1`] = `
"default:
  assets by path *.js 15.2 KiB
    asset default-main.js 14.4 KiB [emitted] (name: main) 3 related assets
    asset default-chunk_js.js 803 bytes [emitted] 3 related assets
  assets by path *.css 142 bytes
    asset default-chunk_js.css 73 bytes [emitted] 3 related assets
    asset default-main.css 69 bytes [emitted] (name: main) 3 related assets

relatedAssets:
  assets by path *.js 15.2 KiB
    asset relatedAssets-main.js 14.4 KiB [emitted] (name: main)
      compressed relatedAssets-main.js.br 14.4 KiB [emitted]
      compressed relatedAssets-main.js.gz 14.4 KiB [emitted]
      sourceMap relatedAssets-main.js.map 12.6 KiB [emitted] [dev] (auxiliary name: main)
        compressed relatedAssets-main.js.map.br 12.6 KiB [emitted]
        compressed relatedAssets-main.js.map.gz 12.6 KiB [emitted]
    asset relatedAssets-chunk_js.js 809 bytes [emitted]
      compressed relatedAssets-chunk_js.js.br 809 bytes [emitted]
      compressed relatedAssets-chunk_js.js.gz 809 bytes [emitted]
      sourceMap relatedAssets-chunk_js.js.map 300 bytes [emitted] [dev]
        compressed relatedAssets-chunk_js.js.map.br 300 bytes [emitted]
        compressed relatedAssets-chunk_js.js.map.gz 300 bytes [emitted]
  assets by path *.css 154 bytes
    asset relatedAssets-chunk_js.css 79 bytes [emitted]
      sourceMap relatedAssets-chunk_js.css.map 202 bytes [emitted] [dev]
        compressed relatedAssets-chunk_js.css.map.br 202 bytes [emitted]
        compressed relatedAssets-chunk_js.css.map.gz 202 bytes [emitted]
      compressed relatedAssets-chunk_js.css.br 79 bytes [emitted]
      compressed relatedAssets-chunk_js.css.gz 79 bytes [emitted]
    asset relatedAssets-main.css 75 bytes [emitted] (name: main)
      sourceMap relatedAssets-main.css.map 192 bytes [emitted] [dev] (auxiliary name: main)
        compressed relatedAssets-main.css.map.br 192 bytes [emitted]
        compressed relatedAssets-main.css.map.gz 192 bytes [emitted]
      compressed relatedAssets-main.css.br 75 bytes [emitted]
      compressed relatedAssets-main.css.gz 75 bytes [emitted]

exclude1:
  assets by path *.js 15.2 KiB
    asset exclude1-main.js 14.4 KiB [emitted] (name: main)
      hidden assets 28.8 KiB 2 assets
      sourceMap exclude1-main.js.map 12.5 KiB [emitted] [dev] (auxiliary name: main)
        hidden assets 25.1 KiB 2 assets
        + 1 related asset
      + 1 related asset
    asset exclude1-chunk_js.js 804 bytes [emitted]
      hidden assets 1.57 KiB 2 assets
      sourceMap exclude1-chunk_js.js.map 295 bytes [emitted] [dev]
        hidden assets 590 bytes 2 assets
        + 1 related asset
      + 1 related asset
  assets by path *.css 144 bytes
    asset exclude1-chunk_js.css 74 bytes [emitted]
      hidden assets 148 bytes 2 assets
      sourceMap exclude1-chunk_js.css.map 197 bytes [emitted] [dev]
        hidden assets 394 bytes 2 assets
        + 1 related asset
      + 1 related asset
    asset exclude1-main.css 70 bytes [emitted] (name: main)
      hidden assets 140 bytes 2 assets
      sourceMap exclude1-main.css.map 187 bytes [emitted] [dev] (auxiliary name: main)
        hidden assets 374 bytes 2 assets
        + 1 related asset
      + 1 related asset

exclude2:
  assets by path *.js 15.2 KiB
    asset exclude2-main.js 14.4 KiB [emitted] (name: main)
      hidden assets 12.5 KiB 1 asset
      compressed exclude2-main.js.br 14.4 KiB [emitted]
      compressed exclude2-main.js.gz 14.4 KiB [emitted]
    asset exclude2-chunk_js.js 804 bytes [emitted]
      hidden assets 295 bytes 1 asset
      compressed exclude2-chunk_js.js.br 804 bytes [emitted]
      compressed exclude2-chunk_js.js.gz 804 bytes [emitted]
  assets by path *.css 144 bytes
    asset exclude2-chunk_js.css 74 bytes [emitted]
      hidden assets 197 bytes 1 asset
      compressed exclude2-chunk_js.css.br 74 bytes [emitted]
      compressed exclude2-chunk_js.css.gz 74 bytes [emitted]
    asset exclude2-main.css 70 bytes [emitted] (name: main)
      hidden assets 187 bytes 1 asset
      compressed exclude2-main.css.br 70 bytes [emitted]
      compressed exclude2-main.css.gz 70 bytes [emitted]

exclude3:
  hidden assets 878 bytes 2 assets
  assets by status 14.5 KiB [emitted]
    asset exclude3-main.js 14.4 KiB [emitted] (name: main)
      compressed exclude3-main.js.br 14.4 KiB [emitted]
      compressed exclude3-main.js.gz 14.4 KiB [emitted]
      sourceMap exclude3-main.js.map 12.5 KiB [emitted] [dev] (auxiliary name: main)
        compressed exclude3-main.js.map.br 12.5 KiB [emitted]
        compressed exclude3-main.js.map.gz 12.5 KiB [emitted]
    asset exclude3-main.css 70 bytes [emitted] (name: main)
      sourceMap exclude3-main.css.map 187 bytes [emitted] [dev] (auxiliary name: main)
        compressed exclude3-main.css.map.br 187 bytes [emitted]
        compressed exclude3-main.css.map.gz 187 bytes [emitted]
      compressed exclude3-main.css.br 70 bytes [emitted]
      compressed exclude3-main.css.gz 70 bytes [emitted]"
`;

exports[`StatsTestCases should print correct stats for resolve-plugin-context 1`] = `
"asset bundle.js 1.55 KiB [emitted] (name: main)
modules by path ./node_modules/def/ 17 bytes
  ./node_modules/def/index.js 16 bytes [built] [code generated]
  ./node_modules/def/node_modules/xyz/index.js 1 bytes [built] [code generated]
./index.js 48 bytes [built] [code generated]
./node_modules/abc/index.js 16 bytes [built] [code generated]
./node_modules/xyz/index.js 1 bytes [built] [code generated]
webpack x.x.x compiled successfully in X ms"
`;

exports[`StatsTestCases should print correct stats for reverse-sort-modules 1`] = `
"asset main.js 5.34 KiB [emitted] (name: main)
./index.js 181 bytes [built] [code generated]
./c.js?9 33 bytes [built] [code generated]
./c.js?8 33 bytes [built] [code generated]
./c.js?7 33 bytes [built] [code generated]
./c.js?6 33 bytes [built] [code generated]
./c.js?5 33 bytes [built] [code generated]
./c.js?4 33 bytes [built] [code generated]
./c.js?3 33 bytes [built] [code generated]
./c.js?2 33 bytes [built] [code generated]
./c.js?10 33 bytes [built] [code generated]
./c.js?1 33 bytes [built] [code generated]
./b.js?9 34 bytes [built] [code generated]
./b.js?8 34 bytes [built] [code generated]
./b.js?7 34 bytes [built] [code generated]
./b.js?6 34 bytes [built] [code generated]
./b.js?5 34 bytes [built] [code generated]
./b.js?4 34 bytes [built] [code generated]
./b.js?3 34 bytes [built] [code generated]
./b.js?2 34 bytes [built] [code generated]
./b.js?10 34 bytes [built] [code generated]
./b.js?1 34 bytes [built] [code generated]
./a.js?9 33 bytes [built] [code generated]
./a.js?8 33 bytes [built] [code generated]
./a.js?7 33 bytes [built] [code generated]
./a.js?6 33 bytes [built] [code generated]
./a.js?5 33 bytes [built] [code generated]
./a.js?4 33 bytes [built] [code generated]
./a.js?3 33 bytes [built] [code generated]
./a.js?2 33 bytes [built] [code generated]
./a.js?10 33 bytes [built] [code generated]
./a.js?1 33 bytes [built] [code generated]
webpack x.x.x compiled successfully in X ms"
`;

exports[`StatsTestCases should print correct stats for runtime-chunk 1`] = `
"Entrypoint e1 6.51 KiB = runtime~e1.js 5.47 KiB e1.js 1.04 KiB
Entrypoint e2 6.51 KiB = runtime~e2.js 5.47 KiB e2.js 1.04 KiB
webpack x.x.x compiled successfully"
`;

exports[`StatsTestCases should print correct stats for runtime-chunk-integration 1`] = `
"base:
  asset without-runtime.js 12.2 KiB [emitted] (name: runtime)
  asset without-580.js 1.2 KiB [emitted]
  asset without-main1.js 817 bytes [emitted] (name: main1)
  Entrypoint main1 13 KiB = without-runtime.js 12.2 KiB without-main1.js 817 bytes
  runtime modules 7.6 KiB 10 modules
  cacheable modules 126 bytes
    ./main1.js 66 bytes [built] [code generated]
    ./b.js 20 bytes [built] [code generated]
    ./c.js 20 bytes [built] [code generated]
    ./d.js 20 bytes [built] [code generated]
  base (webpack x.x.x) compiled successfully

static custom name:
  asset with-manifest.js 12.2 KiB [emitted] (name: manifest)
  asset with-580.js 1.2 KiB [emitted]
  asset with-main1.js 817 bytes [emitted] (name: main1)
  asset with-main2.js 434 bytes [emitted] (name: main2)
  asset with-main3.js 434 bytes [emitted] (name: main3)
  Entrypoint main1 13 KiB = with-manifest.js 12.2 KiB with-main1.js 817 bytes
  Entrypoint main2 12.6 KiB = with-manifest.js 12.2 KiB with-main2.js 434 bytes
  Entrypoint main3 12.6 KiB = with-manifest.js 12.2 KiB with-main3.js 434 bytes
  runtime modules 7.6 KiB 10 modules
  cacheable modules 166 bytes
    ./main1.js 66 bytes [built] [code generated]
    ./main2.js 20 bytes [built] [code generated]
    ./main3.js 20 bytes [built] [code generated]
    ./b.js 20 bytes [built] [code generated]
    ./c.js 20 bytes [built] [code generated]
    ./d.js 20 bytes [built] [code generated]
  static custom name (webpack x.x.x) compiled successfully

dynamic custom name:
  asset func-b.js 12.2 KiB [emitted] (name: b)
  asset func-a.js 4.92 KiB [emitted] (name: a)
  asset func-580.js 1.2 KiB [emitted]
  asset func-main1.js 817 bytes [emitted] (name: main1)
  asset func-main2.js 434 bytes [emitted] (name: main2)
  asset func-main3.js 434 bytes [emitted] (name: main3)
  Entrypoint main1 13 KiB = func-b.js 12.2 KiB func-main1.js 817 bytes
  Entrypoint main2 12.6 KiB = func-b.js 12.2 KiB func-main2.js 434 bytes
  Entrypoint main3 5.34 KiB = func-a.js 4.92 KiB func-main3.js 434 bytes
  runtime modules 10 KiB 13 modules
  cacheable modules 166 bytes
    ./main1.js 66 bytes [built] [code generated]
    ./main2.js 20 bytes [built] [code generated]
    ./main3.js 20 bytes [built] [code generated]
    ./b.js 20 bytes [built] [code generated]
    ./c.js 20 bytes [built] [code generated]
    ./d.js 20 bytes [built] [code generated]
  dynamic custom name (webpack x.x.x) compiled successfully"
`;

exports[`StatsTestCases should print correct stats for runtime-chunk-issue-7382 1`] = `
"Entrypoint e1 7.4 KiB = runtime.js 5.47 KiB all.js 1020 bytes e1.js 962 bytes
Entrypoint e2 7.4 KiB = runtime.js 5.47 KiB all.js 1020 bytes e2.js 962 bytes
webpack x.x.x compiled successfully"
`;

exports[`StatsTestCases should print correct stats for runtime-chunk-single 1`] = `
"Entrypoint e1 6.51 KiB = runtime.js 5.47 KiB e1.js 1.04 KiB
Entrypoint e2 6.51 KiB = runtime.js 5.47 KiB e2.js 1.04 KiB
webpack x.x.x compiled successfully"
`;

exports[`StatsTestCases should print correct stats for runtime-specific-used-exports 1`] = `
"production:
  asset production-a.js 13.1 KiB [emitted] (name: a)
  asset production-b.js 13.1 KiB [emitted] (name: b)
  asset production-dw_js-_a6170.js 1.15 KiB [emitted]
  asset production-dw_js-_a6171.js 1.15 KiB [emitted]
  asset production-dx_js.js 1.15 KiB [emitted]
  asset production-dy_js.js 1.13 KiB [emitted]
  asset production-dz_js.js 1.13 KiB [emitted]
  asset production-c.js 98 bytes [emitted] (name: c)
  chunk (runtime: a) production-a.js (a) 605 bytes (javascript) 6.63 KiB (runtime) [entry] [rendered]
    runtime modules 6.63 KiB 9 modules
    cacheable modules 605 bytes
      ./a.js 261 bytes [built] [code generated]
        [no exports used]
      ./dx-importer.js 63 bytes [dependent] [built] [code generated]
        [only some exports used: default]
      ./module.js 122 bytes [dependent] [built] [code generated]
        [only some exports used: x]
      ./module.js?reexported 122 bytes [dependent] [built] [code generated]
        [only some exports used: x]
      ./reexport.js 37 bytes [dependent] [built] [code generated]
        [only some exports used: x]
  chunk (runtime: b) production-b.js (b) 605 bytes (javascript) 6.63 KiB (runtime) [entry] [rendered]
    runtime modules 6.63 KiB 9 modules
    cacheable modules 605 bytes
      ./b.js 261 bytes [built] [code generated]
        [no exports used]
      ./dx-importer.js 63 bytes [dependent] [built] [code generated]
        [only some exports used: default]
      ./module.js 122 bytes [dependent] [built] [code generated]
        [only some exports used: y]
      ./module.js?reexported 122 bytes [dependent] [built] [code generated]
        [only some exports used: y]
      ./reexport.js 37 bytes [dependent] [built] [code generated]
        [only some exports used: y]
  chunk (runtime: c) production-c.js (c) 9 bytes [entry] [rendered]
    ./c.js 9 bytes [built] [code generated]
      [no exports used]
  chunk (runtime: a) production-dw_js-_a6170.js 168 bytes [rendered]
    ./dw.js 46 bytes [built] [code generated]
    ./module.js?chunk 122 bytes [dependent] [built] [code generated]
      [only some exports used: identity, w, x, y]
  chunk (runtime: b) production-dw_js-_a6171.js 168 bytes [rendered]
    ./dw.js 46 bytes [built] [code generated]
    ./module.js?chunk 122 bytes [dependent] [built] [code generated]
      [only some exports used: identity, w, x, z]
  chunk (runtime: a, b) production-dx_js.js 168 bytes [rendered]
    ./dx.js 46 bytes [built] [code generated]
    ./module.js?chunk 122 bytes [dependent] [built] [code generated]
      [only some exports used: identity, w, x, y, z]
  chunk (runtime: a) production-dy_js.js 168 bytes [rendered]
    ./dy.js 46 bytes [built] [code generated]
    ./module.js?chunk 122 bytes [dependent] [built] [code generated]
      [only some exports used: identity, w, x, y]
  chunk (runtime: b) production-dz_js.js 168 bytes [rendered]
    ./dz.js 46 bytes [built] [code generated]
    ./module.js?chunk 122 bytes [dependent] [built] [code generated]
      [only some exports used: identity, w, x, z]
  runtime modules 13.3 KiB 18 modules
  cacheable modules 1.15 KiB
    ./a.js 261 bytes [built] [code generated]
      [no exports used]
    ./b.js 261 bytes [built] [code generated]
      [no exports used]
    ./c.js 9 bytes [built] [code generated]
      [no exports used]
    ./module.js 122 bytes [built] [code generated]
      [only some exports used: x, y]
    ./reexport.js 37 bytes [built] [code generated]
      [only some exports used: x, y]
    ./dx-importer.js 63 bytes [built] [code generated]
      [only some exports used: default]
    ./dy.js 46 bytes [built] [code generated]
    ./dw.js 46 bytes [built] [code generated]
    ./dz.js 46 bytes [built] [code generated]
    ./module.js?reexported 122 bytes [built] [code generated]
      [only some exports used: x, y]
    ./module.js?chunk 122 bytes [built] [code generated]
      [only some exports used: identity, w, x, y, z]
    ./dx.js 46 bytes [built] [code generated]
  production (webpack x.x.x) compiled successfully in X ms

development:
  asset development-a.js 15.9 KiB [emitted] (name: a)
  asset development-b.js 15.9 KiB [emitted] (name: b)
  asset development-dw_js.js 2.09 KiB [emitted]
  asset development-dx_js.js 2.09 KiB [emitted]
  asset development-dy_js.js 2.09 KiB [emitted]
  asset development-dz_js.js 2.09 KiB [emitted]
  asset development-c.js 1.14 KiB [emitted] (name: c)
  chunk (runtime: a) development-a.js (a) 605 bytes (javascript) 6.63 KiB (runtime) [entry] [rendered]
    runtime modules 6.63 KiB 9 modules
    cacheable modules 605 bytes
      ./a.js 261 bytes [built] [code generated]
        [used exports unknown]
      ./dx-importer.js 63 bytes [dependent] [built] [code generated]
        [used exports unknown]
      ./module.js 122 bytes [dependent] [built] [code generated]
        [used exports unknown]
      ./module.js?reexported 122 bytes [dependent] [built] [code generated]
        [used exports unknown]
      ./reexport.js 37 bytes [dependent] [built] [code generated]
        [used exports unknown]
  chunk (runtime: b) development-b.js (b) 605 bytes (javascript) 6.63 KiB (runtime) [entry] [rendered]
    runtime modules 6.63 KiB 9 modules
    cacheable modules 605 bytes
      ./b.js 261 bytes [built] [code generated]
        [used exports unknown]
      ./dx-importer.js 63 bytes [dependent] [built] [code generated]
        [used exports unknown]
      ./module.js 122 bytes [dependent] [built] [code generated]
        [used exports unknown]
      ./module.js?reexported 122 bytes [dependent] [built] [code generated]
        [used exports unknown]
      ./reexport.js 37 bytes [dependent] [built] [code generated]
        [used exports unknown]
  chunk (runtime: c) development-c.js (c) 9 bytes [entry] [rendered]
    ./c.js 9 bytes [built] [code generated]
      [used exports unknown]
  chunk (runtime: a, b) development-dw_js.js 168 bytes [rendered]
    ./dw.js 46 bytes [built] [code generated]
      [used exports unknown]
    ./module.js?chunk 122 bytes [dependent] [built] [code generated]
      [used exports unknown]
  chunk (runtime: a, b) development-dx_js.js 168 bytes [rendered]
    ./dx.js 46 bytes [built] [code generated]
      [used exports unknown]
    ./module.js?chunk 122 bytes [dependent] [built] [code generated]
      [used exports unknown]
  chunk (runtime: a) development-dy_js.js 168 bytes [rendered]
    ./dy.js 46 bytes [built] [code generated]
      [used exports unknown]
    ./module.js?chunk 122 bytes [dependent] [built] [code generated]
      [used exports unknown]
  chunk (runtime: b) development-dz_js.js 168 bytes [rendered]
    ./dz.js 46 bytes [built] [code generated]
      [used exports unknown]
    ./module.js?chunk 122 bytes [dependent] [built] [code generated]
      [used exports unknown]
  runtime modules 13.3 KiB 18 modules
  cacheable modules 1.15 KiB
    ./a.js 261 bytes [built] [code generated]
      [used exports unknown]
    ./b.js 261 bytes [built] [code generated]
      [used exports unknown]
    ./c.js 9 bytes [built] [code generated]
      [used exports unknown]
    ./module.js 122 bytes [built] [code generated]
      [used exports unknown]
    ./reexport.js 37 bytes [built] [code generated]
      [used exports unknown]
    ./dx-importer.js 63 bytes [built] [code generated]
      [used exports unknown]
    ./dy.js 46 bytes [built] [code generated]
      [used exports unknown]
    ./dw.js 46 bytes [built] [code generated]
      [used exports unknown]
    ./dz.js 46 bytes [built] [code generated]
      [used exports unknown]
    ./module.js?reexported 122 bytes [built] [code generated]
      [used exports unknown]
    ./module.js?chunk 122 bytes [built] [code generated]
      [used exports unknown]
    ./dx.js 46 bytes [built] [code generated]
      [used exports unknown]
  development (webpack x.x.x) compiled successfully in X ms

global:
  asset global-a.js 13.3 KiB [emitted] (name: a)
  asset global-b.js 13.3 KiB [emitted] (name: b)
  asset global-dw_js.js 1.15 KiB [emitted]
  asset global-dx_js.js 1.15 KiB [emitted]
  asset global-dy_js.js 1.15 KiB [emitted]
  asset global-dz_js.js 1.15 KiB [emitted]
  asset global-c.js 98 bytes [emitted] (name: c)
  chunk (runtime: a) global-a.js (a) 605 bytes (javascript) 6.63 KiB (runtime) [entry] [rendered]
    runtime modules 6.63 KiB 9 modules
    cacheable modules 605 bytes
      ./a.js 261 bytes [built] [code generated]
        [no exports used]
      ./dx-importer.js 63 bytes [dependent] [built] [code generated]
        [only some exports used: default]
      ./module.js 122 bytes [dependent] [built] [code generated]
        [only some exports used: x, y]
      ./module.js?reexported 122 bytes [dependent] [built] [code generated]
        [only some exports used: x, y]
      ./reexport.js 37 bytes [dependent] [built] [code generated]
        [only some exports used: x, y]
  chunk (runtime: b) global-b.js (b) 605 bytes (javascript) 6.63 KiB (runtime) [entry] [rendered]
    runtime modules 6.63 KiB 9 modules
    cacheable modules 605 bytes
      ./b.js 261 bytes [built] [code generated]
        [no exports used]
      ./dx-importer.js 63 bytes [dependent] [built] [code generated]
        [only some exports used: default]
      ./module.js 122 bytes [dependent] [built] [code generated]
        [only some exports used: x, y]
      ./module.js?reexported 122 bytes [dependent] [built] [code generated]
        [only some exports used: x, y]
      ./reexport.js 37 bytes [dependent] [built] [code generated]
        [only some exports used: x, y]
  chunk (runtime: c) global-c.js (c) 9 bytes [entry] [rendered]
    ./c.js 9 bytes [built] [code generated]
      [no exports used]
  chunk (runtime: a, b) global-dw_js.js 168 bytes [rendered]
    ./dw.js 46 bytes [built] [code generated]
    ./module.js?chunk 122 bytes [dependent] [built] [code generated]
      [only some exports used: identity, w, x, y, z]
  chunk (runtime: a, b) global-dx_js.js 168 bytes [rendered]
    ./dx.js 46 bytes [built] [code generated]
    ./module.js?chunk 122 bytes [dependent] [built] [code generated]
      [only some exports used: identity, w, x, y, z]
  chunk (runtime: a) global-dy_js.js 168 bytes [rendered]
    ./dy.js 46 bytes [built] [code generated]
    ./module.js?chunk 122 bytes [dependent] [built] [code generated]
      [only some exports used: identity, w, x, y, z]
  chunk (runtime: b) global-dz_js.js 168 bytes [rendered]
    ./dz.js 46 bytes [built] [code generated]
    ./module.js?chunk 122 bytes [dependent] [built] [code generated]
      [only some exports used: identity, w, x, y, z]
  runtime modules 13.3 KiB 18 modules
  cacheable modules 1.15 KiB
    ./a.js 261 bytes [built] [code generated]
      [no exports used]
    ./b.js 261 bytes [built] [code generated]
      [no exports used]
    ./c.js 9 bytes [built] [code generated]
      [no exports used]
    ./module.js 122 bytes [built] [code generated]
      [only some exports used: x, y]
    ./reexport.js 37 bytes [built] [code generated]
      [only some exports used: x, y]
    ./dx-importer.js 63 bytes [built] [code generated]
      [only some exports used: default]
    ./dy.js 46 bytes [built] [code generated]
    ./dw.js 46 bytes [built] [code generated]
    ./dz.js 46 bytes [built] [code generated]
    ./module.js?reexported 122 bytes [built] [code generated]
      [only some exports used: x, y]
    ./module.js?chunk 122 bytes [built] [code generated]
      [only some exports used: identity, w, x, y, z]
    ./dx.js 46 bytes [built] [code generated]
  global (webpack x.x.x) compiled successfully in X ms"
`;

exports[`StatsTestCases should print correct stats for scope-hoisting-bailouts 1`] = `
"runtime modules 6.88 KiB 10 modules
built modules 615 bytes [built]
  code generated modules 530 bytes [code generated]
    ./index.js 150 bytes [built] [code generated]
      Statement (ExpressionStatement) with side effects in source code at 7:0-25
      ModuleConcatenation bailout: Cannot concat with ./cjs.js: Module is not an ECMAScript module
      ModuleConcatenation bailout: Cannot concat with ./eval.js: Module uses eval()
      ModuleConcatenation bailout: Cannot concat with ./module-id.js: Module uses module.id
      ModuleConcatenation bailout: Cannot concat with ./module-loaded.js: Module uses module.loaded
    ./entry.js 32 bytes [built] [code generated]
    ./cjs.js 59 bytes [built] [code generated]
      CommonJS bailout: module.exports is used directly at 3:0-14
      Statement (ExpressionStatement) with side effects in source code at 1:0-26
      ModuleConcatenation bailout: Module is not an ECMAScript module
    ./ref-from-cjs.js 45 bytes [built] [code generated]
    ./eval.js 35 bytes [built] [code generated]
      Statement (ExportDefaultDeclaration) with side effects in source code at 1:0-34
      ModuleConcatenation bailout: Module uses eval()
    ./module-id.js 26 bytes [built] [code generated]
      Statement (ExportDefaultDeclaration) with side effects in source code at 1:0-25
      ModuleConcatenation bailout: Module uses module.id
    ./module-loaded.js 30 bytes [built] [code generated]
      Statement (ExportDefaultDeclaration) with side effects in source code at 1:0-29
      ModuleConcatenation bailout: Module uses module.loaded
    ./concatenated.js + 2 modules 111 bytes [built] [code generated]
      ModuleConcatenation bailout: Cannot concat with external \\"external\\": Module external \\"external\\" is not in the same chunk(s) (expected in chunk(s) unnamed chunk(s), module is in chunk(s) index)
    external \\"external\\" 42 bytes [built] [code generated]
  orphan modules 85 bytes [orphan]
    ./concatenated1.js 37 bytes [orphan] [built]
      Dependency (harmony side effect evaluation) with side effects at 1:0-36
    ./concatenated2.js 48 bytes [orphan] [built]
      Dependency (harmony side effect evaluation) with side effects at 1:0-29
webpack x.x.x compiled successfully in X ms"
`;

exports[`StatsTestCases should print correct stats for scope-hoisting-multi 1`] = `
"Entrypoint first 14.5 KiB = a-vendor.js 417 bytes a-first.js 14.1 KiB
Entrypoint second 14 KiB = a-vendor.js 417 bytes a-second.js 13.6 KiB
runtime modules 15.2 KiB 20 modules
orphan modules 37 bytes [orphan] 1 module
cacheable modules 807 bytes
  ./first.js 236 bytes [built] [code generated]
  ./second.js 202 bytes [built] [code generated]
  ./vendor.js 25 bytes [built] [code generated]
  ./module_first.js 31 bytes [built] [code generated]
  ./common2.js 25 bytes [built] [code generated]
  ./lazy_first.js 91 bytes [built] [code generated]
  ./lazy_shared.js 56 bytes [built] [code generated]
  ./lazy_second.js 91 bytes [built] [code generated]
  ./common_lazy.js 25 bytes [built] [code generated]
  ./common_lazy_shared.js 25 bytes [built] [code generated]
webpack x.x.x compiled successfully in X ms

Entrypoint first 13.7 KiB = b-vendor.js 417 bytes b-first.js 13.3 KiB
Entrypoint second 13.6 KiB = b-vendor.js 417 bytes b-second.js 13.2 KiB
runtime modules 15.2 KiB 20 modules
cacheable modules 975 bytes
  code generated modules 857 bytes [code generated]
    ./first.js + 2 modules 292 bytes [built] [code generated]
      ModuleConcatenation bailout: Cannot concat with ./vendor.js: Module ./vendor.js is not in the same chunk(s) (expected in chunk(s) first, module is in chunk(s) vendor)
    ./second.js + 1 modules 227 bytes [built] [code generated]
      ModuleConcatenation bailout: Cannot concat with ./vendor.js: Module ./vendor.js is not in the same chunk(s) (expected in chunk(s) second, module is in chunk(s) vendor)
    ./vendor.js 25 bytes [built] [code generated]
    ./lazy_first.js + 1 modules 116 bytes [built] [code generated]
      ModuleConcatenation bailout: Cannot concat with ./common_lazy_shared.js: Module ./common_lazy_shared.js is referenced from different chunks by these modules: ./lazy_shared.js
    ./lazy_shared.js 56 bytes [built] [code generated]
      ModuleConcatenation bailout: Cannot concat with ./common_lazy_shared.js: Module ./common_lazy_shared.js is referenced from different chunks by these modules: ./lazy_first.js, ./lazy_second.js
    ./lazy_second.js + 1 modules 116 bytes [built] [code generated]
      ModuleConcatenation bailout: Cannot concat with ./common_lazy_shared.js: Module ./common_lazy_shared.js is referenced from different chunks by these modules: ./lazy_shared.js
    ./common_lazy_shared.js 25 bytes [built] [code generated]
  orphan modules 118 bytes [orphan]
    ./module_first.js 31 bytes [orphan] [built]
    ./common2.js 25 bytes [orphan] [built]
    ./common.js 37 bytes [orphan] [built]
      ModuleConcatenation bailout: Module is not in any chunk
    ./common_lazy.js 25 bytes [orphan] [built]
webpack x.x.x compiled successfully in X ms"
`;

exports[`StatsTestCases should print correct stats for side-effects-issue-7428 1`] = `
"asset main.js 12.2 KiB [emitted] (name: main)
asset 1.js 643 bytes [emitted]
runtime modules 6.62 KiB 9 modules
cacheable modules 823 bytes
  modules by path ./components/src/ 501 bytes
    orphan modules 315 bytes [orphan]
      modules by path ./components/src/CompAB/*.js 164 bytes 2 modules
      modules by path ./components/src/CompC/*.js 67 bytes 2 modules
      ./components/src/index.js 84 bytes [orphan] [built]
        [module unused]
        [inactive] from origin ./main.js + 1 modules
          [inactive] harmony side effect evaluation ./components ./main.js + 1 modules ./main.js 1:0-44
          [inactive] harmony import specifier ./components ./main.js + 1 modules ./main.js 3:15-20
          [inactive] harmony import specifier ./components ./main.js + 1 modules ./main.js 4:15-20
        [inactive] from origin ./foo.js
          [inactive] harmony side effect evaluation ./components ./foo.js 1:0-37
          [inactive] harmony import specifier ./components ./foo.js 3:20-25
    code generated modules 186 bytes [code generated]
      ./components/src/CompAB/CompA.js 89 bytes [built] [code generated]
        [only some exports used: default]
        [inactive] from origin ./components/src/CompAB/index.js
          [inactive] harmony side effect evaluation ./CompA ./components/src/CompAB/index.js 1:0-43
          [inactive] harmony export imported specifier ./CompA ./components/src/CompAB/index.js 1:0-43
        [inactive] harmony export imported specifier ./CompAB ./components/src/index.js 1:0-40 (skipped side-effect-free modules)
        harmony import specifier ./components ./foo.js 3:20-25 (skipped side-effect-free modules)
        harmony import specifier ./components ./main.js + 1 modules ./main.js 3:15-20 (skipped side-effect-free modules)
      ./components/src/CompAB/utils.js 97 bytes [built] [code generated]
        from origin ./components/src/CompAB/CompA.js
          [inactive] harmony side effect evaluation ./utils ./components/src/CompAB/CompA.js 1:0-35
          harmony import specifier ./utils ./components/src/CompAB/CompA.js 5:5-12
        from origin ./components/src/CompAB/CompB.js
          [inactive] harmony side effect evaluation ./utils ./components/src/CompAB/CompB.js 1:0-30
          harmony import specifier ./utils ./components/src/CompAB/CompB.js 5:2-5
        from origin ./main.js + 1 modules
          [inactive] harmony side effect evaluation ./utils ./main.js + 1 modules ./components/src/CompAB/CompB.js 1:0-30
          harmony import specifier ./utils ./main.js + 1 modules ./components/src/CompAB/CompB.js 5:2-5
  modules by path ./*.js 322 bytes
    ./main.js + 1 modules 221 bytes [built] [code generated]
      [no exports used]
      entry ./main.js main
      | ./main.js 144 bytes [built]
      |   [no exports used]
      | ./components/src/CompAB/CompB.js 77 bytes [built]
      |   [only some exports used: default]
      |   [inactive] from origin ./components/src/CompAB/index.js
      |     [inactive] harmony side effect evaluation ./CompB ./components/src/CompAB/index.js 2:0-43
      |     [inactive] harmony export imported specifier ./CompB ./components/src/CompAB/index.js 2:0-43
      |   [inactive] harmony export imported specifier ./CompAB ./components/src/index.js 1:0-40 (skipped side-effect-free modules)
      |   harmony import specifier ./components ./main.js 4:15-20 (skipped side-effect-free modules)
    ./foo.js 101 bytes [built] [code generated]
      import() ./foo ./main.js + 1 modules ./main.js 6:0-15
webpack x.x.x compiled successfully in X ms"
`;

exports[`StatsTestCases should print correct stats for side-effects-optimization 1`] = `
"asset main.js 226 bytes [emitted] [minimized] (name: main)
orphan modules 1.2 KiB [orphan] 4 modules
cacheable modules 1.22 KiB
  ./index.js + 2 modules 1.18 KiB [built] [code generated]
    [no exports]
    [no exports used]
    ModuleConcatenation bailout: Cannot concat with ./node_modules/module-with-export/emptyModule.js: Module is not an ECMAScript module
    | ./index.js 116 bytes [built]
    |   [no exports]
    |   [no exports used]
    |   Statement (ExpressionStatement) with side effects in source code at 4:0-30
    | ./node_modules/module-with-export/index.js 1.01 KiB [built]
    |   [only some exports used: smallVar]
    | ./node_modules/big-module/a.js 58 bytes [built]
    |   [only some exports used: a]
  ./node_modules/module-with-export/emptyModule.js 43 bytes [built] [code generated]
    [used exports unknown]
    ModuleConcatenation bailout: Module is not an ECMAScript module
webpack x.x.x compiled successfully in X ms

asset main.no-side.js 998 bytes [emitted] [minimized] (name: main)
runtime modules 1010 bytes 4 modules
orphan modules 102 bytes [orphan] 2 modules
cacheable modules 1.35 KiB
  modules by path ./node_modules/module-with-export/*.js 1.05 KiB
    ./node_modules/module-with-export/index.js 1.01 KiB [built] [code generated]
      [only some exports used: huh, smallVar]
      ModuleConcatenation bailout: List of module exports is dynamic (huh: maybe provided (runtime-defined) and used in main)
    ./node_modules/module-with-export/emptyModule.js 43 bytes [built] [code generated]
      [used exports unknown]
      ModuleConcatenation bailout: Module is not an ECMAScript module
  ./index.js + 2 modules 218 bytes [built] [code generated]
    [no exports]
    [no exports used]
    ModuleConcatenation bailout: Cannot concat with ./node_modules/big-module/log.js: Module ./node_modules/big-module/log.js is referenced from these modules with unsupported syntax: ./node_modules/big-module/log.js (referenced with module decorator)
    ModuleConcatenation bailout: Cannot concat with ./node_modules/module-with-export/index.js: Module ./node_modules/big-module/log.js is referenced from these modules with unsupported syntax: ./node_modules/big-module/log.js (referenced with module decorator)
    | ./index.js 116 bytes [built]
    |   [no exports]
    |   [no exports used]
    | ./node_modules/big-module/index.js 44 bytes [built]
    |   [only some exports used: a, huh]
    |   ModuleConcatenation bailout: List of module exports is dynamic (a: maybe provided (runtime-defined) and used in main, huh: maybe provided (runtime-defined) and used in main)
    | ./node_modules/big-module/a.js 58 bytes [built]
    |   [only some exports used: a, huh]
    |   ModuleConcatenation bailout: List of module exports is dynamic (huh: maybe provided (runtime-defined) and used in main)
  ./node_modules/big-module/log.js 92 bytes [built] [code generated]
    [only some exports used: huh]
    ModuleConcatenation bailout: List of module exports is dynamic (huh: maybe provided (runtime-defined) and used in main)
webpack x.x.x compiled successfully in X ms"
`;

exports[`StatsTestCases should print correct stats for side-effects-simple-unused 1`] = `
"asset main.js 360 bytes [emitted] (name: main)
./index.js + 2 modules 158 bytes [built] [code generated]
  [no exports used]
  entry ./index main
  | ./index.js 55 bytes [built]
  |   [no exports used]
  | ./node_modules/pmodule/index.js 75 bytes [built]
  |   [only some exports used: default]
  |   [inactive] harmony side effect evaluation pmodule ./index.js 1:0-33
  |   harmony import specifier pmodule ./index.js 3:12-15
  |   [inactive] harmony import specifier pmodule ./index.js 3:17-18
  | ./node_modules/pmodule/c.js 28 bytes [built]
  |   [only some exports used: z]
  |   [inactive] from origin ./node_modules/pmodule/b.js
  |     [inactive] harmony side effect evaluation ./c ./node_modules/pmodule/b.js 5:0-24
  |     [inactive] harmony export imported specifier ./c ./node_modules/pmodule/b.js 5:0-24
  |   harmony import specifier pmodule ./index.js 3:17-18 (skipped side-effect-free modules)
  |   [inactive] harmony export imported specifier ./b ./node_modules/pmodule/index.js 2:0-30 (skipped side-effect-free modules)
./node_modules/pmodule/index.js 75 bytes [orphan] [built]
  [only some exports used: default]
  [inactive] harmony side effect evaluation pmodule ./index.js 1:0-33
  harmony import specifier pmodule ./index.js 3:12-15
  [inactive] harmony import specifier pmodule ./index.js 3:17-18
./node_modules/pmodule/c.js 28 bytes [orphan] [built]
  [only some exports used: z]
  [inactive] from origin ./node_modules/pmodule/b.js
    [inactive] harmony side effect evaluation ./c ./node_modules/pmodule/b.js 5:0-24
    [inactive] harmony export imported specifier ./c ./node_modules/pmodule/b.js 5:0-24
  harmony import specifier pmodule ./index.js 3:17-18 (skipped side-effect-free modules)
  [inactive] harmony export imported specifier ./b ./node_modules/pmodule/index.js 2:0-30 (skipped side-effect-free modules)
./node_modules/pmodule/a.js 60 bytes [orphan] [built]
  [module unused]
  [inactive] from origin ./index.js + 2 modules
    [inactive] harmony side effect evaluation ./a ./index.js + 2 modules ./node_modules/pmodule/index.js 1:0-20
    [inactive] harmony export imported specifier ./a ./index.js + 2 modules ./node_modules/pmodule/index.js 1:0-20
  [inactive] from origin ./node_modules/pmodule/index.js
    [inactive] harmony side effect evaluation ./a ./node_modules/pmodule/index.js 1:0-20
    [inactive] harmony export imported specifier ./a ./node_modules/pmodule/index.js 1:0-20
./node_modules/pmodule/b.js 69 bytes [orphan] [built]
  [module unused]
  [inactive] from origin ./index.js + 2 modules
    [inactive] harmony side effect evaluation ./b ./index.js + 2 modules ./node_modules/pmodule/index.js 2:0-30
    [inactive] harmony export imported specifier ./b ./index.js + 2 modules ./node_modules/pmodule/index.js 2:0-30
    [inactive] harmony export imported specifier ./b ./index.js + 2 modules ./node_modules/pmodule/index.js 2:0-30
    [inactive] harmony export imported specifier ./b ./index.js + 2 modules ./node_modules/pmodule/index.js 2:0-30
  [inactive] from origin ./node_modules/pmodule/index.js
    [inactive] harmony side effect evaluation ./b ./node_modules/pmodule/index.js 2:0-30
    [inactive] harmony export imported specifier ./b ./node_modules/pmodule/index.js 2:0-30
    [inactive] harmony export imported specifier ./b ./node_modules/pmodule/index.js 2:0-30
    [inactive] harmony export imported specifier ./b ./node_modules/pmodule/index.js 2:0-30
webpack x.x.x compiled successfully in X ms"
`;

exports[`StatsTestCases should print correct stats for simple 1`] = `
"asset bundle.js 1.15 KiB [emitted] (name: main)
./index.js 1 bytes [built] [code generated]
webpack x.x.x compiled successfully in X ms"
`;

exports[`StatsTestCases should print correct stats for simple-more-info 1`] = `
"PublicPath: auto
asset bundle.js 89 bytes [emitted] (name: main)
./index.js 1 bytes [built] [code generated]
  entry ./index main
  X ms (resolving: X ms, restoring: X ms, integration: X ms, building: X ms, storing: X ms)
webpack x.x.x compiled successfully in X ms"
`;

exports[`StatsTestCases should print correct stats for split-chunks 1`] = `
"default:
  Entrypoint main 11.5 KiB = default/main.js
  Entrypoint a 12.5 KiB = default/a.js
  Entrypoint b 3.82 KiB = default/b.js
  Entrypoint c 3.82 KiB = default/c.js
  chunk (runtime: a, main) default/async-g.js (async-g) 45 bytes <{263}> <{425}> <{628}> <{723}> <{996}> ={935}= [rendered]
    > ./g ./a.js 6:0-47
    ./g.js 45 bytes [built] [code generated]
  chunk (runtime: main) default/async-b.js (async-b) 116 bytes <{792}> ={425}= ={628}= ={723}= ={935}= [rendered]
    > ./b ./index.js 2:0-47
    ./b.js 116 bytes [built] [code generated]
  chunk (runtime: b) default/b.js (b) 196 bytes (javascript) 396 bytes (runtime) [entry] [rendered]
    > ./b b
    dependent modules 80 bytes [dependent] 4 modules
    runtime modules 396 bytes 2 modules
    ./b.js 116 bytes [built] [code generated]
  chunk (runtime: main) default/async-a.js (async-a) 185 bytes <{792}> ={425}= ={628}= ={723}= >{49}< >{935}< [rendered]
    > ./a ./index.js 1:0-47
    ./a.js + 1 modules 185 bytes [built] [code generated]
  chunk (runtime: c) default/c.js (c) 196 bytes (javascript) 396 bytes (runtime) [entry] [rendered]
    > ./c c
    dependent modules 80 bytes [dependent] 4 modules
    runtime modules 396 bytes 2 modules
    ./c.js 116 bytes [built] [code generated]
  chunk (runtime: main) default/425.js 20 bytes <{792}> ={60}= ={263}= ={628}= ={723}= ={862}= ={869}= ={935}= >{49}< >{935}< [rendered] split chunk (cache group: default)
    > ./a ./index.js 1:0-47
    > ./b ./index.js 2:0-47
    > ./c ./index.js 3:0-47
    ./d.js 20 bytes [built] [code generated]
  chunk (runtime: main) default/628.js (id hint: vendors) 20 bytes <{792}> ={60}= ={263}= ={425}= ={723}= ={862}= ={869}= ={935}= >{49}< >{935}< [rendered] split chunk (cache group: defaultVendors)
    > ./a ./index.js 1:0-47
    > ./b ./index.js 2:0-47
    > ./c ./index.js 3:0-47
    ./node_modules/x.js 20 bytes [built] [code generated]
  chunk (runtime: main) default/723.js (id hint: vendors) 20 bytes <{792}> ={60}= ={263}= ={425}= ={628}= ={935}= >{49}< >{935}< [rendered] split chunk (cache group: defaultVendors)
    > ./a ./index.js 1:0-47
    > ./b ./index.js 2:0-47
    ./node_modules/y.js 20 bytes [built] [code generated]
  chunk (runtime: main) default/main.js (main) 147 bytes (javascript) 6.71 KiB (runtime) >{60}< >{263}< >{425}< >{628}< >{723}< >{862}< >{869}< >{935}< [entry] [rendered]
    > ./ main
    runtime modules 6.71 KiB 9 modules
    ./index.js 147 bytes [built] [code generated]
  chunk (runtime: main) default/862.js (id hint: vendors) 20 bytes <{792}> ={425}= ={628}= ={869}= ={935}= [rendered] split chunk (cache group: defaultVendors)
    > ./c ./index.js 3:0-47
    ./node_modules/z.js 20 bytes [built] [code generated]
  chunk (runtime: main) default/async-c.js (async-c) 116 bytes <{792}> ={425}= ={628}= ={862}= ={935}= [rendered]
    > ./c ./index.js 3:0-47
    ./c.js 116 bytes [built] [code generated]
  chunk (runtime: a, main) default/935.js 20 bytes <{263}> <{425}> <{628}> <{723}> <{792}> <{996}> ={49}= ={60}= ={425}= ={628}= ={723}= ={862}= ={869}= [rendered] split chunk (cache group: default)
    > ./b ./index.js 2:0-47
    > ./c ./index.js 3:0-47
    > ./g ./a.js 6:0-47
    ./f.js 20 bytes [built] [code generated]
  chunk (runtime: a) default/a.js (a) 245 bytes (javascript) 6.7 KiB (runtime) >{49}< >{935}< [entry] [rendered]
    > ./a a
    runtime modules 6.7 KiB 9 modules
    dependent modules 60 bytes [dependent] 3 modules
    ./a.js + 1 modules 185 bytes [built] [code generated]
  default (webpack x.x.x) compiled successfully

all-chunks:
  Entrypoint main 11.6 KiB = all-chunks/main.js
  Entrypoint a 15.1 KiB = all-chunks/628.js 412 bytes all-chunks/723.js 412 bytes all-chunks/425.js 412 bytes all-chunks/210.js 412 bytes all-chunks/a.js 13.5 KiB
  Entrypoint b 8.13 KiB = all-chunks/628.js 412 bytes all-chunks/723.js 412 bytes all-chunks/425.js 412 bytes all-chunks/935.js 412 bytes all-chunks/b.js 6.52 KiB
  Entrypoint c 8.13 KiB = all-chunks/628.js 412 bytes all-chunks/862.js 412 bytes all-chunks/425.js 412 bytes all-chunks/935.js 412 bytes all-chunks/c.js 6.52 KiB
  chunk (runtime: a, main) all-chunks/async-g.js (async-g) 45 bytes <{210}> <{263}> <{425}> <{628}> <{723}> <{996}> ={935}= [rendered]
    > ./g ./a.js 6:0-47
    ./g.js 45 bytes [built] [code generated]
  chunk (runtime: main) all-chunks/async-b.js (async-b) 116 bytes <{792}> ={425}= ={628}= ={723}= ={935}= [rendered]
    > ./b ./index.js 2:0-47
    ./b.js 116 bytes [built] [code generated]
  chunk (runtime: b) all-chunks/b.js (b) 116 bytes (javascript) 2.76 KiB (runtime) ={425}= ={628}= ={723}= ={935}= [entry] [rendered]
    > ./b b
    runtime modules 2.76 KiB 4 modules
    ./b.js 116 bytes [built] [code generated]
  chunk (runtime: a, main) all-chunks/210.js 20 bytes <{792}> ={263}= ={425}= ={628}= ={723}= ={996}= >{49}< >{935}< [initial] [rendered] split chunk (cache group: default)
    > ./a ./index.js 1:0-47
    > ./a a
    ./e.js 20 bytes [built] [code generated]
  chunk (runtime: main) all-chunks/async-a.js (async-a) 165 bytes <{792}> ={210}= ={425}= ={628}= ={723}= >{49}< >{935}< [rendered]
    > ./a ./index.js 1:0-47
    ./a.js 165 bytes [built] [code generated]
  chunk (runtime: c) all-chunks/c.js (c) 116 bytes (javascript) 2.76 KiB (runtime) ={425}= ={628}= ={862}= ={935}= [entry] [rendered]
    > ./c c
    runtime modules 2.76 KiB 4 modules
    ./c.js 116 bytes [built] [code generated]
  chunk (runtime: a, b, c, main) all-chunks/425.js 20 bytes <{792}> ={60}= ={199}= ={210}= ={263}= ={390}= ={628}= ={723}= ={862}= ={869}= ={935}= ={996}= >{49}< >{935}< [initial] [rendered] split chunk (cache group: default)
    > ./a ./index.js 1:0-47
    > ./b ./index.js 2:0-47
    > ./c ./index.js 3:0-47
    > ./a a
    > ./b b
    > ./c c
    ./d.js 20 bytes [built] [code generated]
  chunk (runtime: a, b, c, main) all-chunks/628.js (id hint: vendors) 20 bytes <{792}> ={60}= ={199}= ={210}= ={263}= ={390}= ={425}= ={723}= ={862}= ={869}= ={935}= ={996}= >{49}< >{935}< [initial] [rendered] split chunk (cache group: defaultVendors)
    > ./a ./index.js 1:0-47
    > ./b ./index.js 2:0-47
    > ./c ./index.js 3:0-47
    > ./a a
    > ./b b
    > ./c c
    ./node_modules/x.js 20 bytes [built] [code generated]
  chunk (runtime: a, b, main) all-chunks/723.js (id hint: vendors) 20 bytes <{792}> ={60}= ={199}= ={210}= ={263}= ={425}= ={628}= ={935}= ={996}= >{49}< >{935}< [initial] [rendered] split chunk (cache group: defaultVendors)
    > ./a ./index.js 1:0-47
    > ./b ./index.js 2:0-47
    > ./a a
    > ./b b
    ./node_modules/y.js 20 bytes [built] [code generated]
  chunk (runtime: main) all-chunks/main.js (main) 147 bytes (javascript) 6.71 KiB (runtime) >{60}< >{210}< >{263}< >{425}< >{628}< >{723}< >{862}< >{869}< >{935}< [entry] [rendered]
    > ./ main
    runtime modules 6.71 KiB 9 modules
    ./index.js 147 bytes [built] [code generated]
  chunk (runtime: c, main) all-chunks/862.js (id hint: vendors) 20 bytes <{792}> ={390}= ={425}= ={628}= ={869}= ={935}= [initial] [rendered] split chunk (cache group: defaultVendors)
    > ./c ./index.js 3:0-47
    > ./c c
    ./node_modules/z.js 20 bytes [built] [code generated]
  chunk (runtime: main) all-chunks/async-c.js (async-c) 116 bytes <{792}> ={425}= ={628}= ={862}= ={935}= [rendered]
    > ./c ./index.js 3:0-47
    ./c.js 116 bytes [built] [code generated]
  chunk (runtime: a, b, c, main) all-chunks/935.js 20 bytes <{210}> <{263}> <{425}> <{628}> <{723}> <{792}> <{996}> ={49}= ={60}= ={199}= ={390}= ={425}= ={628}= ={723}= ={862}= ={869}= [initial] [rendered] split chunk (cache group: default)
    > ./b ./index.js 2:0-47
    > ./c ./index.js 3:0-47
    > ./g ./a.js 6:0-47
    > ./b b
    > ./c c
    ./f.js 20 bytes [built] [code generated]
  chunk (runtime: a) all-chunks/a.js (a) 165 bytes (javascript) 7.63 KiB (runtime) ={210}= ={425}= ={628}= ={723}= >{49}< >{935}< [entry] [rendered]
    > ./a a
    runtime modules 7.63 KiB 10 modules
    ./a.js 165 bytes [built] [code generated]
  all-chunks (webpack x.x.x) compiled successfully

manual:
  Entrypoint main 11.3 KiB = manual/main.js
  Entrypoint a 14.8 KiB = manual/vendors.js 1.04 KiB manual/a.js 13.8 KiB
  Entrypoint b 8.44 KiB = manual/vendors.js 1.04 KiB manual/b.js 7.39 KiB
  Entrypoint c 8.44 KiB = manual/vendors.js 1.04 KiB manual/c.js 7.4 KiB
  chunk (runtime: a, main) manual/async-g.js (async-g) 65 bytes <{96}> <{263}> <{996}> [rendered]
    > ./g ./a.js 6:0-47
    dependent modules 20 bytes [dependent] 1 module
    ./g.js 45 bytes [built] [code generated]
  chunk (runtime: main) manual/async-b.js (async-b) 156 bytes <{792}> ={96}= [rendered]
    > ./b ./index.js 2:0-47
    dependent modules 40 bytes [dependent] 2 modules
    ./b.js 116 bytes [built] [code generated]
  chunk (runtime: a, b, c, main) manual/vendors.js (vendors) (id hint: vendors) 60 bytes <{792}> ={60}= ={199}= ={263}= ={390}= ={869}= ={996}= >{49}< [initial] [rendered] split chunk (cache group: vendors) (name: vendors)
    > ./a ./index.js 1:0-47
    > ./b ./index.js 2:0-47
    > ./c ./index.js 3:0-47
    > ./a a
    > x a
    > y a
    > z a
    > ./b b
    > x b
    > y b
    > z b
    > ./c c
    > x c
    > y c
    > z c
    ./node_modules/x.js 20 bytes [built] [code generated]
    ./node_modules/y.js 20 bytes [built] [code generated]
    ./node_modules/z.js 20 bytes [built] [code generated]
  chunk (runtime: b) manual/b.js (b) 156 bytes (javascript) 2.76 KiB (runtime) ={96}= [entry] [rendered]
    > ./b b
    > x b
    > y b
    > z b
    runtime modules 2.76 KiB 4 modules
    dependent modules 40 bytes [dependent] 2 modules
    ./b.js 116 bytes [built] [code generated]
  chunk (runtime: main) manual/async-a.js (async-a) 205 bytes <{792}> ={96}= >{49}< [rendered]
    > ./a ./index.js 1:0-47
    dependent modules 20 bytes [dependent] 1 module
    ./a.js + 1 modules 185 bytes [built] [code generated]
  chunk (runtime: c) manual/c.js (c) 156 bytes (javascript) 2.76 KiB (runtime) ={96}= [entry] [rendered]
    > ./c c
    > x c
    > y c
    > z c
    runtime modules 2.76 KiB 4 modules
    dependent modules 40 bytes [dependent] 2 modules
    ./c.js 116 bytes [built] [code generated]
  chunk (runtime: main) manual/main.js (main) 147 bytes (javascript) 6.71 KiB (runtime) >{60}< >{96}< >{263}< >{869}< [entry] [rendered]
    > ./ main
    runtime modules 6.71 KiB 9 modules
    ./index.js 147 bytes [built] [code generated]
  chunk (runtime: main) manual/async-c.js (async-c) 156 bytes <{792}> ={96}= [rendered]
    > ./c ./index.js 3:0-47
    dependent modules 40 bytes [dependent] 2 modules
    ./c.js 116 bytes [built] [code generated]
  chunk (runtime: a) manual/a.js (a) 205 bytes (javascript) 7.59 KiB (runtime) ={96}= >{49}< [entry] [rendered]
    > ./a a
    > x a
    > y a
    > z a
    runtime modules 7.59 KiB 10 modules
    dependent modules 20 bytes [dependent] 1 module
    ./a.js + 1 modules 185 bytes [built] [code generated]
  manual (webpack x.x.x) compiled successfully

name-too-long:
  Entrypoint main 11.6 KiB = name-too-long/main.js
  Entrypoint aaaaaaaaaaaaaaaaaaaaaaaaaaaaaa 15.1 KiB = name-too-long/628.js 412 bytes name-too-long/723.js 412 bytes name-too-long/425.js 412 bytes name-too-long/210.js 412 bytes name-too-long/aaaaaaaaaaaaaaaaaaaaaaaaaaaaaa.js 13.5 KiB
  Entrypoint bbbbbbbbbbbbbbbbbbbbbbbbbbbbbb 8.13 KiB = name-too-long/628.js 412 bytes name-too-long/723.js 412 bytes name-too-long/425.js 412 bytes name-too-long/935.js 412 bytes name-too-long/bbbbbbbbbbbbbbbbbbbbbbbbbbbbbb.js 6.52 KiB
  Entrypoint cccccccccccccccccccccccccccccc 8.13 KiB = name-too-long/628.js 412 bytes name-too-long/862.js 412 bytes name-too-long/425.js 412 bytes name-too-long/935.js 412 bytes name-too-long/cccccccccccccccccccccccccccccc.js 6.52 KiB
  chunk (runtime: aaaaaaaaaaaaaaaaaaaaaaaaaaaaaa, main) name-too-long/async-g.js (async-g) 45 bytes <{210}> <{263}> <{425}> <{505}> <{628}> <{723}> ={935}= [rendered]
    > ./g ./a.js 6:0-47
    ./g.js 45 bytes [built] [code generated]
  chunk (runtime: main) name-too-long/async-b.js (async-b) 116 bytes <{792}> ={425}= ={628}= ={723}= ={935}= [rendered]
    > ./b ./index.js 2:0-47
    ./b.js 116 bytes [built] [code generated]
  chunk (runtime: bbbbbbbbbbbbbbbbbbbbbbbbbbbbbb) name-too-long/bbbbbbbbbbbbbbbbbbbbbbbbbbbbbb.js (bbbbbbbbbbbbbbbbbbbbbbbbbbbbbb) 116 bytes (javascript) 2.76 KiB (runtime) ={425}= ={628}= ={723}= ={935}= [entry] [rendered]
    > ./b bbbbbbbbbbbbbbbbbbbbbbbbbbbbbb
    runtime modules 2.76 KiB 4 modules
    ./b.js 116 bytes [built] [code generated]
  chunk (runtime: aaaaaaaaaaaaaaaaaaaaaaaaaaaaaa, main) name-too-long/210.js 20 bytes <{792}> ={263}= ={425}= ={505}= ={628}= ={723}= >{49}< >{935}< [initial] [rendered] split chunk (cache group: default)
    > ./a ./index.js 1:0-47
    > ./a aaaaaaaaaaaaaaaaaaaaaaaaaaaaaa
    ./e.js 20 bytes [built] [code generated]
  chunk (runtime: main) name-too-long/async-a.js (async-a) 165 bytes <{792}> ={210}= ={425}= ={628}= ={723}= >{49}< >{935}< [rendered]
    > ./a ./index.js 1:0-47
    ./a.js 165 bytes [built] [code generated]
  chunk (runtime: cccccccccccccccccccccccccccccc) name-too-long/cccccccccccccccccccccccccccccc.js (cccccccccccccccccccccccccccccc) 116 bytes (javascript) 2.76 KiB (runtime) ={425}= ={628}= ={862}= ={935}= [entry] [rendered]
    > ./c cccccccccccccccccccccccccccccc
    runtime modules 2.76 KiB 4 modules
    ./c.js 116 bytes [built] [code generated]
  chunk (runtime: aaaaaaaaaaaaaaaaaaaaaaaaaaaaaa, bbbbbbbbbbbbbbbbbbbbbbbbbbbbbb, cccccccccccccccccccccccccccccc, main) name-too-long/425.js 20 bytes <{792}> ={60}= ={63}= ={210}= ={263}= ={349}= ={505}= ={628}= ={723}= ={862}= ={869}= ={935}= >{49}< >{935}< [initial] [rendered] split chunk (cache group: default)
    > ./a ./index.js 1:0-47
    > ./b ./index.js 2:0-47
    > ./c ./index.js 3:0-47
    > ./a aaaaaaaaaaaaaaaaaaaaaaaaaaaaaa
    > ./b bbbbbbbbbbbbbbbbbbbbbbbbbbbbbb
    > ./c cccccccccccccccccccccccccccccc
    ./d.js 20 bytes [built] [code generated]
  chunk (runtime: aaaaaaaaaaaaaaaaaaaaaaaaaaaaaa) name-too-long/aaaaaaaaaaaaaaaaaaaaaaaaaaaaaa.js (aaaaaaaaaaaaaaaaaaaaaaaaaaaaaa) 165 bytes (javascript) 7.63 KiB (runtime) ={210}= ={425}= ={628}= ={723}= >{49}< >{935}< [entry] [rendered]
    > ./a aaaaaaaaaaaaaaaaaaaaaaaaaaaaaa
    runtime modules 7.63 KiB 10 modules
    ./a.js 165 bytes [built] [code generated]
  chunk (runtime: aaaaaaaaaaaaaaaaaaaaaaaaaaaaaa, bbbbbbbbbbbbbbbbbbbbbbbbbbbbbb, cccccccccccccccccccccccccccccc, main) name-too-long/628.js (id hint: vendors) 20 bytes <{792}> ={60}= ={63}= ={210}= ={263}= ={349}= ={425}= ={505}= ={723}= ={862}= ={869}= ={935}= >{49}< >{935}< [initial] [rendered] split chunk (cache group: defaultVendors)
    > ./a ./index.js 1:0-47
    > ./b ./index.js 2:0-47
    > ./c ./index.js 3:0-47
    > ./a aaaaaaaaaaaaaaaaaaaaaaaaaaaaaa
    > ./b bbbbbbbbbbbbbbbbbbbbbbbbbbbbbb
    > ./c cccccccccccccccccccccccccccccc
    ./node_modules/x.js 20 bytes [built] [code generated]
  chunk (runtime: aaaaaaaaaaaaaaaaaaaaaaaaaaaaaa, bbbbbbbbbbbbbbbbbbbbbbbbbbbbbb, main) name-too-long/723.js (id hint: vendors) 20 bytes <{792}> ={60}= ={63}= ={210}= ={263}= ={425}= ={505}= ={628}= ={935}= >{49}< >{935}< [initial] [rendered] split chunk (cache group: defaultVendors)
    > ./a ./index.js 1:0-47
    > ./b ./index.js 2:0-47
    > ./a aaaaaaaaaaaaaaaaaaaaaaaaaaaaaa
    > ./b bbbbbbbbbbbbbbbbbbbbbbbbbbbbbb
    ./node_modules/y.js 20 bytes [built] [code generated]
  chunk (runtime: main) name-too-long/main.js (main) 147 bytes (javascript) 6.72 KiB (runtime) >{60}< >{210}< >{263}< >{425}< >{628}< >{723}< >{862}< >{869}< >{935}< [entry] [rendered]
    > ./ main
    runtime modules 6.72 KiB 9 modules
    ./index.js 147 bytes [built] [code generated]
  chunk (runtime: cccccccccccccccccccccccccccccc, main) name-too-long/862.js (id hint: vendors) 20 bytes <{792}> ={349}= ={425}= ={628}= ={869}= ={935}= [initial] [rendered] split chunk (cache group: defaultVendors)
    > ./c ./index.js 3:0-47
    > ./c cccccccccccccccccccccccccccccc
    ./node_modules/z.js 20 bytes [built] [code generated]
  chunk (runtime: main) name-too-long/async-c.js (async-c) 116 bytes <{792}> ={425}= ={628}= ={862}= ={935}= [rendered]
    > ./c ./index.js 3:0-47
    ./c.js 116 bytes [built] [code generated]
  chunk (runtime: aaaaaaaaaaaaaaaaaaaaaaaaaaaaaa, bbbbbbbbbbbbbbbbbbbbbbbbbbbbbb, cccccccccccccccccccccccccccccc, main) name-too-long/935.js 20 bytes <{210}> <{263}> <{425}> <{505}> <{628}> <{723}> <{792}> ={49}= ={60}= ={63}= ={349}= ={425}= ={628}= ={723}= ={862}= ={869}= [initial] [rendered] split chunk (cache group: default)
    > ./b ./index.js 2:0-47
    > ./c ./index.js 3:0-47
    > ./g ./a.js 6:0-47
    > ./b bbbbbbbbbbbbbbbbbbbbbbbbbbbbbb
    > ./c cccccccccccccccccccccccccccccc
    ./f.js 20 bytes [built] [code generated]
  name-too-long (webpack x.x.x) compiled successfully

custom-chunks-filter:
  Entrypoint main 11.5 KiB = custom-chunks-filter/main.js
  Entrypoint a 12.5 KiB = custom-chunks-filter/a.js
  Entrypoint b 8.13 KiB = custom-chunks-filter/628.js 412 bytes custom-chunks-filter/723.js 412 bytes custom-chunks-filter/935.js 412 bytes custom-chunks-filter/425.js 412 bytes custom-chunks-filter/b.js 6.52 KiB
  Entrypoint c 8.13 KiB = custom-chunks-filter/628.js 412 bytes custom-chunks-filter/862.js 412 bytes custom-chunks-filter/935.js 412 bytes custom-chunks-filter/425.js 412 bytes custom-chunks-filter/c.js 6.52 KiB
  chunk (runtime: a, main) custom-chunks-filter/async-g.js (async-g) 45 bytes <{263}> <{425}> <{628}> <{723}> <{996}> ={935}= [rendered]
    > ./g ./a.js 6:0-47
    ./g.js 45 bytes [built] [code generated]
  chunk (runtime: main) custom-chunks-filter/async-b.js (async-b) 116 bytes <{792}> ={425}= ={628}= ={723}= ={935}= [rendered]
    > ./b ./index.js 2:0-47
    ./b.js 116 bytes [built] [code generated]
  chunk (runtime: b) custom-chunks-filter/b.js (b) 116 bytes (javascript) 2.76 KiB (runtime) ={425}= ={628}= ={723}= ={935}= [entry] [rendered]
    > ./b b
    runtime modules 2.76 KiB 4 modules
    ./b.js 116 bytes [built] [code generated]
  chunk (runtime: main) custom-chunks-filter/async-a.js (async-a) 185 bytes <{792}> ={425}= ={628}= ={723}= >{49}< >{935}< [rendered]
    > ./a ./index.js 1:0-47
    ./a.js + 1 modules 185 bytes [built] [code generated]
  chunk (runtime: c) custom-chunks-filter/c.js (c) 116 bytes (javascript) 2.76 KiB (runtime) ={425}= ={628}= ={862}= ={935}= [entry] [rendered]
    > ./c c
    runtime modules 2.76 KiB 4 modules
    ./c.js 116 bytes [built] [code generated]
  chunk (runtime: b, c, main) custom-chunks-filter/425.js 20 bytes <{792}> ={60}= ={199}= ={263}= ={390}= ={628}= ={723}= ={862}= ={869}= ={935}= >{49}< >{935}< [initial] [rendered] split chunk (cache group: default)
    > ./a ./index.js 1:0-47
    > ./b ./index.js 2:0-47
    > ./c ./index.js 3:0-47
    > ./b b
    > ./c c
    ./d.js 20 bytes [built] [code generated]
  chunk (runtime: b, c, main) custom-chunks-filter/628.js (id hint: vendors) 20 bytes <{792}> ={60}= ={199}= ={263}= ={390}= ={425}= ={723}= ={862}= ={869}= ={935}= >{49}< >{935}< [initial] [rendered] split chunk (cache group: defaultVendors)
    > ./a ./index.js 1:0-47
    > ./b ./index.js 2:0-47
    > ./c ./index.js 3:0-47
    > ./b b
    > ./c c
    ./node_modules/x.js 20 bytes [built] [code generated]
  chunk (runtime: b, main) custom-chunks-filter/723.js (id hint: vendors) 20 bytes <{792}> ={60}= ={199}= ={263}= ={425}= ={628}= ={935}= >{49}< >{935}< [initial] [rendered] split chunk (cache group: defaultVendors)
    > ./a ./index.js 1:0-47
    > ./b ./index.js 2:0-47
    > ./b b
    ./node_modules/y.js 20 bytes [built] [code generated]
  chunk (runtime: main) custom-chunks-filter/main.js (main) 147 bytes (javascript) 6.72 KiB (runtime) >{60}< >{263}< >{425}< >{628}< >{723}< >{862}< >{869}< >{935}< [entry] [rendered]
    > ./ main
    runtime modules 6.72 KiB 9 modules
    ./index.js 147 bytes [built] [code generated]
  chunk (runtime: c, main) custom-chunks-filter/862.js (id hint: vendors) 20 bytes <{792}> ={390}= ={425}= ={628}= ={869}= ={935}= [initial] [rendered] split chunk (cache group: defaultVendors)
    > ./c ./index.js 3:0-47
    > ./c c
    ./node_modules/z.js 20 bytes [built] [code generated]
  chunk (runtime: main) custom-chunks-filter/async-c.js (async-c) 116 bytes <{792}> ={425}= ={628}= ={862}= ={935}= [rendered]
    > ./c ./index.js 3:0-47
    ./c.js 116 bytes [built] [code generated]
  chunk (runtime: a, b, c, main) custom-chunks-filter/935.js 20 bytes <{263}> <{425}> <{628}> <{723}> <{792}> <{996}> ={49}= ={60}= ={199}= ={390}= ={425}= ={628}= ={723}= ={862}= ={869}= [initial] [rendered] split chunk (cache group: default)
    > ./b ./index.js 2:0-47
    > ./c ./index.js 3:0-47
    > ./g ./a.js 6:0-47
    > ./b b
    > ./c c
    ./f.js 20 bytes [built] [code generated]
  chunk (runtime: a) custom-chunks-filter/a.js (a) 245 bytes (javascript) 6.71 KiB (runtime) >{49}< >{935}< [entry] [rendered]
    > ./a a
    runtime modules 6.71 KiB 9 modules
    dependent modules 60 bytes [dependent] 3 modules
    ./a.js + 1 modules 185 bytes [built] [code generated]
  custom-chunks-filter (webpack x.x.x) compiled successfully

custom-chunks-filter-in-cache-groups:
  Entrypoint main 11.3 KiB = custom-chunks-filter-in-cache-groups/main.js
  Entrypoint a 14.6 KiB = custom-chunks-filter-in-cache-groups/765.js 859 bytes custom-chunks-filter-in-cache-groups/a.js 13.8 KiB
  Entrypoint b 8.44 KiB = custom-chunks-filter-in-cache-groups/vendors.js 1.05 KiB custom-chunks-filter-in-cache-groups/b.js 7.39 KiB
  Entrypoint c 8.44 KiB = custom-chunks-filter-in-cache-groups/vendors.js 1.05 KiB custom-chunks-filter-in-cache-groups/c.js 7.4 KiB
  chunk (runtime: a, main) custom-chunks-filter-in-cache-groups/async-g.js (async-g) 65 bytes <{96}> <{263}> <{765}> <{996}> [rendered]
    > ./g ./a.js 6:0-47
    dependent modules 20 bytes [dependent] 1 module
    ./g.js 45 bytes [built] [code generated]
  chunk (runtime: main) custom-chunks-filter-in-cache-groups/async-b.js (async-b) 156 bytes <{792}> ={96}= [rendered]
    > ./b ./index.js 2:0-47
    dependent modules 40 bytes [dependent] 2 modules
    ./b.js 116 bytes [built] [code generated]
  chunk (runtime: b, c, main) custom-chunks-filter-in-cache-groups/vendors.js (vendors) (id hint: vendors) 60 bytes <{792}> ={60}= ={199}= ={263}= ={390}= ={869}= >{49}< [initial] [rendered] split chunk (cache group: vendors) (name: vendors)
    > ./a ./index.js 1:0-47
    > ./b ./index.js 2:0-47
    > ./c ./index.js 3:0-47
    > ./b b
    > x b
    > y b
    > z b
    > ./c c
    > x c
    > y c
    > z c
    ./node_modules/x.js 20 bytes [built] [code generated]
    ./node_modules/y.js 20 bytes [built] [code generated]
    ./node_modules/z.js 20 bytes [built] [code generated]
  chunk (runtime: b) custom-chunks-filter-in-cache-groups/b.js (b) 156 bytes (javascript) 2.76 KiB (runtime) ={96}= [entry] [rendered]
    > ./b b
    > x b
    > y b
    > z b
    runtime modules 2.76 KiB 4 modules
    dependent modules 40 bytes [dependent] 2 modules
    ./b.js 116 bytes [built] [code generated]
  chunk (runtime: main) custom-chunks-filter-in-cache-groups/async-a.js (async-a) 205 bytes <{792}> ={96}= >{49}< [rendered]
    > ./a ./index.js 1:0-47
    dependent modules 20 bytes [dependent] 1 module
    ./a.js + 1 modules 185 bytes [built] [code generated]
  chunk (runtime: c) custom-chunks-filter-in-cache-groups/c.js (c) 156 bytes (javascript) 2.76 KiB (runtime) ={96}= [entry] [rendered]
    > ./c c
    > x c
    > y c
    > z c
    runtime modules 2.76 KiB 4 modules
    dependent modules 40 bytes [dependent] 2 modules
    ./c.js 116 bytes [built] [code generated]
  chunk (runtime: a) custom-chunks-filter-in-cache-groups/765.js (id hint: vendors) 60 bytes ={996}= >{49}< [initial] [rendered] split chunk (cache group: defaultVendors)
    > ./a a
    > x a
    > y a
    > z a
    ./node_modules/x.js 20 bytes [built] [code generated]
    ./node_modules/y.js 20 bytes [built] [code generated]
    ./node_modules/z.js 20 bytes [built] [code generated]
  chunk (runtime: main) custom-chunks-filter-in-cache-groups/main.js (main) 147 bytes (javascript) 6.74 KiB (runtime) >{60}< >{96}< >{263}< >{869}< [entry] [rendered]
    > ./ main
    runtime modules 6.74 KiB 9 modules
    ./index.js 147 bytes [built] [code generated]
  chunk (runtime: main) custom-chunks-filter-in-cache-groups/async-c.js (async-c) 156 bytes <{792}> ={96}= [rendered]
    > ./c ./index.js 3:0-47
    dependent modules 40 bytes [dependent] 2 modules
    ./c.js 116 bytes [built] [code generated]
  chunk (runtime: a) custom-chunks-filter-in-cache-groups/a.js (a) 205 bytes (javascript) 7.62 KiB (runtime) ={765}= >{49}< [entry] [rendered]
    > ./a a
    > x a
    > y a
    > z a
    runtime modules 7.62 KiB 10 modules
    dependent modules 20 bytes [dependent] 1 module
    ./a.js + 1 modules 185 bytes [built] [code generated]
  custom-chunks-filter-in-cache-groups (webpack x.x.x) compiled successfully"
`;

exports[`StatsTestCases should print correct stats for split-chunks-automatic-name 1`] = `
"Entrypoint main 11.6 KiB = main.js
chunk (runtime: main) async-a.js (async-a) 136 bytes <{main}> ={common-d_js}= ={common-node_modules_x_js}= ={common-node_modules_y_js}= [rendered]
  > ./a ./index.js 1:0-47
  ./a.js + 1 modules 136 bytes [built] [code generated]
chunk (runtime: main) async-b.js (async-b) 116 bytes <{main}> ={common-d_js}= ={common-f_js}= ={common-node_modules_x_js}= ={common-node_modules_y_js}= [rendered]
  > ./b ./index.js 2:0-47
  ./b.js 116 bytes [built] [code generated]
chunk (runtime: main) async-c.js (async-c) 116 bytes <{main}> ={common-d_js}= ={common-f_js}= ={common-node_modules_x_js}= ={common-node_modules_z_js}= [rendered]
  > ./c ./index.js 3:0-47
  ./c.js 116 bytes [built] [code generated]
chunk (runtime: main) common-d_js.js (id hint: common) 20 bytes <{main}> ={async-a}= ={async-b}= ={async-c}= ={common-f_js}= ={common-node_modules_x_js}= ={common-node_modules_y_js}= ={common-node_modules_z_js}= [rendered] split chunk (cache group: a)
  > ./a ./index.js 1:0-47
  > ./b ./index.js 2:0-47
  > ./c ./index.js 3:0-47
  ./d.js 20 bytes [built] [code generated]
chunk (runtime: main) common-f_js.js (id hint: common) 20 bytes <{main}> ={async-b}= ={async-c}= ={common-d_js}= ={common-node_modules_x_js}= ={common-node_modules_y_js}= ={common-node_modules_z_js}= [rendered] split chunk (cache group: a)
  > ./b ./index.js 2:0-47
  > ./c ./index.js 3:0-47
  ./f.js 20 bytes [built] [code generated]
chunk (runtime: main) common-node_modules_x_js.js (id hint: common) 20 bytes <{main}> ={async-a}= ={async-b}= ={async-c}= ={common-d_js}= ={common-f_js}= ={common-node_modules_y_js}= ={common-node_modules_z_js}= [rendered] split chunk (cache group: b)
  > ./a ./index.js 1:0-47
  > ./b ./index.js 2:0-47
  > ./c ./index.js 3:0-47
  ./node_modules/x.js 20 bytes [built] [code generated]
chunk (runtime: main) common-node_modules_y_js.js (id hint: common) 20 bytes <{main}> ={async-a}= ={async-b}= ={common-d_js}= ={common-f_js}= ={common-node_modules_x_js}= [rendered] split chunk (cache group: b)
  > ./a ./index.js 1:0-47
  > ./b ./index.js 2:0-47
  ./node_modules/y.js 20 bytes [built] [code generated]
chunk (runtime: main) common-node_modules_z_js.js (id hint: common) 20 bytes <{main}> ={async-c}= ={common-d_js}= ={common-f_js}= ={common-node_modules_x_js}= [rendered] split chunk (cache group: b)
  > ./c ./index.js 3:0-47
  ./node_modules/z.js 20 bytes [built] [code generated]
chunk (runtime: main) main.js (main) 147 bytes (javascript) 6.62 KiB (runtime) >{async-a}< >{async-b}< >{async-c}< >{common-d_js}< >{common-f_js}< >{common-node_modules_x_js}< >{common-node_modules_y_js}< >{common-node_modules_z_js}< [entry] [rendered]
  > ./ main
  runtime modules 6.62 KiB 9 modules
  ./index.js 147 bytes [built] [code generated]
production (webpack x.x.x) compiled successfully"
`;

exports[`StatsTestCases should print correct stats for split-chunks-chunk-name 1`] = `
"Entrypoint main 11.3 KiB = default/main.js
chunk (runtime: main) default/async-b.js (async-b) (id hint: vendors) 122 bytes <{792}> [rendered] reused as split chunk (cache group: defaultVendors)
  > b ./index.js 2:0-45
  ./node_modules/b.js 122 bytes [built] [code generated]
chunk (runtime: main) default/async-a.js (async-a) 20 bytes <{792}> [rendered]
  > a ./index.js 1:0-45
  ./node_modules/a.js 20 bytes [built] [code generated]
chunk (runtime: main) default/async-c-1.js (async-c-1) (id hint: vendors) 122 bytes <{792}> [rendered] reused as split chunk (cache group: defaultVendors)
  > c ./index.js 3:0-47
  > c ./index.js 4:0-47
  ./node_modules/c.js 122 bytes [built] [code generated]
chunk (runtime: main) default/main.js (main) 192 bytes (javascript) 6.68 KiB (runtime) >{60}< >{263}< >{511}< [entry] [rendered]
  > ./ main
  runtime modules 6.68 KiB 9 modules
  ./index.js 192 bytes [built] [code generated]
webpack x.x.x compiled successfully"
`;

exports[`StatsTestCases should print correct stats for split-chunks-combinations 1`] = `
"Entrypoint main 11.7 KiB = main.js
chunk (runtime: main) async-g.js (async-g) 132 bytes <{792}> [rendered]
  > ./g ./index.js 7:0-47
  dependent modules 87 bytes [dependent] 1 module
  ./g.js 45 bytes [built] [code generated]
chunk (runtime: main) async-b.js (async-b) 70 bytes <{792}> ={914}= [rendered]
  > ./b ./index.js 2:0-47
  ./b.js 70 bytes [built] [code generated]
chunk (runtime: main) async-f.js (async-f) 132 bytes <{792}> [rendered]
  > ./f ./index.js 6:0-47
  dependent modules 87 bytes [dependent] 1 module
  ./f.js 45 bytes [built] [code generated]
chunk (runtime: main) async-e.js (async-e) 132 bytes <{792}> [rendered]
  > ./e ./index.js 5:0-47
  dependent modules 87 bytes [dependent] 1 module
  ./e.js 45 bytes [built] [code generated]
chunk (runtime: main) async-a.js (async-a) 70 bytes <{792}> ={914}= [rendered]
  > ./a ./index.js 1:0-47
  ./a.js 70 bytes [built] [code generated]
chunk (runtime: main) async-d.js (async-d) 132 bytes <{792}> [rendered]
  > ./d ./index.js 4:0-47
  dependent modules 87 bytes [dependent] 1 module
  ./d.js 45 bytes [built] [code generated]
chunk (runtime: main) main.js (main) 343 bytes (javascript) 6.74 KiB (runtime) >{49}< >{60}< >{240}< >{251}< >{263}< >{442}< >{869}< >{914}< [entry] [rendered]
  > ./ main
  runtime modules 6.74 KiB 9 modules
  ./index.js 343 bytes [built] [code generated]
chunk (runtime: main) async-c.js (async-c) 132 bytes <{792}> [rendered]
  > ./c ./index.js 3:0-47
  dependent modules 87 bytes [dependent] 1 module
  ./c.js 45 bytes [built] [code generated]
chunk (runtime: main) 914.js 174 bytes <{792}> ={60}= ={263}= [rendered] split chunk (cache group: default)
  > ./a ./index.js 1:0-47
  > ./b ./index.js 2:0-47
  ./x.js 87 bytes [built] [code generated]
  ./y.js 87 bytes [built] [code generated]
webpack x.x.x compiled successfully"
`;

exports[`StatsTestCases should print correct stats for split-chunks-issue-6413 1`] = `
"Entrypoint main 11.4 KiB = main.js
chunk (runtime: main) async-b.js (async-b) 36 bytes <{792}> ={476}= ={628}= [rendered]
  > ./b ./index.js 2:0-47
  ./b.js 36 bytes [built] [code generated]
chunk (runtime: main) async-a.js (async-a) 36 bytes <{792}> ={476}= ={628}= [rendered]
  > ./a ./index.js 1:0-47
  ./a.js 36 bytes [built] [code generated]
chunk (runtime: main) 476.js 45 bytes <{792}> ={60}= ={263}= ={628}= ={869}= [rendered] split chunk (cache group: default)
  > ./a ./index.js 1:0-47
  > ./b ./index.js 2:0-47
  > ./c ./index.js 3:0-47
  ./common.js 45 bytes [built] [code generated]
chunk (runtime: main) 628.js (id hint: vendors) 20 bytes <{792}> ={60}= ={263}= ={476}= ={869}= [rendered] split chunk (cache group: defaultVendors)
  > ./a ./index.js 1:0-47
  > ./b ./index.js 2:0-47
  > ./c ./index.js 3:0-47
  ./node_modules/x.js 20 bytes [built] [code generated]
chunk (runtime: main) main.js (main) 147 bytes (javascript) 6.68 KiB (runtime) >{60}< >{263}< >{476}< >{628}< >{869}< [entry] [rendered]
  > ./ main
  runtime modules 6.68 KiB 9 modules
  ./index.js 147 bytes [built] [code generated]
chunk (runtime: main) async-c.js (async-c) 36 bytes <{792}> ={476}= ={628}= [rendered]
  > ./c ./index.js 3:0-47
  ./c.js 36 bytes [built] [code generated]
default (webpack x.x.x) compiled successfully"
`;

exports[`StatsTestCases should print correct stats for split-chunks-issue-6696 1`] = `
"Entrypoint main 13.4 KiB = vendors.js 411 bytes main.js 13 KiB
chunk (runtime: main) async-b.js (async-b) 49 bytes <{96}> <{792}> [rendered]
  > ./b ./index.js 3:0-47
  dependent modules 20 bytes [dependent] 1 module
  ./b.js 29 bytes [built] [code generated]
chunk (runtime: main) vendors.js (vendors) (id hint: vendors) 20 bytes ={792}= >{60}< >{263}< [initial] [rendered] split chunk (cache group: vendors) (name: vendors)
  > ./ main
  ./node_modules/y.js 20 bytes [built] [code generated]
chunk (runtime: main) async-a.js (async-a) 49 bytes <{96}> <{792}> [rendered]
  > ./a ./index.js 2:0-47
  dependent modules 20 bytes [dependent] 1 module
  ./a.js 29 bytes [built] [code generated]
chunk (runtime: main) main.js (main) 134 bytes (javascript) 7.6 KiB (runtime) ={96}= >{60}< >{263}< [entry] [rendered]
  > ./ main
  runtime modules 7.6 KiB 10 modules
  ./index.js 134 bytes [built] [code generated]
default (webpack x.x.x) compiled successfully"
`;

exports[`StatsTestCases should print correct stats for split-chunks-issue-7401 1`] = `
"Entrypoint a 6.42 KiB = 628.js 412 bytes a.js 6.02 KiB
Entrypoint b 10.9 KiB = b.js
Chunk Group c 795 bytes = 628.js 412 bytes c.js 383 bytes
chunk (runtime: b) b.js (b) 43 bytes (javascript) 6.64 KiB (runtime) >{390}< >{628}< [entry] [rendered]
  > ./b b
  runtime modules 6.64 KiB 9 modules
  ./b.js 43 bytes [built] [code generated]
chunk (runtime: b) c.js (c) 35 bytes <{199}> ={628}= [rendered]
  > ./c ./b.js 1:0-41
  ./c.js 35 bytes [built] [code generated]
chunk (runtime: a, b) 628.js (id hint: vendors) 20 bytes <{199}> ={390}= ={996}= [initial] [rendered] split chunk (cache group: defaultVendors)
  > ./c ./b.js 1:0-41
  > ./a a
  ./node_modules/x.js 20 bytes [built] [code generated]
chunk (runtime: a) a.js (a) 35 bytes (javascript) 2.75 KiB (runtime) ={628}= [entry] [rendered]
  > ./a a
  runtime modules 2.75 KiB 4 modules
  ./a.js 35 bytes [built] [code generated]
default (webpack x.x.x) compiled successfully"
`;

exports[`StatsTestCases should print correct stats for split-chunks-keep-remaining-size 1`] = `
"Entrypoint main 11.4 KiB = default/main.js
chunk (runtime: main) default/async-b.js (async-b) 50 bytes <{792}> ={784}= [rendered]
  > ./b ./index.js 2:0-47
  ./b.js 50 bytes [built] [code generated]
chunk (runtime: main) default/async-a.js (async-a) 176 bytes <{792}> [rendered]
  > ./a ./index.js 1:0-47
  ./a.js + 1 modules 176 bytes [built] [code generated]
chunk (runtime: main) default/async-d.js (async-d) 84 bytes <{792}> ={670}= [rendered]
  > ./d ./index.js 4:0-47
  ./d.js 84 bytes [built] [code generated]
chunk (runtime: main) default/670.js (id hint: vendors) 252 bytes <{792}> ={442}= [rendered] split chunk (cache group: defaultVendors)
  > ./d ./index.js 4:0-47
  ./node_modules/shared.js?3 126 bytes [built] [code generated]
  ./node_modules/shared.js?4 126 bytes [built] [code generated]
chunk (runtime: main) default/784.js (id hint: vendors) 126 bytes <{792}> ={60}= ={869}= [rendered] split chunk (cache group: defaultVendors)
  > ./b ./index.js 2:0-47
  > ./c ./index.js 3:0-47
  ./node_modules/shared.js?2 126 bytes [built] [code generated]
chunk (runtime: main) default/main.js (main) 196 bytes (javascript) 6.71 KiB (runtime) >{60}< >{263}< >{442}< >{670}< >{784}< >{869}< [entry] [rendered]
  > ./ main
  runtime modules 6.71 KiB 9 modules
  ./index.js 196 bytes [built] [code generated]
chunk (runtime: main) default/async-c.js (async-c) 50 bytes <{792}> ={784}= [rendered]
  > ./c ./index.js 3:0-47
  ./c.js 50 bytes [built] [code generated]
webpack x.x.x compiled successfully"
`;

exports[`StatsTestCases should print correct stats for split-chunks-max-size 1`] = `
"production:
  Entrypoint main 31.8 KiB = 13 assets
  chunk (runtime: main) prod-main-6bb16544.js (main-6bb16544) 1.57 KiB ={59}= ={121}= ={124}= ={161}= ={181}= ={241}= ={273}= ={382}= ={409}= ={808}= ={942}= ={945}= [initial] [rendered]
    > ./ main
    ./in-some-directory/very-big.js?1 1.57 KiB [built] [code generated]
  chunk (runtime: main) prod-main-1df31ce3.js (main-1df31ce3) 1.19 KiB ={37}= ={121}= ={124}= ={161}= ={181}= ={241}= ={273}= ={382}= ={409}= ={808}= ={942}= ={945}= [initial] [rendered]
    > ./ main
    ./index.js 1.19 KiB [built] [code generated]
  chunk (runtime: main) prod-main-10f51d07.js (main-10f51d07) 534 bytes ={37}= ={59}= ={124}= ={161}= ={181}= ={241}= ={273}= ={382}= ={409}= ={808}= ={942}= ={945}= [initial] [rendered]
    > ./ main
    ./big.js?1 267 bytes [built] [code generated]
    ./big.js?2 267 bytes [built] [code generated]
  chunk (runtime: main) prod-main-12217e1d.js (main-12217e1d) 1.57 KiB (javascript) 3.01 KiB (runtime) ={37}= ={59}= ={121}= ={161}= ={181}= ={241}= ={273}= ={382}= ={409}= ={808}= ={942}= ={945}= [entry] [rendered]
    > ./ main
    runtime modules 3.01 KiB 5 modules
    ./very-big.js?1 1.57 KiB [built] [code generated]
  chunk (runtime: main) prod-main-77a8c116.js (main-77a8c116) 1.57 KiB ={37}= ={59}= ={121}= ={124}= ={181}= ={241}= ={273}= ={382}= ={409}= ={808}= ={942}= ={945}= [initial] [rendered]
    > ./ main
    ./very-big.js?2 1.57 KiB [built] [code generated]
  chunk (runtime: main) prod-main-e7c5ace7.js (main-e7c5ace7) 594 bytes ={37}= ={59}= ={121}= ={124}= ={161}= ={241}= ={273}= ={382}= ={409}= ={808}= ={942}= ={945}= [initial] [rendered]
    > ./ main
    ./small.js?1 66 bytes [built] [code generated]
    ./small.js?2 66 bytes [built] [code generated]
    ./small.js?3 66 bytes [built] [code generated]
    ./small.js?4 66 bytes [built] [code generated]
    ./small.js?5 66 bytes [built] [code generated]
    ./small.js?6 66 bytes [built] [code generated]
    ./small.js?7 66 bytes [built] [code generated]
    ./small.js?8 66 bytes [built] [code generated]
    ./small.js?9 66 bytes [built] [code generated]
  chunk (runtime: main) prod-241.js (id hint: vendors) 399 bytes ={37}= ={59}= ={121}= ={124}= ={161}= ={181}= ={273}= ={382}= ={409}= ={808}= ={942}= ={945}= [initial] [rendered] split chunk (cache group: defaultVendors)
    > ./ main
    ./node_modules/big.js?1 267 bytes [built] [code generated]
    ./node_modules/small.js?1 66 bytes [built] [code generated]
    ./node_modules/small.js?2 66 bytes [built] [code generated]
  chunk (runtime: main) prod-273.js (id hint: vendors) 1.57 KiB ={37}= ={59}= ={121}= ={124}= ={161}= ={181}= ={241}= ={382}= ={409}= ={808}= ={942}= ={945}= [initial] [rendered] split chunk (cache group: defaultVendors)
    > ./ main
    ./node_modules/very-big.js?1 1.57 KiB [built] [code generated]
  chunk (runtime: main) prod-main-5cfff2c6.js (main-5cfff2c6) 534 bytes ={37}= ={59}= ={121}= ={124}= ={161}= ={181}= ={241}= ={273}= ={409}= ={808}= ={942}= ={945}= [initial] [rendered]
    > ./ main
    ./subfolder/big.js?1 267 bytes [built] [code generated]
    ./subfolder/big.js?2 267 bytes [built] [code generated]
  chunk (runtime: main) prod-main-3c98d7c3.js (main-3c98d7c3) 531 bytes ={37}= ={59}= ={121}= ={124}= ={161}= ={181}= ={241}= ={273}= ={382}= ={808}= ={942}= ={945}= [initial] [rendered]
    > ./ main
    ./in-some-directory/big.js?1 267 bytes [built] [code generated]
    ./in-some-directory/small.js?1 66 bytes [built] [code generated]
    ./in-some-directory/small.js?2 66 bytes [built] [code generated]
    ./in-some-directory/small.js?3 66 bytes [built] [code generated]
    ./in-some-directory/small.js?4 66 bytes [built] [code generated]
  chunk (runtime: main) prod-main-2f7dcf2e.js (main-2f7dcf2e) 594 bytes ={37}= ={59}= ={121}= ={124}= ={161}= ={181}= ={241}= ={273}= ={382}= ={409}= ={942}= ={945}= [initial] [rendered]
    > ./ main
    ./inner-module/small.js?1 66 bytes [built] [code generated]
    ./inner-module/small.js?2 66 bytes [built] [code generated]
    ./inner-module/small.js?3 66 bytes [built] [code generated]
    ./inner-module/small.js?4 66 bytes [built] [code generated]
    ./inner-module/small.js?5 66 bytes [built] [code generated]
    ./inner-module/small.js?6 66 bytes [built] [code generated]
    ./inner-module/small.js?7 66 bytes [built] [code generated]
    ./inner-module/small.js?8 66 bytes [built] [code generated]
    ./inner-module/small.js?9 66 bytes [built] [code generated]
  chunk (runtime: main) prod-main-1443e336.js (main-1443e336) 594 bytes ={37}= ={59}= ={121}= ={124}= ={161}= ={181}= ={241}= ={273}= ={382}= ={409}= ={808}= ={945}= [initial] [rendered]
    > ./ main
    ./subfolder/small.js?1 66 bytes [built] [code generated]
    ./subfolder/small.js?2 66 bytes [built] [code generated]
    ./subfolder/small.js?3 66 bytes [built] [code generated]
    ./subfolder/small.js?4 66 bytes [built] [code generated]
    ./subfolder/small.js?5 66 bytes [built] [code generated]
    ./subfolder/small.js?6 66 bytes [built] [code generated]
    ./subfolder/small.js?7 66 bytes [built] [code generated]
    ./subfolder/small.js?8 66 bytes [built] [code generated]
    ./subfolder/small.js?9 66 bytes [built] [code generated]
  chunk (runtime: main) prod-main-89a43a0f.js (main-89a43a0f) 1.57 KiB ={37}= ={59}= ={121}= ={124}= ={161}= ={181}= ={241}= ={273}= ={382}= ={409}= ={808}= ={942}= [initial] [rendered]
    > ./ main
    ./very-big.js?3 1.57 KiB [built] [code generated]
  production (webpack x.x.x) compiled successfully

development:
  Entrypoint main 50.4 KiB = 13 assets
  chunk (runtime: main) dev-main-big_js-1.js (main-big_js-1) 534 bytes ={main-in-some-directory_b}= ={main-in-some-directory_very-big_js-8d76cf03}= ={main-index_js-41f5a26e}= ={main-inner-module_small_js-3}= ={main-small_js-1}= ={main-subfolder_big_js-b}= ={main-subfolder_small_js-1}= ={main-very-big_js-08cf55cf}= ={main-very-big_js-4647fb9d}= ={main-very-big_js-62f7f644}= ={vendors-node_modules_big_js_1-node_modules_small_js_1-node_modules_small_js_2}= ={vendors-node_modules_very-big_js_1}= [initial] [rendered]
    > ./ main
    ./big.js?1 267 bytes [built] [code generated]
    ./big.js?2 267 bytes [built] [code generated]
  chunk (runtime: main) dev-main-in-some-directory_b.js (main-in-some-directory_b) 531 bytes ={main-big_js-1}= ={main-in-some-directory_very-big_js-8d76cf03}= ={main-index_js-41f5a26e}= ={main-inner-module_small_js-3}= ={main-small_js-1}= ={main-subfolder_big_js-b}= ={main-subfolder_small_js-1}= ={main-very-big_js-08cf55cf}= ={main-very-big_js-4647fb9d}= ={main-very-big_js-62f7f644}= ={vendors-node_modules_big_js_1-node_modules_small_js_1-node_modules_small_js_2}= ={vendors-node_modules_very-big_js_1}= [initial] [rendered]
    > ./ main
    ./in-some-directory/big.js?1 267 bytes [built] [code generated]
    ./in-some-directory/small.js?1 66 bytes [built] [code generated]
    ./in-some-directory/small.js?2 66 bytes [built] [code generated]
    ./in-some-directory/small.js?3 66 bytes [built] [code generated]
    ./in-some-directory/small.js?4 66 bytes [built] [code generated]
  chunk (runtime: main) dev-main-in-some-directory_very-big_js-8d76cf03.js (main-in-some-directory_very-big_js-8d76cf03) 1.57 KiB ={main-big_js-1}= ={main-in-some-directory_b}= ={main-index_js-41f5a26e}= ={main-inner-module_small_js-3}= ={main-small_js-1}= ={main-subfolder_big_js-b}= ={main-subfolder_small_js-1}= ={main-very-big_js-08cf55cf}= ={main-very-big_js-4647fb9d}= ={main-very-big_js-62f7f644}= ={vendors-node_modules_big_js_1-node_modules_small_js_1-node_modules_small_js_2}= ={vendors-node_modules_very-big_js_1}= [initial] [rendered]
    > ./ main
    ./in-some-directory/very-big.js?1 1.57 KiB [built] [code generated]
  chunk (runtime: main) dev-main-index_js-41f5a26e.js (main-index_js-41f5a26e) 1.19 KiB ={main-big_js-1}= ={main-in-some-directory_b}= ={main-in-some-directory_very-big_js-8d76cf03}= ={main-inner-module_small_js-3}= ={main-small_js-1}= ={main-subfolder_big_js-b}= ={main-subfolder_small_js-1}= ={main-very-big_js-08cf55cf}= ={main-very-big_js-4647fb9d}= ={main-very-big_js-62f7f644}= ={vendors-node_modules_big_js_1-node_modules_small_js_1-node_modules_small_js_2}= ={vendors-node_modules_very-big_js_1}= [initial] [rendered]
    > ./ main
    ./index.js 1.19 KiB [built] [code generated]
  chunk (runtime: main) dev-main-inner-module_small_js-3.js (main-inner-module_small_js-3) 594 bytes ={main-big_js-1}= ={main-in-some-directory_b}= ={main-in-some-directory_very-big_js-8d76cf03}= ={main-index_js-41f5a26e}= ={main-small_js-1}= ={main-subfolder_big_js-b}= ={main-subfolder_small_js-1}= ={main-very-big_js-08cf55cf}= ={main-very-big_js-4647fb9d}= ={main-very-big_js-62f7f644}= ={vendors-node_modules_big_js_1-node_modules_small_js_1-node_modules_small_js_2}= ={vendors-node_modules_very-big_js_1}= [initial] [rendered]
    > ./ main
    ./inner-module/small.js?1 66 bytes [built] [code generated]
    ./inner-module/small.js?2 66 bytes [built] [code generated]
    ./inner-module/small.js?3 66 bytes [built] [code generated]
    ./inner-module/small.js?4 66 bytes [built] [code generated]
    ./inner-module/small.js?5 66 bytes [built] [code generated]
    ./inner-module/small.js?6 66 bytes [built] [code generated]
    ./inner-module/small.js?7 66 bytes [built] [code generated]
    ./inner-module/small.js?8 66 bytes [built] [code generated]
    ./inner-module/small.js?9 66 bytes [built] [code generated]
  chunk (runtime: main) dev-main-small_js-1.js (main-small_js-1) 594 bytes ={main-big_js-1}= ={main-in-some-directory_b}= ={main-in-some-directory_very-big_js-8d76cf03}= ={main-index_js-41f5a26e}= ={main-inner-module_small_js-3}= ={main-subfolder_big_js-b}= ={main-subfolder_small_js-1}= ={main-very-big_js-08cf55cf}= ={main-very-big_js-4647fb9d}= ={main-very-big_js-62f7f644}= ={vendors-node_modules_big_js_1-node_modules_small_js_1-node_modules_small_js_2}= ={vendors-node_modules_very-big_js_1}= [initial] [rendered]
    > ./ main
    ./small.js?1 66 bytes [built] [code generated]
    ./small.js?2 66 bytes [built] [code generated]
    ./small.js?3 66 bytes [built] [code generated]
    ./small.js?4 66 bytes [built] [code generated]
    ./small.js?5 66 bytes [built] [code generated]
    ./small.js?6 66 bytes [built] [code generated]
    ./small.js?7 66 bytes [built] [code generated]
    ./small.js?8 66 bytes [built] [code generated]
    ./small.js?9 66 bytes [built] [code generated]
  chunk (runtime: main) dev-main-subfolder_big_js-b.js (main-subfolder_big_js-b) 534 bytes ={main-big_js-1}= ={main-in-some-directory_b}= ={main-in-some-directory_very-big_js-8d76cf03}= ={main-index_js-41f5a26e}= ={main-inner-module_small_js-3}= ={main-small_js-1}= ={main-subfolder_small_js-1}= ={main-very-big_js-08cf55cf}= ={main-very-big_js-4647fb9d}= ={main-very-big_js-62f7f644}= ={vendors-node_modules_big_js_1-node_modules_small_js_1-node_modules_small_js_2}= ={vendors-node_modules_very-big_js_1}= [initial] [rendered]
    > ./ main
    ./subfolder/big.js?1 267 bytes [built] [code generated]
    ./subfolder/big.js?2 267 bytes [built] [code generated]
  chunk (runtime: main) dev-main-subfolder_small_js-1.js (main-subfolder_small_js-1) 594 bytes ={main-big_js-1}= ={main-in-some-directory_b}= ={main-in-some-directory_very-big_js-8d76cf03}= ={main-index_js-41f5a26e}= ={main-inner-module_small_js-3}= ={main-small_js-1}= ={main-subfolder_big_js-b}= ={main-very-big_js-08cf55cf}= ={main-very-big_js-4647fb9d}= ={main-very-big_js-62f7f644}= ={vendors-node_modules_big_js_1-node_modules_small_js_1-node_modules_small_js_2}= ={vendors-node_modules_very-big_js_1}= [initial] [rendered]
    > ./ main
    ./subfolder/small.js?1 66 bytes [built] [code generated]
    ./subfolder/small.js?2 66 bytes [built] [code generated]
    ./subfolder/small.js?3 66 bytes [built] [code generated]
    ./subfolder/small.js?4 66 bytes [built] [code generated]
    ./subfolder/small.js?5 66 bytes [built] [code generated]
    ./subfolder/small.js?6 66 bytes [built] [code generated]
    ./subfolder/small.js?7 66 bytes [built] [code generated]
    ./subfolder/small.js?8 66 bytes [built] [code generated]
    ./subfolder/small.js?9 66 bytes [built] [code generated]
  chunk (runtime: main) dev-main-very-big_js-08cf55cf.js (main-very-big_js-08cf55cf) 1.57 KiB ={main-big_js-1}= ={main-in-some-directory_b}= ={main-in-some-directory_very-big_js-8d76cf03}= ={main-index_js-41f5a26e}= ={main-inner-module_small_js-3}= ={main-small_js-1}= ={main-subfolder_big_js-b}= ={main-subfolder_small_js-1}= ={main-very-big_js-4647fb9d}= ={main-very-big_js-62f7f644}= ={vendors-node_modules_big_js_1-node_modules_small_js_1-node_modules_small_js_2}= ={vendors-node_modules_very-big_js_1}= [initial] [rendered]
    > ./ main
    ./very-big.js?2 1.57 KiB [built] [code generated]
  chunk (runtime: main) dev-main-very-big_js-4647fb9d.js (main-very-big_js-4647fb9d) 1.57 KiB ={main-big_js-1}= ={main-in-some-directory_b}= ={main-in-some-directory_very-big_js-8d76cf03}= ={main-index_js-41f5a26e}= ={main-inner-module_small_js-3}= ={main-small_js-1}= ={main-subfolder_big_js-b}= ={main-subfolder_small_js-1}= ={main-very-big_js-08cf55cf}= ={main-very-big_js-62f7f644}= ={vendors-node_modules_big_js_1-node_modules_small_js_1-node_modules_small_js_2}= ={vendors-node_modules_very-big_js_1}= [initial] [rendered]
    > ./ main
    ./very-big.js?3 1.57 KiB [built] [code generated]
  chunk (runtime: main) dev-main-very-big_js-62f7f644.js (main-very-big_js-62f7f644) 1.57 KiB (javascript) 3.31 KiB (runtime) ={main-big_js-1}= ={main-in-some-directory_b}= ={main-in-some-directory_very-big_js-8d76cf03}= ={main-index_js-41f5a26e}= ={main-inner-module_small_js-3}= ={main-small_js-1}= ={main-subfolder_big_js-b}= ={main-subfolder_small_js-1}= ={main-very-big_js-08cf55cf}= ={main-very-big_js-4647fb9d}= ={vendors-node_modules_big_js_1-node_modules_small_js_1-node_modules_small_js_2}= ={vendors-node_modules_very-big_js_1}= [entry] [rendered]
    > ./ main
    runtime modules 3.31 KiB 6 modules
    ./very-big.js?1 1.57 KiB [built] [code generated]
  chunk (runtime: main) dev-vendors-node_modules_big_js_1-node_modules_small_js_1-node_modules_small_js_2.js (id hint: vendors) 399 bytes ={main-big_js-1}= ={main-in-some-directory_b}= ={main-in-some-directory_very-big_js-8d76cf03}= ={main-index_js-41f5a26e}= ={main-inner-module_small_js-3}= ={main-small_js-1}= ={main-subfolder_big_js-b}= ={main-subfolder_small_js-1}= ={main-very-big_js-08cf55cf}= ={main-very-big_js-4647fb9d}= ={main-very-big_js-62f7f644}= ={vendors-node_modules_very-big_js_1}= [initial] [rendered] split chunk (cache group: defaultVendors)
    > ./ main
    ./node_modules/big.js?1 267 bytes [built] [code generated]
    ./node_modules/small.js?1 66 bytes [built] [code generated]
    ./node_modules/small.js?2 66 bytes [built] [code generated]
  chunk (runtime: main) dev-vendors-node_modules_very-big_js_1.js (id hint: vendors) 1.57 KiB ={main-big_js-1}= ={main-in-some-directory_b}= ={main-in-some-directory_very-big_js-8d76cf03}= ={main-index_js-41f5a26e}= ={main-inner-module_small_js-3}= ={main-small_js-1}= ={main-subfolder_big_js-b}= ={main-subfolder_small_js-1}= ={main-very-big_js-08cf55cf}= ={main-very-big_js-4647fb9d}= ={main-very-big_js-62f7f644}= ={vendors-node_modules_big_js_1-node_modules_small_js_1-node_modules_small_js_2}= [initial] [rendered] split chunk (cache group: defaultVendors)
    > ./ main
    ./node_modules/very-big.js?1 1.57 KiB [built] [code generated]
  development (webpack x.x.x) compiled successfully

switched:
  Entrypoint main 31.5 KiB = 9 assets
  chunk (runtime: main) switched-main-6bb16544.js (main-6bb16544) 1.57 KiB ={59}= ={124}= ={161}= ={210}= ={241}= ={273}= ={866}= ={945}= [initial] [rendered]
    > ./ main
    ./in-some-directory/very-big.js?1 1.57 KiB [built] [code generated]
  chunk (runtime: main) switched-main-1df31ce3.js (main-1df31ce3) 1.19 KiB ={37}= ={124}= ={161}= ={210}= ={241}= ={273}= ={866}= ={945}= [initial] [rendered]
    > ./ main
    ./index.js 1.19 KiB [built] [code generated]
  chunk (runtime: main) switched-main-12217e1d.js (main-12217e1d) 1.57 KiB (javascript) 3.01 KiB (runtime) ={37}= ={59}= ={161}= ={210}= ={241}= ={273}= ={866}= ={945}= [entry] [rendered]
    > ./ main
    runtime modules 3.01 KiB 5 modules
    ./very-big.js?1 1.57 KiB [built] [code generated]
  chunk (runtime: main) switched-main-77a8c116.js (main-77a8c116) 1.57 KiB ={37}= ={59}= ={124}= ={210}= ={241}= ={273}= ={866}= ={945}= [initial] [rendered]
    > ./ main
    ./very-big.js?2 1.57 KiB [built] [code generated]
  chunk (runtime: main) switched-main-7aeafcb2.js (main-7aeafcb2) 1.62 KiB ={37}= ={59}= ={124}= ={161}= ={241}= ={273}= ={866}= ={945}= [initial] [rendered]
    > ./ main
    modules by path ./inner-module/*.js 594 bytes
      ./inner-module/small.js?1 66 bytes [built] [code generated]
      + 8 modules
    modules by path ./in-some-directory/*.js 531 bytes
      ./in-some-directory/big.js?1 267 bytes [built] [code generated]
      ./in-some-directory/small.js?1 66 bytes [built] [code generated]
      + 3 modules
    modules by path ./*.js 534 bytes
      ./big.js?1 267 bytes [built] [code generated]
      ./big.js?2 267 bytes [built] [code generated]
  chunk (runtime: main) switched-241.js (id hint: vendors) 399 bytes ={37}= ={59}= ={124}= ={161}= ={210}= ={273}= ={866}= ={945}= [initial] [rendered] split chunk (cache group: defaultVendors)
    > ./ main
    ./node_modules/big.js?1 267 bytes [built] [code generated]
    ./node_modules/small.js?1 66 bytes [built] [code generated]
    ./node_modules/small.js?2 66 bytes [built] [code generated]
  chunk (runtime: main) switched-273.js (id hint: vendors) 1.57 KiB ={37}= ={59}= ={124}= ={161}= ={210}= ={241}= ={866}= ={945}= [initial] [rendered] split chunk (cache group: defaultVendors)
    > ./ main
    ./node_modules/very-big.js?1 1.57 KiB [built] [code generated]
  chunk (runtime: main) switched-main-879072e3.js (main-879072e3) 1.68 KiB ={37}= ={59}= ={124}= ={161}= ={210}= ={241}= ={273}= ={945}= [initial] [rendered]
    > ./ main
    modules by path ./subfolder/*.js 1.1 KiB
      ./subfolder/big.js?1 267 bytes [built] [code generated]
      ./subfolder/big.js?2 267 bytes [built] [code generated]
      ./subfolder/small.js?1 66 bytes [built] [code generated]
      + 8 modules
    modules by path ./*.js 594 bytes
      ./small.js?1 66 bytes [built] [code generated]
      ./small.js?2 66 bytes [built] [code generated]
      ./small.js?3 66 bytes [built] [code generated]
      + 6 modules
  chunk (runtime: main) switched-main-89a43a0f.js (main-89a43a0f) 1.57 KiB ={37}= ={59}= ={124}= ={161}= ={210}= ={241}= ={273}= ={866}= [initial] [rendered]
    > ./ main
    ./very-big.js?3 1.57 KiB [built] [code generated]

  WARNING in SplitChunksPlugin
  Cache group defaultVendors
  Configured minSize (1000 bytes) is bigger than maxSize (100 bytes).
  This seem to be a invalid optimization.splitChunks configuration.

  WARNING in SplitChunksPlugin
  Fallback cache group
  Configured minSize (1000 bytes) is bigger than maxSize (100 bytes).
  This seem to be a invalid optimization.splitChunks configuration.

  switched (webpack x.x.x) compiled with 2 warnings

zero-min:
  Entrypoint main 31.8 KiB = 13 assets
  chunk (runtime: main) zero-min-main-6bb16544.js (main-6bb16544) 1.57 KiB ={59}= ={121}= ={124}= ={161}= ={181}= ={241}= ={273}= ={382}= ={409}= ={808}= ={942}= ={945}= [initial] [rendered]
    > ./ main
    ./in-some-directory/very-big.js?1 1.57 KiB [built] [code generated]
  chunk (runtime: main) zero-min-main-1df31ce3.js (main-1df31ce3) 1.19 KiB ={37}= ={121}= ={124}= ={161}= ={181}= ={241}= ={273}= ={382}= ={409}= ={808}= ={942}= ={945}= [initial] [rendered]
    > ./ main
    ./index.js 1.19 KiB [built] [code generated]
  chunk (runtime: main) zero-min-main-10f51d07.js (main-10f51d07) 534 bytes ={37}= ={59}= ={124}= ={161}= ={181}= ={241}= ={273}= ={382}= ={409}= ={808}= ={942}= ={945}= [initial] [rendered]
    > ./ main
    ./big.js?1 267 bytes [built] [code generated]
    ./big.js?2 267 bytes [built] [code generated]
  chunk (runtime: main) zero-min-main-12217e1d.js (main-12217e1d) 1.57 KiB (javascript) 3.01 KiB (runtime) ={37}= ={59}= ={121}= ={161}= ={181}= ={241}= ={273}= ={382}= ={409}= ={808}= ={942}= ={945}= [entry] [rendered]
    > ./ main
    runtime modules 3.01 KiB 5 modules
    ./very-big.js?1 1.57 KiB [built] [code generated]
  chunk (runtime: main) zero-min-main-77a8c116.js (main-77a8c116) 1.57 KiB ={37}= ={59}= ={121}= ={124}= ={181}= ={241}= ={273}= ={382}= ={409}= ={808}= ={942}= ={945}= [initial] [rendered]
    > ./ main
    ./very-big.js?2 1.57 KiB [built] [code generated]
  chunk (runtime: main) zero-min-main-e7c5ace7.js (main-e7c5ace7) 594 bytes ={37}= ={59}= ={121}= ={124}= ={161}= ={241}= ={273}= ={382}= ={409}= ={808}= ={942}= ={945}= [initial] [rendered]
    > ./ main
    ./small.js?1 66 bytes [built] [code generated]
    ./small.js?2 66 bytes [built] [code generated]
    ./small.js?3 66 bytes [built] [code generated]
    ./small.js?4 66 bytes [built] [code generated]
    ./small.js?5 66 bytes [built] [code generated]
    ./small.js?6 66 bytes [built] [code generated]
    ./small.js?7 66 bytes [built] [code generated]
    ./small.js?8 66 bytes [built] [code generated]
    ./small.js?9 66 bytes [built] [code generated]
  chunk (runtime: main) zero-min-241.js (id hint: vendors) 399 bytes ={37}= ={59}= ={121}= ={124}= ={161}= ={181}= ={273}= ={382}= ={409}= ={808}= ={942}= ={945}= [initial] [rendered] split chunk (cache group: defaultVendors)
    > ./ main
    ./node_modules/big.js?1 267 bytes [built] [code generated]
    ./node_modules/small.js?1 66 bytes [built] [code generated]
    ./node_modules/small.js?2 66 bytes [built] [code generated]
  chunk (runtime: main) zero-min-273.js (id hint: vendors) 1.57 KiB ={37}= ={59}= ={121}= ={124}= ={161}= ={181}= ={241}= ={382}= ={409}= ={808}= ={942}= ={945}= [initial] [rendered] split chunk (cache group: defaultVendors)
    > ./ main
    ./node_modules/very-big.js?1 1.57 KiB [built] [code generated]
  chunk (runtime: main) zero-min-main-5cfff2c6.js (main-5cfff2c6) 534 bytes ={37}= ={59}= ={121}= ={124}= ={161}= ={181}= ={241}= ={273}= ={409}= ={808}= ={942}= ={945}= [initial] [rendered]
    > ./ main
    ./subfolder/big.js?1 267 bytes [built] [code generated]
    ./subfolder/big.js?2 267 bytes [built] [code generated]
  chunk (runtime: main) zero-min-main-3c98d7c3.js (main-3c98d7c3) 531 bytes ={37}= ={59}= ={121}= ={124}= ={161}= ={181}= ={241}= ={273}= ={382}= ={808}= ={942}= ={945}= [initial] [rendered]
    > ./ main
    ./in-some-directory/big.js?1 267 bytes [built] [code generated]
    ./in-some-directory/small.js?1 66 bytes [built] [code generated]
    ./in-some-directory/small.js?2 66 bytes [built] [code generated]
    ./in-some-directory/small.js?3 66 bytes [built] [code generated]
    ./in-some-directory/small.js?4 66 bytes [built] [code generated]
  chunk (runtime: main) zero-min-main-2f7dcf2e.js (main-2f7dcf2e) 594 bytes ={37}= ={59}= ={121}= ={124}= ={161}= ={181}= ={241}= ={273}= ={382}= ={409}= ={942}= ={945}= [initial] [rendered]
    > ./ main
    ./inner-module/small.js?1 66 bytes [built] [code generated]
    ./inner-module/small.js?2 66 bytes [built] [code generated]
    ./inner-module/small.js?3 66 bytes [built] [code generated]
    ./inner-module/small.js?4 66 bytes [built] [code generated]
    ./inner-module/small.js?5 66 bytes [built] [code generated]
    ./inner-module/small.js?6 66 bytes [built] [code generated]
    ./inner-module/small.js?7 66 bytes [built] [code generated]
    ./inner-module/small.js?8 66 bytes [built] [code generated]
    ./inner-module/small.js?9 66 bytes [built] [code generated]
  chunk (runtime: main) zero-min-main-1443e336.js (main-1443e336) 594 bytes ={37}= ={59}= ={121}= ={124}= ={161}= ={181}= ={241}= ={273}= ={382}= ={409}= ={808}= ={945}= [initial] [rendered]
    > ./ main
    ./subfolder/small.js?1 66 bytes [built] [code generated]
    ./subfolder/small.js?2 66 bytes [built] [code generated]
    ./subfolder/small.js?3 66 bytes [built] [code generated]
    ./subfolder/small.js?4 66 bytes [built] [code generated]
    ./subfolder/small.js?5 66 bytes [built] [code generated]
    ./subfolder/small.js?6 66 bytes [built] [code generated]
    ./subfolder/small.js?7 66 bytes [built] [code generated]
    ./subfolder/small.js?8 66 bytes [built] [code generated]
    ./subfolder/small.js?9 66 bytes [built] [code generated]
  chunk (runtime: main) zero-min-main-89a43a0f.js (main-89a43a0f) 1.57 KiB ={37}= ={59}= ={121}= ={124}= ={161}= ={181}= ={241}= ={273}= ={382}= ={409}= ={808}= ={942}= [initial] [rendered]
    > ./ main
    ./very-big.js?3 1.57 KiB [built] [code generated]
  zero-min (webpack x.x.x) compiled successfully

max-async-size:
  Entrypoint main 16 KiB = max-async-size-main.js
  chunk (runtime: main) max-async-size-async-b-bde52cb3.js (async-b-bde52cb3) 855 bytes <{792}> ={565}= ={664}= ={901}= [rendered]
    > ./b ./async/index.js 10:2-49
    > ./a ./async/index.js 9:2-49
    dependent modules 594 bytes [dependent] 9 modules
    cacheable modules 261 bytes
      ./async/a.js 189 bytes [built] [code generated]
      ./async/b.js 72 bytes [built] [code generated]
  chunk (runtime: main) max-async-size-async-b-89a43a0f.js (async-b-89a43a0f) 1.57 KiB <{792}> ={265}= ={664}= ={901}= [rendered]
    > ./b ./async/index.js 10:2-49
    > ./a ./async/index.js 9:2-49
    ./very-big.js?3 1.57 KiB [built] [code generated]
  chunk (runtime: main) max-async-size-async-b-12217e1d.js (async-b-12217e1d) 1.57 KiB <{792}> ={265}= ={565}= ={901}= [rendered]
    > ./b ./async/index.js 10:2-49
    > ./a ./async/index.js 9:2-49
    ./very-big.js?1 1.57 KiB [built] [code generated]
  chunk (runtime: main) max-async-size-main.js (main) 2.46 KiB (javascript) 6.99 KiB (runtime) >{265}< >{565}< >{664}< >{901}< [entry] [rendered]
    > ./async main
    runtime modules 6.99 KiB 10 modules
    dependent modules 2.09 KiB [dependent] 6 modules
    ./async/index.js 386 bytes [built] [code generated]
  chunk (runtime: main) max-async-size-async-b-77a8c116.js (async-b-77a8c116) 1.57 KiB <{792}> ={265}= ={565}= ={664}= [rendered]
    > ./b ./async/index.js 10:2-49
    > ./a ./async/index.js 9:2-49
    ./very-big.js?2 1.57 KiB [built] [code generated]
  max-async-size (webpack x.x.x) compiled successfully

enforce-min-size:
  Entrypoint main 31.9 KiB = 14 assets
  chunk (runtime: main) enforce-min-size-35.js (id hint: all) 594 bytes ={90}= ={120}= ={237}= ={241}= ={262}= ={273}= ={411}= ={491}= ={792}= ={858}= ={928}= ={929}= ={962}= [initial] [rendered] split chunk (cache group: all)
    > ./ main
    ./subfolder/small.js?1 66 bytes [built] [code generated]
    ./subfolder/small.js?2 66 bytes [built] [code generated]
    ./subfolder/small.js?3 66 bytes [built] [code generated]
    ./subfolder/small.js?4 66 bytes [built] [code generated]
    ./subfolder/small.js?5 66 bytes [built] [code generated]
    ./subfolder/small.js?6 66 bytes [built] [code generated]
    ./subfolder/small.js?7 66 bytes [built] [code generated]
    ./subfolder/small.js?8 66 bytes [built] [code generated]
    ./subfolder/small.js?9 66 bytes [built] [code generated]
  chunk (runtime: main) enforce-min-size-90.js (id hint: all) 1.57 KiB ={35}= ={120}= ={237}= ={241}= ={262}= ={273}= ={411}= ={491}= ={792}= ={858}= ={928}= ={929}= ={962}= [initial] [rendered] split chunk (cache group: all)
    > ./ main
    ./very-big.js?1 1.57 KiB [built] [code generated]
  chunk (runtime: main) enforce-min-size-120.js (id hint: all) 1.57 KiB ={35}= ={90}= ={237}= ={241}= ={262}= ={273}= ={411}= ={491}= ={792}= ={858}= ={928}= ={929}= ={962}= [initial] [rendered] split chunk (cache group: all)
    > ./ main
    ./very-big.js?3 1.57 KiB [built] [code generated]
  chunk (runtime: main) enforce-min-size-237.js (id hint: all) 1.19 KiB ={35}= ={90}= ={120}= ={241}= ={262}= ={273}= ={411}= ={491}= ={792}= ={858}= ={928}= ={929}= ={962}= [initial] [rendered] split chunk (cache group: all)
    > ./ main
    ./index.js 1.19 KiB [built] [code generated]
  chunk (runtime: main) enforce-min-size-241.js (id hint: all) 399 bytes ={35}= ={90}= ={120}= ={237}= ={262}= ={273}= ={411}= ={491}= ={792}= ={858}= ={928}= ={929}= ={962}= [initial] [rendered] split chunk (cache group: all)
    > ./ main
    ./node_modules/big.js?1 267 bytes [built] [code generated]
    ./node_modules/small.js?1 66 bytes [built] [code generated]
    ./node_modules/small.js?2 66 bytes [built] [code generated]
  chunk (runtime: main) enforce-min-size-262.js (id hint: all) 594 bytes ={35}= ={90}= ={120}= ={237}= ={241}= ={273}= ={411}= ={491}= ={792}= ={858}= ={928}= ={929}= ={962}= [initial] [rendered] split chunk (cache group: all)
    > ./ main
    ./small.js?1 66 bytes [built] [code generated]
    ./small.js?2 66 bytes [built] [code generated]
    ./small.js?3 66 bytes [built] [code generated]
    ./small.js?4 66 bytes [built] [code generated]
    ./small.js?5 66 bytes [built] [code generated]
    ./small.js?6 66 bytes [built] [code generated]
    ./small.js?7 66 bytes [built] [code generated]
    ./small.js?8 66 bytes [built] [code generated]
    ./small.js?9 66 bytes [built] [code generated]
  chunk (runtime: main) enforce-min-size-273.js (id hint: all) 1.57 KiB ={35}= ={90}= ={120}= ={237}= ={241}= ={262}= ={411}= ={491}= ={792}= ={858}= ={928}= ={929}= ={962}= [initial] [rendered] split chunk (cache group: all)
    > ./ main
    ./node_modules/very-big.js?1 1.57 KiB [built] [code generated]
  chunk (runtime: main) enforce-min-size-411.js (id hint: all) 534 bytes ={35}= ={90}= ={120}= ={237}= ={241}= ={262}= ={273}= ={491}= ={792}= ={858}= ={928}= ={929}= ={962}= [initial] [rendered] split chunk (cache group: all)
    > ./ main
    ./subfolder/big.js?1 267 bytes [built] [code generated]
    ./subfolder/big.js?2 267 bytes [built] [code generated]
  chunk (runtime: main) enforce-min-size-491.js (id hint: all) 1.57 KiB ={35}= ={90}= ={120}= ={237}= ={241}= ={262}= ={273}= ={411}= ={792}= ={858}= ={928}= ={929}= ={962}= [initial] [rendered] split chunk (cache group: all)
    > ./ main
    ./in-some-directory/very-big.js?1 1.57 KiB [built] [code generated]
  chunk (runtime: main) enforce-min-size-main.js (main) 3.01 KiB ={35}= ={90}= ={120}= ={237}= ={241}= ={262}= ={273}= ={411}= ={491}= ={858}= ={928}= ={929}= ={962}= [entry] [rendered]
    > ./ main
    runtime modules 3.01 KiB 5 modules
  chunk (runtime: main) enforce-min-size-858.js (id hint: all) 594 bytes ={35}= ={90}= ={120}= ={237}= ={241}= ={262}= ={273}= ={411}= ={491}= ={792}= ={928}= ={929}= ={962}= [initial] [rendered] split chunk (cache group: all)
    > ./ main
    ./inner-module/small.js?1 66 bytes [built] [code generated]
    ./inner-module/small.js?2 66 bytes [built] [code generated]
    ./inner-module/small.js?3 66 bytes [built] [code generated]
    ./inner-module/small.js?4 66 bytes [built] [code generated]
    ./inner-module/small.js?5 66 bytes [built] [code generated]
    ./inner-module/small.js?6 66 bytes [built] [code generated]
    ./inner-module/small.js?7 66 bytes [built] [code generated]
    ./inner-module/small.js?8 66 bytes [built] [code generated]
    ./inner-module/small.js?9 66 bytes [built] [code generated]
  chunk (runtime: main) enforce-min-size-928.js (id hint: all) 531 bytes ={35}= ={90}= ={120}= ={237}= ={241}= ={262}= ={273}= ={411}= ={491}= ={792}= ={858}= ={929}= ={962}= [initial] [rendered] split chunk (cache group: all)
    > ./ main
    ./in-some-directory/big.js?1 267 bytes [built] [code generated]
    ./in-some-directory/small.js?1 66 bytes [built] [code generated]
    ./in-some-directory/small.js?2 66 bytes [built] [code generated]
    ./in-some-directory/small.js?3 66 bytes [built] [code generated]
    ./in-some-directory/small.js?4 66 bytes [built] [code generated]
  chunk (runtime: main) enforce-min-size-929.js (id hint: all) 1.57 KiB ={35}= ={90}= ={120}= ={237}= ={241}= ={262}= ={273}= ={411}= ={491}= ={792}= ={858}= ={928}= ={962}= [initial] [rendered] split chunk (cache group: all)
    > ./ main
    ./very-big.js?2 1.57 KiB [built] [code generated]
  chunk (runtime: main) enforce-min-size-962.js (id hint: all) 534 bytes ={35}= ={90}= ={120}= ={237}= ={241}= ={262}= ={273}= ={411}= ={491}= ={792}= ={858}= ={928}= ={929}= [initial] [rendered] split chunk (cache group: all)
    > ./ main
    ./big.js?1 267 bytes [built] [code generated]
    ./big.js?2 267 bytes [built] [code generated]
  enforce-min-size (webpack x.x.x) compiled successfully

only-async:
  Entrypoint main 27.1 KiB = only-async-main.js
  chunk (runtime: main) only-async-main.js (main) 12.7 KiB (javascript) 663 bytes (runtime) [entry] [rendered]
    > ./ main
    dependent modules 11.5 KiB [dependent] 44 modules
    runtime modules 663 bytes 3 modules
    ./index.js 1.19 KiB [built] [code generated]
  only-async (webpack x.x.x) compiled successfully"
`;

exports[`StatsTestCases should print correct stats for split-chunks-min-size-reduction 1`] = `
"Entrypoint main 11.5 KiB = default/main.js
chunk (runtime: main) default/async-b.js (async-b) 176 bytes <{792}> [rendered]
  > ./b ./index.js 2:0-47
  ./b.js 50 bytes [built] [code generated]
  ./node_modules/shared.js?1 126 bytes [dependent] [built] [code generated]
chunk (runtime: main) default/async-e.js (async-e) 50 bytes <{792}> ={784}= [rendered]
  > ./e ./index.js 5:0-47
  ./e.js 50 bytes [built] [code generated]
chunk (runtime: main) default/async-a.js (async-a) 176 bytes <{792}> [rendered]
  > ./a ./index.js 1:0-47
  ./a.js 50 bytes [built] [code generated]
  ./node_modules/shared.js?1 126 bytes [dependent] [built] [code generated]
chunk (runtime: main) default/async-d.js (async-d) 50 bytes <{792}> ={784}= [rendered]
  > ./d ./index.js 4:0-47
  ./d.js 50 bytes [built] [code generated]
chunk (runtime: main) default/784.js (id hint: vendors) 126 bytes <{792}> ={251}= ={442}= ={869}= [rendered] split chunk (cache group: defaultVendors)
  > ./c ./index.js 3:0-47
  > ./d ./index.js 4:0-47
  > ./e ./index.js 5:0-47
  ./node_modules/shared.js?2 126 bytes [built] [code generated]
chunk (runtime: main) default/main.js (main) 245 bytes (javascript) 6.73 KiB (runtime) >{60}< >{251}< >{263}< >{442}< >{784}< >{869}< [entry] [rendered]
  > ./ main
  runtime modules 6.73 KiB 9 modules
  ./index.js 245 bytes [built] [code generated]
chunk (runtime: main) default/async-c.js (async-c) 50 bytes <{792}> ={784}= [rendered]
  > ./c ./index.js 3:0-47
  ./c.js 50 bytes [built] [code generated]
webpack x.x.x compiled successfully"
`;

exports[`StatsTestCases should print correct stats for split-chunks-prefer-bigger-splits 1`] = `
"Entrypoint main 11.3 KiB = default/main.js
chunk (runtime: main) default/async-b.js (async-b) 158 bytes <{792}> ={415}= [rendered]
  > ./b ./index.js 2:0-47
  dependent modules 63 bytes [dependent] 1 module
  ./b.js 95 bytes [built] [code generated]
chunk (runtime: main) default/async-a.js (async-a) 196 bytes <{792}> [rendered]
  > ./a ./index.js 1:0-47
  dependent modules 126 bytes [dependent] 2 modules
  ./a.js 70 bytes [built] [code generated]
chunk (runtime: main) default/415.js 150 bytes <{792}> ={60}= ={869}= [rendered] split chunk (cache group: default)
  > ./b ./index.js 2:0-47
  > ./c ./index.js 3:0-47
  ./d.js 63 bytes [built] [code generated]
  ./f.js 87 bytes [built] [code generated]
chunk (runtime: main) default/main.js (main) 147 bytes (javascript) 6.7 KiB (runtime) >{60}< >{263}< >{415}< >{869}< [entry] [rendered]
  > ./ main
  runtime modules 6.7 KiB 9 modules
  ./index.js 147 bytes [built] [code generated]
chunk (runtime: main) default/async-c.js (async-c) 70 bytes <{792}> ={415}= [rendered]
  > ./c ./index.js 3:0-47
  ./c.js 70 bytes [built] [code generated]
webpack x.x.x compiled successfully"
`;

exports[`StatsTestCases should print correct stats for split-chunks-runtime-specific 1`] = `
"used-exports:
  asset used-exports-c.js 6.04 KiB [emitted] (name: c)
  asset used-exports-b.js 6.04 KiB [emitted] (name: b)
  asset used-exports-637.js 422 bytes [emitted]
  asset used-exports-a.js 262 bytes [emitted] (name: a)
  Entrypoint a 262 bytes = used-exports-a.js
  Entrypoint b 6.45 KiB = used-exports-637.js 422 bytes used-exports-b.js 6.04 KiB
  Entrypoint c 6.45 KiB = used-exports-637.js 422 bytes used-exports-c.js 6.04 KiB
  chunk (runtime: b) used-exports-b.js (b) 54 bytes (javascript) 2.75 KiB (runtime) [entry] [rendered]
    runtime modules 2.75 KiB 4 modules
    ./b.js 54 bytes [built] [code generated]
  chunk (runtime: c) used-exports-c.js (c) 59 bytes (javascript) 2.75 KiB (runtime) [entry] [rendered]
    runtime modules 2.75 KiB 4 modules
    ./c.js 59 bytes [built] [code generated]
  chunk (runtime: b, c) used-exports-637.js 72 bytes [initial] [rendered] split chunk (cache group: default)
    ./objects.js 72 bytes [built] [code generated]
  chunk (runtime: a) used-exports-a.js (a) 126 bytes [entry] [rendered]
    ./a.js + 1 modules 126 bytes [built] [code generated]
  used-exports (webpack x.x.x) compiled successfully in X ms

no-used-exports:
  asset no-used-exports-c.js 6.04 KiB [emitted] (name: c)
  asset no-used-exports-a.js 6.04 KiB [emitted] (name: a)
  asset no-used-exports-b.js 6.04 KiB [emitted] (name: b)
  asset no-used-exports-637.js 443 bytes [emitted]
  Entrypoint a 6.47 KiB = no-used-exports-637.js 443 bytes no-used-exports-a.js 6.04 KiB
  Entrypoint b 6.47 KiB = no-used-exports-637.js 443 bytes no-used-exports-b.js 6.04 KiB
  Entrypoint c 6.47 KiB = no-used-exports-637.js 443 bytes no-used-exports-c.js 6.04 KiB
  chunk (runtime: b) no-used-exports-b.js (b) 54 bytes (javascript) 2.75 KiB (runtime) [entry] [rendered]
    runtime modules 2.75 KiB 4 modules
    ./b.js 54 bytes [built] [code generated]
  chunk (runtime: c) no-used-exports-c.js (c) 59 bytes (javascript) 2.75 KiB (runtime) [entry] [rendered]
    runtime modules 2.75 KiB 4 modules
    ./c.js 59 bytes [built] [code generated]
  chunk (runtime: a, b, c) no-used-exports-637.js 72 bytes [initial] [rendered] split chunk (cache group: default)
    ./objects.js 72 bytes [built] [code generated]
  chunk (runtime: a) no-used-exports-a.js (a) 54 bytes (javascript) 2.75 KiB (runtime) [entry] [rendered]
    runtime modules 2.75 KiB 4 modules
    ./a.js 54 bytes [built] [code generated]
  no-used-exports (webpack x.x.x) compiled successfully in X ms

global:
  asset global-c.js 6.04 KiB [emitted] (name: c)
  asset global-a.js 6.04 KiB [emitted] (name: a)
  asset global-b.js 6.04 KiB [emitted] (name: b)
  asset global-637.js 443 bytes [emitted]
  Entrypoint a 6.47 KiB = global-637.js 443 bytes global-a.js 6.04 KiB
  Entrypoint b 6.47 KiB = global-637.js 443 bytes global-b.js 6.04 KiB
  Entrypoint c 6.47 KiB = global-637.js 443 bytes global-c.js 6.04 KiB
  chunk (runtime: b) global-b.js (b) 54 bytes (javascript) 2.75 KiB (runtime) [entry] [rendered]
    runtime modules 2.75 KiB 4 modules
    ./b.js 54 bytes [built] [code generated]
  chunk (runtime: c) global-c.js (c) 59 bytes (javascript) 2.75 KiB (runtime) [entry] [rendered]
    runtime modules 2.75 KiB 4 modules
    ./c.js 59 bytes [built] [code generated]
  chunk (runtime: a, b, c) global-637.js 72 bytes [initial] [rendered] split chunk (cache group: default)
    ./objects.js 72 bytes [built] [code generated]
  chunk (runtime: a) global-a.js (a) 54 bytes (javascript) 2.75 KiB (runtime) [entry] [rendered]
    runtime modules 2.75 KiB 4 modules
    ./a.js 54 bytes [built] [code generated]
  global (webpack x.x.x) compiled successfully in X ms"
`;

exports[`StatsTestCases should print correct stats for tree-shaking 1`] = `
"asset bundle.js 6.88 KiB [emitted] (name: main)
runtime modules 663 bytes 3 modules
orphan modules 14 bytes [orphan] 1 module
cacheable modules 782 bytes
  ./index.js 316 bytes [built] [code generated] [1 warning]
    [no exports]
    [no exports used]
  ./reexport-known.js 49 bytes [built] [code generated]
    [exports: a, b]
    [only some exports used: a]
  ./reexport-unknown.js 100 bytes [built] [code generated]
    [exports: a, b, c, d]
    [only some exports used: a, c]
  ./reexport-star-known.js 58 bytes [built] [code generated]
    [exports: a, b]
    [only some exports used: a]
  ./reexport-star-unknown.js 85 bytes [built] [code generated]
    [only some exports used: a, c]
  ./edge.js 62 bytes [built] [code generated]
    [only some exports used: y]
  ./require.include.js 52 bytes [built] [code generated]
    [exports: a, default]
    [no exports used]
  ./a.js 30 bytes [built] [code generated]
    [exports: a]
    [all exports used]
  ./unknown.js 15 bytes [built] [code generated]
    [used exports unknown]
  ./unknown2.js 15 bytes [built] [code generated]
    [used exports unknown]

WARNING in ./index.js 9:0-36
require.include() is deprecated and will be removed soon.

webpack x.x.x compiled with 1 warning in X ms"
`;

exports[`StatsTestCases should print correct stats for warnings-space-warning 1`] = `
"asset main.js 1020 bytes [emitted] (name: main)
orphan modules 20 bytes [orphan] 1 module
runtime modules 274 bytes 1 module
./index.js + 1 modules 64 bytes [built] [code generated]

WARNING in ./index.js 3:12-14
export 'bb' (imported as 'bb') was not found in './a' (possible exports: a)

webpack x.x.x compiled with 1 warning in X ms"
`;

exports[`StatsTestCases should print correct stats for wasm-explorer-examples-sync 1`] = `
"assets by path *.js 22.4 KiB
  asset bundle.js 16.9 KiB [emitted] (name: main)
  asset 836.bundle.js 3.89 KiB [emitted]
  asset 946.bundle.js 557 bytes [emitted]
  asset 787.bundle.js 364 bytes [emitted] (id hint: vendors)
  asset 573.bundle.js 243 bytes [emitted]
  asset 672.bundle.js 243 bytes [emitted]
  asset 989.bundle.js 243 bytes [emitted]
assets by path *.wasm 1.37 KiB
  asset e1527dcfebc470eb04bc.module.wasm 531 bytes [emitted] [immutable]
  asset 2cbe6ce83117ed67f4f5.module.wasm 290 bytes [emitted] [immutable]
  asset a5af96dad00b07242c9d.module.wasm 156 bytes [emitted] [immutable]
  asset e3561de65684e530d698.module.wasm 154 bytes [emitted] [immutable]
  asset f3a44d9771697ed7a52a.module.wasm 154 bytes [emitted] [immutable]
  asset c63174dd4e2ffd7ad76d.module.wasm 120 bytes [emitted] [immutable]
chunk (runtime: main) 573.bundle.js 50 bytes (javascript) 156 bytes (webassembly) [rendered]
  ./Q_rsqrt.wasm 50 bytes (javascript) 156 bytes (webassembly) [built] [code generated]
chunk (runtime: main) 672.bundle.js 50 bytes (javascript) 531 bytes (webassembly) [rendered]
  ./duff.wasm 50 bytes (javascript) 531 bytes (webassembly) [built] [code generated]
chunk (runtime: main) 787.bundle.js (id hint: vendors) 34 bytes [rendered] split chunk (cache group: defaultVendors)
  ./node_modules/env.js 34 bytes [built] [code generated]
chunk (runtime: main) bundle.js (main) 586 bytes (javascript) 9.63 KiB (runtime) [entry] [rendered]
  runtime modules 9.63 KiB 11 modules
  ./index.js 586 bytes [built] [code generated]
chunk (runtime: main) 836.bundle.js 1.45 KiB (javascript) 154 bytes (webassembly) [rendered]
  ./testFunction.wasm 50 bytes (javascript) 154 bytes (webassembly) [dependent] [built] [code generated]
  ./tests.js 1.4 KiB [built] [code generated]
chunk (runtime: main) 946.bundle.js 110 bytes (javascript) 444 bytes (webassembly) [rendered]
  ./fact.wasm 50 bytes (javascript) 154 bytes (webassembly) [built] [code generated]
  ./fast-math.wasm 60 bytes (javascript) 290 bytes (webassembly) [built] [code generated]
chunk (runtime: main) 989.bundle.js 50 bytes (javascript) 120 bytes (webassembly) [rendered]
  ./popcnt.wasm 50 bytes (javascript) 120 bytes (webassembly) [built] [code generated]
runtime modules 9.63 KiB 11 modules
cacheable modules 2.31 KiB (javascript) 1.37 KiB (webassembly)
  webassembly modules 310 bytes (javascript) 1.37 KiB (webassembly)
    ./Q_rsqrt.wasm 50 bytes (javascript) 156 bytes (webassembly) [built] [code generated]
    ./testFunction.wasm 50 bytes (javascript) 154 bytes (webassembly) [built] [code generated]
    ./fact.wasm 50 bytes (javascript) 154 bytes (webassembly) [built] [code generated]
    ./popcnt.wasm 50 bytes (javascript) 120 bytes (webassembly) [built] [code generated]
    ./fast-math.wasm 60 bytes (javascript) 290 bytes (webassembly) [built] [code generated]
    ./duff.wasm 50 bytes (javascript) 531 bytes (webassembly) [built] [code generated]
  javascript modules 2.01 KiB
    ./index.js 586 bytes [built] [code generated]
    ./tests.js 1.4 KiB [built] [code generated]
    ./node_modules/env.js 34 bytes [built] [code generated]
webpack x.x.x compiled successfully in X ms"
`;

exports[`StatsTestCases should print correct stats for worker-public-path 1`] = `
"asset main-c107a798865285d659f9.js 3.63 KiB [emitted] [immutable] (name: main)
asset 447-c5c85a2e61ec5523a7ec.js 224 bytes [emitted] [immutable]
runtime modules 1.84 KiB 5 modules
cacheable modules 250 bytes
  ./index.js 115 bytes [built] [code generated]
  ./worker.js 135 bytes [built] [code generated]
webpack x.x.x compiled successfully in X ms"
`;<|MERGE_RESOLUTION|>--- conflicted
+++ resolved
@@ -2727,13 +2727,8 @@
 
 exports[`StatsTestCases should print correct stats for real-content-hash 1`] = `
 "a-normal:
-<<<<<<< HEAD
-  assets by path *.js 3.26 KiB
-    asset 7b56ffd71547b91ced40-7b56ff.js 2.8 KiB [emitted] [immutable] [minimized] (name: runtime)
-=======
   assets by path *.js 3.25 KiB
     asset 98ebf2ab4f5380884cdf-98ebf2.js 2.8 KiB [emitted] [immutable] [minimized] (name: runtime)
->>>>>>> f09fcaf2
     asset 0a1b2c7ae2cee5086d70-0a1b2c.js 232 bytes [emitted] [immutable] [minimized] (name: lazy)
     asset fdf80674ac46a61ff9fe-fdf806.js 213 bytes [emitted] [immutable] [minimized] (name: index)
     asset 666f2b8847021ccc7608-666f2b.js 21 bytes [emitted] [immutable] [minimized] (name: a, b)
@@ -2741,11 +2736,7 @@
     asset 89a353e9c515885abd8e.png 14.6 KiB [emitted] [immutable] [from: file.png] (auxiliary name: lazy)
     asset 7382fad5b015914e0811.jpg?query 5.89 KiB [cached] [immutable] [from: file.jpg?query] (auxiliary name: lazy)
   asset 7382fad5b015914e0811.jpg 5.89 KiB [emitted] [immutable] [from: file.jpg] (auxiliary name: index)
-<<<<<<< HEAD
-  Entrypoint index 3.01 KiB (5.89 KiB) = 7b56ffd71547b91ced40-7b56ff.js 2.8 KiB fdf80674ac46a61ff9fe-fdf806.js 213 bytes 1 auxiliary asset
-=======
   Entrypoint index 3 KiB (5.89 KiB) = 98ebf2ab4f5380884cdf-98ebf2.js 2.8 KiB fdf80674ac46a61ff9fe-fdf806.js 213 bytes 1 auxiliary asset
->>>>>>> f09fcaf2
   Entrypoint a 21 bytes = 666f2b8847021ccc7608-666f2b.js
   Entrypoint b 21 bytes = 666f2b8847021ccc7608-666f2b.js
   runtime modules 7.37 KiB 9 modules
