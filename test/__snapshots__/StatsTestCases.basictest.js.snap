// Jest Snapshot v1, https://goo.gl/fbAQLP

exports[`StatsTestCases should print correct stats for aggressive-splitting-entry 1`] = `
"fitting:
  PublicPath: auto
<<<<<<< HEAD
  asset fitting-f0d34e0522ccfc7a.js 16.1 KiB [emitted] [immutable]
  asset fitting-59048793d84e191c.js 1.9 KiB [emitted] [immutable]
  asset fitting-df13829fecff5d6c.js 1.9 KiB [emitted] [immutable]
  asset fitting-be85f650174cce8c.js 1.08 KiB [emitted] [immutable]
  Entrypoint main 19.9 KiB = fitting-df13829fecff5d6c.js 1.9 KiB fitting-59048793d84e191c.js 1.9 KiB fitting-f0d34e0522ccfc7a.js 16.1 KiB
  chunk (runtime: main) fitting-f0d34e0522ccfc7a.js 1.87 KiB (javascript) 8.65 KiB (runtime) [entry] [rendered]
=======
  asset fitting-b29b201896658775937e.js 16.1 KiB [emitted] [immutable]
  asset fitting-50595d23e8f97d7ccd2a.js 1.9 KiB [emitted] [immutable]
  asset fitting-5bc77880fdc9e2bf09ee.js 1.9 KiB [emitted] [immutable]
  asset fitting-72afdc913f6cf884b457.js 1.08 KiB [emitted] [immutable]
  Entrypoint main 19.9 KiB = fitting-50595d23e8f97d7ccd2a.js 1.9 KiB fitting-5bc77880fdc9e2bf09ee.js 1.9 KiB fitting-b29b201896658775937e.js 16.1 KiB
  chunk (runtime: main) fitting-b29b201896658775937e.js 1.87 KiB (javascript) 8.65 KiB (runtime) [entry] [rendered]
>>>>>>> 0105bc1f
    > ./index main
    runtime modules 8.65 KiB 11 modules
    cacheable modules 1.87 KiB
      ./e.js 899 bytes [dependent] [built] [code generated]
      ./f.js 900 bytes [dependent] [built] [code generated]
      ./index.js 111 bytes [built] [code generated]
  chunk (runtime: main) fitting-59048793d84e191c.js 1.76 KiB [initial] [rendered] [recorded] aggressive splitted
    > ./index main
    ./c.js 899 bytes [built] [code generated]
    ./d.js 899 bytes [built] [code generated]
  chunk (runtime: main) fitting-df13829fecff5d6c.js 1.76 KiB [initial] [rendered] [recorded] aggressive splitted
    > ./index main
    ./a.js 899 bytes [built] [code generated]
    ./b.js 899 bytes [built] [code generated]
  chunk (runtime: main) fitting-be85f650174cce8c.js 916 bytes [rendered]
    > ./g ./index.js 7:0-13
    ./g.js 916 bytes [built] [code generated]
  fitting (webpack x.x.x) compiled successfully in X ms

content-change:
  PublicPath: auto
<<<<<<< HEAD
  asset content-change-8cdf00cfef0051e5.js 16.1 KiB [emitted] [immutable]
  asset content-change-59048793d84e191c.js 1.9 KiB [emitted] [immutable]
  asset content-change-df13829fecff5d6c.js 1.9 KiB [emitted] [immutable]
  asset content-change-be85f650174cce8c.js 1.08 KiB [emitted] [immutable]
  Entrypoint main 19.9 KiB = content-change-df13829fecff5d6c.js 1.9 KiB content-change-59048793d84e191c.js 1.9 KiB content-change-8cdf00cfef0051e5.js 16.1 KiB
  chunk (runtime: main) content-change-8cdf00cfef0051e5.js 1.87 KiB (javascript) 8.66 KiB (runtime) [entry] [rendered]
=======
  asset content-change-0f45784341116b92349f.js 16.1 KiB [emitted] [immutable]
  asset content-change-50595d23e8f97d7ccd2a.js 1.9 KiB [emitted] [immutable]
  asset content-change-5bc77880fdc9e2bf09ee.js 1.9 KiB [emitted] [immutable]
  asset content-change-72afdc913f6cf884b457.js 1.08 KiB [emitted] [immutable]
  Entrypoint main 19.9 KiB = content-change-50595d23e8f97d7ccd2a.js 1.9 KiB content-change-5bc77880fdc9e2bf09ee.js 1.9 KiB content-change-0f45784341116b92349f.js 16.1 KiB
  chunk (runtime: main) content-change-0f45784341116b92349f.js 1.87 KiB (javascript) 8.66 KiB (runtime) [entry] [rendered]
>>>>>>> 0105bc1f
    > ./index main
    runtime modules 8.66 KiB 11 modules
    cacheable modules 1.87 KiB
      ./e.js 899 bytes [dependent] [built] [code generated]
      ./f.js 900 bytes [dependent] [built] [code generated]
      ./index.js 111 bytes [built] [code generated]
  chunk (runtime: main) content-change-59048793d84e191c.js 1.76 KiB [initial] [rendered] [recorded] aggressive splitted
    > ./index main
    ./c.js 899 bytes [built] [code generated]
    ./d.js 899 bytes [built] [code generated]
  chunk (runtime: main) content-change-df13829fecff5d6c.js 1.76 KiB [initial] [rendered] [recorded] aggressive splitted
    > ./index main
    ./a.js 899 bytes [built] [code generated]
    ./b.js 899 bytes [built] [code generated]
  chunk (runtime: main) content-change-be85f650174cce8c.js 916 bytes [rendered]
    > ./g ./index.js 7:0-13
    ./g.js 916 bytes [built] [code generated]
  content-change (webpack x.x.x) compiled successfully in X ms"
`;

exports[`StatsTestCases should print correct stats for aggressive-splitting-on-demand 1`] = `
"PublicPath: auto
<<<<<<< HEAD
asset 99ba7829eddede15.js 11.6 KiB [emitted] [immutable] (name: main)
asset 17f86cb3fa66c610.js 1.91 KiB [emitted] [immutable]
asset 422fa1706cddf234.js 1.91 KiB [emitted] [immutable]
asset 205151281a16a2f5.js 1.9 KiB [emitted] [immutable]
asset baa75b01064bf79a.js 1.9 KiB [emitted] [immutable]
asset 59048793d84e191c.js 1.9 KiB [emitted] [immutable]
asset 7be6e9e0921ace8c.js 1.9 KiB [emitted] [immutable]
asset 8cec28d2fa4870fc.js 1.9 KiB [emitted] [immutable]
asset a18e805e98e3dfc5.js 1.9 KiB [emitted] [immutable]
asset 39e8322fc7bccadf.js 1010 bytes [emitted] [immutable]
asset 79dd645898fa8379.js 1010 bytes [emitted] [immutable]
asset db75e8ff880d279a.js 1010 bytes [emitted] [immutable]
Entrypoint main 11.6 KiB = 99ba7829eddede15.js
chunk (runtime: main) 59048793d84e191c.js 1.76 KiB [rendered] [recorded] aggressive splitted
  > ./c ./d ./e ./index.js 3:0-30
  ./c.js 899 bytes [built] [code generated]
  ./d.js 899 bytes [built] [code generated]
chunk (runtime: main) 99ba7829eddede15.js (main) 248 bytes (javascript) 6.27 KiB (runtime) [entry] [rendered]
  > ./index main
  runtime modules 6.27 KiB 7 modules
=======
asset 765acd6985b8297d8cb6.js 11.6 KiB [emitted] [immutable] (name: main)
asset 3fc6535262efa7e4fa3b.js 1.91 KiB [emitted] [immutable]
asset 56815935c535fbc0e462.js 1.91 KiB [emitted] [immutable]
asset 2b8c8882bd4326b27013.js 1.9 KiB [emitted] [immutable]
asset 7fcee6253a8c1f9fd714.js 1.9 KiB [emitted] [immutable]
asset 5bc77880fdc9e2bf09ee.js 1.9 KiB [emitted] [immutable]
asset abdab88d0dc9ea1a41ab.js 1.9 KiB [emitted] [immutable]
asset d0fbb9e0f5d00615a52e.js 1.9 KiB [emitted] [immutable]
asset f79c60cc3faba968a476.js 1.9 KiB [emitted] [immutable]
asset 7294786e49319a98f5af.js 1010 bytes [emitted] [immutable]
asset c5861419d7f3f6ea6c19.js 1010 bytes [emitted] [immutable]
asset f897ac9956540163d002.js 1010 bytes [emitted] [immutable]
Entrypoint main 11.6 KiB = 765acd6985b8297d8cb6.js
chunk (runtime: main) 5bc77880fdc9e2bf09ee.js 1.76 KiB [rendered] [recorded] aggressive splitted
  > ./c ./d ./e ./index.js 3:0-30
  ./c.js 899 bytes [built] [code generated]
  ./d.js 899 bytes [built] [code generated]
chunk (runtime: main) 765acd6985b8297d8cb6.js (main) 248 bytes (javascript) 6.31 KiB (runtime) [entry] [rendered]
  > ./index main
  runtime modules 6.31 KiB 7 modules
>>>>>>> 0105bc1f
  ./index.js 248 bytes [built] [code generated]
chunk (runtime: main) 17f86cb3fa66c610.js 1.76 KiB [rendered]
  > ./f ./g ./h ./i ./j ./k ./index.js 4:0-51
  ./j.js 901 bytes [built] [code generated]
  ./k.js 899 bytes [built] [code generated]
chunk (runtime: main) 39e8322fc7bccadf.js 899 bytes [rendered]
  > ./c ./d ./e ./index.js 3:0-30
  > ./b ./d ./e ./f ./g ./index.js 5:0-44
  ./e.js 899 bytes [built] [code generated]
chunk (runtime: main) 205151281a16a2f5.js 1.76 KiB [rendered] [recorded] aggressive splitted
  > ./b ./d ./e ./f ./g ./h ./i ./j ./k ./index.js 6:0-72
  ./i.js 899 bytes [built] [code generated]
  ./j.js 901 bytes [built] [code generated]
chunk (runtime: main) 422fa1706cddf234.js 1.76 KiB [rendered] [recorded] aggressive splitted
  > ./b ./d ./e ./f ./g ./h ./i ./j ./k ./index.js 6:0-72
  ./e.js 899 bytes [built] [code generated]
  ./h.js 899 bytes [built] [code generated]
chunk (runtime: main) 7be6e9e0921ace8c.js 1.76 KiB [rendered]
  > ./b ./c ./index.js 2:0-23
  ./b.js 899 bytes [built] [code generated]
  ./c.js 899 bytes [built] [code generated]
chunk (runtime: main) 8cec28d2fa4870fc.js 1.76 KiB [rendered] [recorded] aggressive splitted
  > ./f ./g ./h ./i ./j ./k ./index.js 4:0-51
  ./h.js 899 bytes [built] [code generated]
  ./i.js 899 bytes [built] [code generated]
chunk (runtime: main) baa75b01064bf79a.js 1.76 KiB [rendered] [recorded] aggressive splitted
  > ./f ./g ./h ./i ./j ./k ./index.js 4:0-51
  > ./b ./d ./e ./f ./g ./index.js 5:0-44
  > ./b ./d ./e ./f ./g ./h ./i ./j ./k ./index.js 6:0-72
  ./f.js 899 bytes [built] [code generated]
  ./g.js 901 bytes [built] [code generated]
chunk (runtime: main) 79dd645898fa8379.js 899 bytes [rendered]
  > ./b ./d ./e ./f ./g ./h ./i ./j ./k ./index.js 6:0-72
  ./k.js 899 bytes [built] [code generated]
chunk (runtime: main) a18e805e98e3dfc5.js 1.76 KiB [rendered] [recorded] aggressive splitted
  > ./b ./d ./e ./f ./g ./index.js 5:0-44
  > ./b ./d ./e ./f ./g ./h ./i ./j ./k ./index.js 6:0-72
  ./b.js 899 bytes [built] [code generated]
  ./d.js 899 bytes [built] [code generated]
chunk (runtime: main) db75e8ff880d279a.js 899 bytes [rendered]
  > ./a ./index.js 1:0-16
  ./a.js 899 bytes [built] [code generated]
webpack x.x.x compiled successfully in X ms"
`;

exports[`StatsTestCases should print correct stats for asset 1`] = `
"asset c560fa876f51d750.png 14.6 KiB [emitted] [immutable] [from: images/file.png] (auxiliary name: main)
asset bundle.js 12.4 KiB [emitted] (name: main)
asset static/file.html 12 bytes [emitted] [from: static/file.html] (auxiliary name: main)
runtime modules 1.06 KiB 2 modules
asset modules 8.9 KiB (javascript) 14.6 KiB (asset)
  ./images/file.png 42 bytes (javascript) 14.6 KiB (asset) [built] [code generated]
  ./images/file.svg 915 bytes [built] [code generated]
  ./images/file.jpg 7.92 KiB [built] [code generated]
  ./static/file.html 42 bytes (javascript) 12 bytes (asset) [built] [code generated]
./index.js 150 bytes [built] [code generated]
webpack x.x.x compiled successfully in X ms"
`;

exports[`StatsTestCases should print correct stats for async-commons-chunk 1`] = `
"chunk (runtime: main) main.js (main) 515 bytes (javascript) 6 KiB (runtime) >{460}< >{847}< >{996}< [entry] [rendered]
  > ./ main
  runtime modules 6 KiB 7 modules
  ./index.js 515 bytes [built] [code generated]
chunk (runtime: main) 460.js 21 bytes <{179}> ={847}= [rendered]
  > ./index.js 17:1-21:3
  ./c.js 21 bytes [built] [code generated]
chunk (runtime: main) 847.js 21 bytes <{179}> ={460}= ={996}= [rendered] reused as split chunk (cache group: default)
  > ./index.js 17:1-21:3
  > ./index.js 2:1-5:3
  > ./a ./b ./index.js 9:1-13:3
  ./a.js 21 bytes [built] [code generated]
chunk (runtime: main) 996.js 21 bytes <{179}> ={847}= [rendered]
  > ./a ./b ./index.js 9:1-13:3
  ./b.js 21 bytes [built] [code generated]
webpack x.x.x compiled successfully"
`;

exports[`StatsTestCases should print correct stats for async-commons-chunk-auto 1`] = `
"disabled:
  chunk (runtime: b) disabled/b.js (b) 196 bytes (javascript) 396 bytes (runtime) [entry] [rendered]
    > ./b b
    dependent modules 80 bytes [dependent] 4 modules
    runtime modules 396 bytes 2 modules
    ./b.js 116 bytes [built] [code generated]
  chunk (runtime: a, main) disabled/async-g.js (async-g) 65 bytes [rendered]
    > ./g ./a.js 6:0-47
    dependent modules 20 bytes [dependent] 1 module
    ./g.js 45 bytes [built] [code generated]
  chunk (runtime: main) disabled/main.js (main) 147 bytes (javascript) 6.65 KiB (runtime) [entry] [rendered]
    > ./ main
    runtime modules 6.65 KiB 9 modules
    ./index.js 147 bytes [built] [code generated]
  chunk (runtime: main) disabled/async-b.js (async-b) 196 bytes [rendered]
    > ./b ./index.js 2:0-47
    dependent modules 80 bytes [dependent] 4 modules
    ./b.js 116 bytes [built] [code generated]
  chunk (runtime: main) disabled/async-c.js (async-c) 196 bytes [rendered]
    > ./c ./index.js 3:0-47
    dependent modules 60 bytes [dependent] 3 modules
    ./c.js + 1 modules 136 bytes [built] [code generated]
  chunk (runtime: c) disabled/c.js (c) 196 bytes (javascript) 396 bytes (runtime) [entry] [rendered]
    > ./c c
    dependent modules 60 bytes [dependent] 3 modules
    runtime modules 396 bytes 2 modules
    ./c.js + 1 modules 136 bytes [built] [code generated]
  chunk (runtime: a) disabled/a.js (a) 245 bytes (javascript) 6.59 KiB (runtime) [entry] [rendered]
    > ./a a
    runtime modules 6.59 KiB 9 modules
    dependent modules 60 bytes [dependent] 3 modules
    ./a.js + 1 modules 185 bytes [built] [code generated]
  chunk (runtime: main) disabled/async-a.js (async-a) 245 bytes [rendered]
    > ./a ./index.js 1:0-47
    dependent modules 60 bytes [dependent] 3 modules
    ./a.js + 1 modules 185 bytes [built] [code generated]
  disabled (webpack x.x.x) compiled successfully

default:
  chunk (runtime: b) default/b.js (b) 196 bytes (javascript) 396 bytes (runtime) [entry] [rendered]
    > ./b b
    dependent modules 80 bytes [dependent] 4 modules
    runtime modules 396 bytes 2 modules
    ./b.js 116 bytes [built] [code generated]
  chunk (runtime: a, main) default/async-g.js (async-g) 45 bytes [rendered]
    > ./g ./a.js 6:0-47
    ./g.js 45 bytes [built] [code generated]
  chunk (runtime: main) default/main.js (main) 147 bytes (javascript) 6.66 KiB (runtime) [entry] [rendered]
    > ./ main
    runtime modules 6.66 KiB 9 modules
    ./index.js 147 bytes [built] [code generated]
  chunk (runtime: main) default/async-b.js (async-b) 116 bytes [rendered]
    > ./b ./index.js 2:0-47
    ./b.js 116 bytes [built] [code generated]
  chunk (runtime: main) default/async-c.js (async-c) 116 bytes [rendered]
    > ./c ./index.js 3:0-47
    ./c.js 116 bytes [built] [code generated]
  chunk (runtime: main) default/457.js (id hint: vendors) 20 bytes [rendered] split chunk (cache group: defaultVendors)
    > ./c ./index.js 3:0-47
    ./node_modules/z/index.js 20 bytes [built] [code generated]
  chunk (runtime: c) default/c.js (c) 196 bytes (javascript) 396 bytes (runtime) [entry] [rendered]
    > ./c c
    dependent modules 80 bytes [dependent] 4 modules
    runtime modules 396 bytes 2 modules
    ./c.js 116 bytes [built] [code generated]
  chunk (runtime: a, main) default/568.js 20 bytes [rendered] split chunk (cache group: default)
    > ./b ./index.js 2:0-47
    > ./c ./index.js 3:0-47
    > ./g ./a.js 6:0-47
    ./f.js 20 bytes [built] [code generated]
  chunk (runtime: main) default/659.js (id hint: vendors) 20 bytes [rendered] split chunk (cache group: defaultVendors)
    > ./a ./index.js 1:0-47
    > ./b ./index.js 2:0-47
    ./node_modules/y/index.js 20 bytes [built] [code generated]
  chunk (runtime: main) default/767.js 20 bytes [rendered] split chunk (cache group: default)
    > ./a ./index.js 1:0-47
    > ./b ./index.js 2:0-47
    > ./c ./index.js 3:0-47
    ./d.js 20 bytes [built] [code generated]
  chunk (runtime: a) default/a.js (a) 245 bytes (javascript) 6.65 KiB (runtime) [entry] [rendered]
    > ./a a
    runtime modules 6.65 KiB 9 modules
    dependent modules 60 bytes [dependent] 3 modules
    ./a.js + 1 modules 185 bytes [built] [code generated]
  chunk (runtime: main) default/async-a.js (async-a) 185 bytes [rendered]
    > ./a ./index.js 1:0-47
    ./a.js + 1 modules 185 bytes [built] [code generated]
  chunk (runtime: main) default/801.js (id hint: vendors) 20 bytes [rendered] split chunk (cache group: defaultVendors)
    > ./a ./index.js 1:0-47
    > ./b ./index.js 2:0-47
    > ./c ./index.js 3:0-47
    ./node_modules/x/index.js 20 bytes [built] [code generated]
  default (webpack x.x.x) compiled successfully

vendors:
  Entrypoint main 11.1 KiB = vendors/main.js
  Entrypoint a 14.5 KiB = vendors/vendors.js 1.05 KiB vendors/a.js 13.4 KiB
  Entrypoint b 8.18 KiB = vendors/vendors.js 1.05 KiB vendors/b.js 7.13 KiB
  Entrypoint c 8.18 KiB = vendors/vendors.js 1.05 KiB vendors/c.js 7.13 KiB
  chunk (runtime: b) vendors/b.js (b) 156 bytes (javascript) 2.75 KiB (runtime) [entry] [rendered]
    > ./b b
    runtime modules 2.75 KiB 4 modules
    dependent modules 40 bytes [dependent] 2 modules
    ./b.js 116 bytes [built] [code generated]
  chunk (runtime: a, main) vendors/async-g.js (async-g) 65 bytes [rendered]
    > ./g ./a.js 6:0-47
    dependent modules 20 bytes [dependent] 1 module
    ./g.js 45 bytes [built] [code generated]
  chunk (runtime: main) vendors/main.js (main) 147 bytes (javascript) 6.65 KiB (runtime) [entry] [rendered]
    > ./ main
    runtime modules 6.65 KiB 9 modules
    ./index.js 147 bytes [built] [code generated]
  chunk (runtime: a, b, c) vendors/vendors.js (vendors) (id hint: vendors) 60 bytes [initial] [rendered] split chunk (cache group: vendors) (name: vendors)
    > ./a a
    > ./b b
    > ./c c
    ./node_modules/x/index.js 20 bytes [built] [code generated]
    ./node_modules/y/index.js 20 bytes [built] [code generated]
    ./node_modules/z/index.js 20 bytes [built] [code generated]
  chunk (runtime: main) vendors/async-b.js (async-b) 196 bytes [rendered]
    > ./b ./index.js 2:0-47
    dependent modules 80 bytes [dependent] 4 modules
    ./b.js 116 bytes [built] [code generated]
  chunk (runtime: main) vendors/async-c.js (async-c) 196 bytes [rendered]
    > ./c ./index.js 3:0-47
    dependent modules 80 bytes [dependent] 4 modules
    ./c.js 116 bytes [built] [code generated]
  chunk (runtime: c) vendors/c.js (c) 156 bytes (javascript) 2.75 KiB (runtime) [entry] [rendered]
    > ./c c
    runtime modules 2.75 KiB 4 modules
    dependent modules 40 bytes [dependent] 2 modules
    ./c.js 116 bytes [built] [code generated]
  chunk (runtime: a) vendors/a.js (a) 205 bytes (javascript) 7.53 KiB (runtime) [entry] [rendered]
    > ./a a
    runtime modules 7.53 KiB 10 modules
    dependent modules 20 bytes [dependent] 1 module
    ./a.js + 1 modules 185 bytes [built] [code generated]
  chunk (runtime: main) vendors/async-a.js (async-a) 245 bytes [rendered]
    > ./a ./index.js 1:0-47
    dependent modules 60 bytes [dependent] 3 modules
    ./a.js + 1 modules 185 bytes [built] [code generated]
  vendors (webpack x.x.x) compiled successfully

multiple-vendors:
  Entrypoint main 11.5 KiB = multiple-vendors/main.js
<<<<<<< HEAD
  Entrypoint a 15 KiB = multiple-vendors/801.js 414 bytes multiple-vendors/659.js 414 bytes multiple-vendors/767.js 414 bytes multiple-vendors/390.js 414 bytes multiple-vendors/a.js 13.4 KiB
  Entrypoint b 8.14 KiB = multiple-vendors/801.js 414 bytes multiple-vendors/659.js 414 bytes multiple-vendors/767.js 414 bytes multiple-vendors/568.js 414 bytes multiple-vendors/b.js 6.52 KiB
  Entrypoint c 8.14 KiB = multiple-vendors/801.js 414 bytes multiple-vendors/457.js 414 bytes multiple-vendors/767.js 414 bytes multiple-vendors/568.js 414 bytes multiple-vendors/c.js 6.52 KiB
  chunk (runtime: b) multiple-vendors/b.js (b) 116 bytes (javascript) 2.77 KiB (runtime) [entry] [rendered]
=======
  Entrypoint a 15 KiB = multiple-vendors/libs-x.js 414 bytes multiple-vendors/954.js 414 bytes multiple-vendors/767.js 414 bytes multiple-vendors/390.js 414 bytes multiple-vendors/a.js 13.4 KiB
  Entrypoint b 8.14 KiB = multiple-vendors/libs-x.js 414 bytes multiple-vendors/954.js 414 bytes multiple-vendors/767.js 414 bytes multiple-vendors/568.js 414 bytes multiple-vendors/b.js 6.52 KiB
  Entrypoint c 8.14 KiB = multiple-vendors/libs-x.js 414 bytes multiple-vendors/769.js 414 bytes multiple-vendors/767.js 414 bytes multiple-vendors/568.js 414 bytes multiple-vendors/c.js 6.52 KiB
  chunk (runtime: a, b, c, main) multiple-vendors/libs-x.js (libs-x) (id hint: libs) 20 bytes [initial] [rendered] split chunk (cache group: libs) (name: libs-x)
    > ./a ./index.js 1:0-47
    > ./b ./index.js 2:0-47
    > ./c ./index.js 3:0-47
    > ./a a
    > ./b b
    > ./c c
    ./node_modules/x.js 20 bytes [built] [code generated]
  chunk (runtime: b) multiple-vendors/b.js (b) 116 bytes (javascript) 2.76 KiB (runtime) [entry] [rendered]
>>>>>>> 0105bc1f
    > ./b b
    runtime modules 2.76 KiB 4 modules
    ./b.js 116 bytes [built] [code generated]
  chunk (runtime: a, main) multiple-vendors/async-g.js (async-g) 45 bytes [rendered]
    > ./g ./a.js 6:0-47
    ./g.js 45 bytes [built] [code generated]
<<<<<<< HEAD
  chunk (runtime: main) multiple-vendors/main.js (main) 147 bytes (javascript) 6.67 KiB (runtime) [entry] [rendered]
    > ./ main
    runtime modules 6.67 KiB 9 modules
=======
  chunk (runtime: main) multiple-vendors/main.js (main) 147 bytes (javascript) 6.68 KiB (runtime) [entry] [rendered]
    > ./ main
    runtime modules 6.68 KiB 9 modules
>>>>>>> 0105bc1f
    ./index.js 147 bytes [built] [code generated]
  chunk (runtime: main) multiple-vendors/async-b.js (async-b) 116 bytes [rendered]
    > ./b ./index.js 2:0-47
    ./b.js 116 bytes [built] [code generated]
  chunk (runtime: main) multiple-vendors/async-c.js (async-c) 116 bytes [rendered]
    > ./c ./index.js 3:0-47
    ./c.js 116 bytes [built] [code generated]
  chunk (runtime: a, main) multiple-vendors/390.js 20 bytes [initial] [rendered] split chunk (cache group: default)
    > ./a ./index.js 1:0-47
    > ./a a
    ./e.js 20 bytes [built] [code generated]
<<<<<<< HEAD
  chunk (runtime: c, main) multiple-vendors/457.js (id hint: vendors) 20 bytes [initial] [rendered] split chunk (cache group: vendors)
    > ./c ./index.js 3:0-47
    > ./c c
    ./node_modules/z/index.js 20 bytes [built] [code generated]
  chunk (runtime: c) multiple-vendors/c.js (c) 116 bytes (javascript) 2.77 KiB (runtime) [entry] [rendered]
=======
  chunk (runtime: c) multiple-vendors/c.js (c) 116 bytes (javascript) 2.76 KiB (runtime) [entry] [rendered]
>>>>>>> 0105bc1f
    > ./c c
    runtime modules 2.76 KiB 4 modules
    ./c.js 116 bytes [built] [code generated]
  chunk (runtime: a, b, c, main) multiple-vendors/568.js 20 bytes [initial] [rendered] split chunk (cache group: default)
    > ./b ./index.js 2:0-47
    > ./c ./index.js 3:0-47
    > ./g ./a.js 6:0-47
    > ./b b
    > ./c c
    ./f.js 20 bytes [built] [code generated]
  chunk (runtime: a, b, main) multiple-vendors/659.js (id hint: vendors) 20 bytes [initial] [rendered] split chunk (cache group: vendors)
    > ./a ./index.js 1:0-47
    > ./b ./index.js 2:0-47
    > ./a a
    > ./b b
    ./node_modules/y/index.js 20 bytes [built] [code generated]
  chunk (runtime: a, b, c, main) multiple-vendors/767.js 20 bytes [initial] [rendered] split chunk (cache group: default)
    > ./a ./index.js 1:0-47
    > ./b ./index.js 2:0-47
    > ./c ./index.js 3:0-47
    > ./a a
    > ./b b
    > ./c c
    ./d.js 20 bytes [built] [code generated]
  chunk (runtime: a) multiple-vendors/a.js (a) 165 bytes (javascript) 7.58 KiB (runtime) [entry] [rendered]
    > ./a a
    runtime modules 7.58 KiB 10 modules
    ./a.js 165 bytes [built] [code generated]
  chunk (runtime: main) multiple-vendors/async-a.js (async-a) 165 bytes [rendered]
    > ./a ./index.js 1:0-47
    ./a.js 165 bytes [built] [code generated]
  chunk (runtime: a, b, c, main) multiple-vendors/801.js (id hint: vendors) 20 bytes [initial] [rendered] split chunk (cache group: vendors)
    > ./a ./index.js 1:0-47
    > ./b ./index.js 2:0-47
    > ./c ./index.js 3:0-47
    > ./a a
    > ./b b
    > ./c c
    ./node_modules/x/index.js 20 bytes [built] [code generated]
  multiple-vendors (webpack x.x.x) compiled successfully

all:
  Entrypoint main 11.5 KiB = all/main.js
<<<<<<< HEAD
  Entrypoint a 15 KiB = all/801.js 414 bytes all/659.js 414 bytes all/767.js 414 bytes all/390.js 414 bytes all/a.js 13.4 KiB
  Entrypoint b 8.14 KiB = all/801.js 414 bytes all/659.js 414 bytes all/767.js 414 bytes all/568.js 414 bytes all/b.js 6.52 KiB
  Entrypoint c 8.14 KiB = all/801.js 414 bytes all/457.js 414 bytes all/767.js 414 bytes all/568.js 414 bytes all/c.js 6.52 KiB
  chunk (runtime: b) all/b.js (b) 116 bytes (javascript) 2.77 KiB (runtime) [entry] [rendered]
=======
  Entrypoint a 15 KiB = all/282.js 414 bytes all/954.js 414 bytes all/767.js 414 bytes all/390.js 414 bytes all/a.js 13.4 KiB
  Entrypoint b 8.14 KiB = all/282.js 414 bytes all/954.js 414 bytes all/767.js 414 bytes all/568.js 414 bytes all/b.js 6.52 KiB
  Entrypoint c 8.14 KiB = all/282.js 414 bytes all/769.js 414 bytes all/767.js 414 bytes all/568.js 414 bytes all/c.js 6.52 KiB
  chunk (runtime: b) all/b.js (b) 116 bytes (javascript) 2.76 KiB (runtime) [entry] [rendered]
>>>>>>> 0105bc1f
    > ./b b
    runtime modules 2.76 KiB 4 modules
    ./b.js 116 bytes [built] [code generated]
  chunk (runtime: a, main) all/async-g.js (async-g) 45 bytes [rendered]
    > ./g ./a.js 6:0-47
    ./g.js 45 bytes [built] [code generated]
  chunk (runtime: main) all/main.js (main) 147 bytes (javascript) 6.66 KiB (runtime) [entry] [rendered]
    > ./ main
    runtime modules 6.66 KiB 9 modules
    ./index.js 147 bytes [built] [code generated]
  chunk (runtime: main) all/async-b.js (async-b) 116 bytes [rendered]
    > ./b ./index.js 2:0-47
    ./b.js 116 bytes [built] [code generated]
  chunk (runtime: main) all/async-c.js (async-c) 116 bytes [rendered]
    > ./c ./index.js 3:0-47
    ./c.js 116 bytes [built] [code generated]
  chunk (runtime: a, main) all/390.js 20 bytes [initial] [rendered] split chunk (cache group: default)
    > ./a ./index.js 1:0-47
    > ./a a
    ./e.js 20 bytes [built] [code generated]
<<<<<<< HEAD
  chunk (runtime: c, main) all/457.js (id hint: vendors) 20 bytes [initial] [rendered] split chunk (cache group: vendors)
    > ./c ./index.js 3:0-47
    > ./c c
    ./node_modules/z/index.js 20 bytes [built] [code generated]
  chunk (runtime: c) all/c.js (c) 116 bytes (javascript) 2.77 KiB (runtime) [entry] [rendered]
=======
  chunk (runtime: c) all/c.js (c) 116 bytes (javascript) 2.76 KiB (runtime) [entry] [rendered]
>>>>>>> 0105bc1f
    > ./c c
    runtime modules 2.76 KiB 4 modules
    ./c.js 116 bytes [built] [code generated]
  chunk (runtime: a, b, c, main) all/568.js 20 bytes [initial] [rendered] split chunk (cache group: default)
    > ./b ./index.js 2:0-47
    > ./c ./index.js 3:0-47
    > ./g ./a.js 6:0-47
    > ./b b
    > ./c c
    ./f.js 20 bytes [built] [code generated]
  chunk (runtime: a, b, main) all/659.js (id hint: vendors) 20 bytes [initial] [rendered] split chunk (cache group: vendors)
    > ./a ./index.js 1:0-47
    > ./b ./index.js 2:0-47
    > ./a a
    > ./b b
    ./node_modules/y/index.js 20 bytes [built] [code generated]
  chunk (runtime: a, b, c, main) all/767.js 20 bytes [initial] [rendered] split chunk (cache group: default)
    > ./a ./index.js 1:0-47
    > ./b ./index.js 2:0-47
    > ./c ./index.js 3:0-47
    > ./a a
    > ./b b
    > ./c c
    ./d.js 20 bytes [built] [code generated]
  chunk (runtime: a) all/a.js (a) 165 bytes (javascript) 7.57 KiB (runtime) [entry] [rendered]
    > ./a a
    runtime modules 7.57 KiB 10 modules
    ./a.js 165 bytes [built] [code generated]
  chunk (runtime: main) all/async-a.js (async-a) 165 bytes [rendered]
    > ./a ./index.js 1:0-47
    ./a.js 165 bytes [built] [code generated]
  chunk (runtime: a, b, c, main) all/801.js (id hint: vendors) 20 bytes [initial] [rendered] split chunk (cache group: vendors)
    > ./a ./index.js 1:0-47
    > ./b ./index.js 2:0-47
    > ./c ./index.js 3:0-47
    > ./a a
    > ./b b
    > ./c c
    ./node_modules/x/index.js 20 bytes [built] [code generated]
  all (webpack x.x.x) compiled successfully"
`;

exports[`StatsTestCases should print correct stats for child-compiler-apply-entry-option 1`] = `
"asset child.js 84 bytes [emitted]
asset parent.js 84 bytes [emitted] (name: parent)
Entrypoint parent 84 bytes = parent.js
./parent.js 1 bytes [built] [code generated]
  assets by status 84 bytes [cached] 1 asset
  Entrypoint child = child.js
  ./child.js 1 bytes [built] [code generated]
    
  Child TestApplyEntryOptionPlugin compiled successfully

WARNING in configuration
The 'mode' option has not been set, webpack will fallback to 'production' for this value.
Set 'mode' option to 'development' or 'production' to enable defaults for each environment.
You can also set it to 'none' to disable any default behavior. Learn more: https://webpack.js.org/configuration/mode/

webpack x.x.x compiled with 1 warning in X ms"
`;

exports[`StatsTestCases should print correct stats for chunk-module-id-range 1`] = `
"PublicPath: auto
asset main1.js 4.52 KiB [emitted] (name: main1)
asset main2.js 4.51 KiB [emitted] (name: main2)
Entrypoint main1 4.52 KiB = main1.js
Entrypoint main2 4.51 KiB = main2.js
chunk (runtime: main1) main1.js (main1) 189 bytes (javascript) 670 bytes (runtime) [entry] [rendered]
  > ./main1 main1
  runtime modules 670 bytes 3 modules
  cacheable modules 189 bytes
    ./a.js 20 bytes [dependent] [built] [code generated]
    ./b.js 20 bytes [dependent] [built] [code generated]
    ./c.js 20 bytes [dependent] [built] [code generated]
    ./d.js 20 bytes [dependent] [built] [code generated]
    ./main1.js 109 bytes [built] [code generated]
chunk (runtime: main2) main2.js (main2) 189 bytes (javascript) 670 bytes (runtime) [entry] [rendered]
  > ./main2 main2
  runtime modules 670 bytes 3 modules
  cacheable modules 189 bytes
    ./a.js 20 bytes [dependent] [built] [code generated]
    ./d.js 20 bytes [dependent] [built] [code generated]
    ./e.js 20 bytes [dependent] [built] [code generated]
    ./f.js 20 bytes [dependent] [built] [code generated]
    ./main2.js 109 bytes [built] [code generated]
webpack x.x.x compiled successfully in X ms"
`;

exports[`StatsTestCases should print correct stats for chunks 1`] = `
"PublicPath: auto
asset bundle.js 10.2 KiB [emitted] (name: main)
asset 460.bundle.js 323 bytes [emitted]
asset 524.bundle.js 206 bytes [emitted]
asset 996.bundle.js 138 bytes [emitted]
chunk (runtime: main) bundle.js (main) 73 bytes (javascript) 6 KiB (runtime) >{460}< >{996}< [entry] [rendered]
  > ./index main
  runtime modules 6 KiB 7 modules
  cacheable modules 73 bytes
    ./a.js 22 bytes [dependent] [built] [code generated]
      cjs self exports reference ./a.js 1:0-14
      cjs require ./a ./index.js 1:0-14
      X ms ->
      X ms (resolving: X ms, restoring: X ms, integration: X ms, building: X ms, storing: X ms)
    ./index.js 51 bytes [built] [code generated]
      entry ./index main
      X ms (resolving: X ms, restoring: X ms, integration: X ms, building: X ms, storing: X ms)
chunk (runtime: main) 460.bundle.js 54 bytes <{179}> >{524}< [rendered]
  > ./c ./index.js 3:0-16
  ./c.js 54 bytes [built] [code generated]
    amd require ./c ./index.js 3:0-16
    X ms ->
    X ms (resolving: X ms, restoring: X ms, integration: X ms, building: X ms, storing: X ms)
chunk (runtime: main) 524.bundle.js 44 bytes <{460}> [rendered]
  > ./c.js 1:0-52
  ./d.js 22 bytes [built] [code generated]
    require.ensure item ./d ./c.js 1:0-52
    cjs self exports reference ./d.js 1:0-14
    X ms -> X ms ->
    X ms (resolving: X ms, restoring: X ms, integration: X ms, building: X ms, storing: X ms)
  ./e.js 22 bytes [built] [code generated]
    require.ensure item ./e ./c.js 1:0-52
    cjs self exports reference ./e.js 1:0-14
    X ms -> X ms ->
    X ms (resolving: X ms, restoring: X ms, integration: X ms, building: X ms, storing: X ms)
chunk (runtime: main) 996.bundle.js 22 bytes <{179}> [rendered]
  > ./b ./index.js 2:0-16
  ./b.js 22 bytes [built] [code generated]
    cjs self exports reference ./b.js 1:0-14
    amd require ./b ./index.js 2:0-16
    X ms ->
    X ms (resolving: X ms, restoring: X ms, integration: X ms, building: X ms, storing: X ms)
webpack x.x.x compiled successfully in X ms"
`;

exports[`StatsTestCases should print correct stats for chunks-development 1`] = `
"PublicPath: auto
asset bundle.js 11.3 KiB [emitted] (name: main)
asset d_js-e_js.bundle.js 1.07 KiB [emitted]
asset c_js.bundle.js 1010 bytes [emitted]
asset b_js.bundle.js 816 bytes [emitted]
chunk (runtime: main) b_js.bundle.js 22 bytes <{main}> [rendered]
  > ./b ./index.js 2:0-16
  ./b.js 22 bytes [built] [code generated]
    cjs self exports reference ./b.js 1:0-14
    amd require ./b ./index.js 2:0-16
    X ms ->
    X ms (resolving: X ms, restoring: X ms, integration: X ms, building: X ms, storing: X ms)
chunk (runtime: main) c_js.bundle.js 54 bytes <{main}> >{d_js-e_js}< [rendered]
  > ./c ./index.js 3:0-16
  ./c.js 54 bytes [built] [code generated]
    amd require ./c ./index.js 3:0-16
    X ms ->
    X ms (resolving: X ms, restoring: X ms, integration: X ms, building: X ms, storing: X ms)
chunk (runtime: main) d_js-e_js.bundle.js 60 bytes <{c_js}> [rendered]
  > ./c.js 1:0-52
  ./d.js 22 bytes [built] [code generated]
    require.ensure item ./d ./c.js 1:0-52
    cjs self exports reference ./d.js 1:0-14
    X ms -> X ms ->
    X ms (resolving: X ms, restoring: X ms, integration: X ms, building: X ms, storing: X ms)
  ./e.js 38 bytes [built] [code generated]
    require.ensure item ./e ./c.js 1:0-52
    cjs self exports reference ./e.js 2:0-14
    X ms -> X ms ->
    X ms (resolving: X ms, restoring: X ms, integration: X ms, building: X ms, storing: X ms)
chunk (runtime: main) bundle.js (main) 73 bytes (javascript) 6.01 KiB (runtime) >{b_js}< >{c_js}< [entry] [rendered]
  > ./index main
  runtime modules 6.01 KiB 7 modules
  cacheable modules 73 bytes
    ./a.js 22 bytes [dependent] [built] [code generated]
      cjs self exports reference ./a.js 1:0-14
      cjs require ./a ./e.js 1:0-14
      cjs require ./a ./index.js 1:0-14
      X ms ->
      X ms (resolving: X ms, restoring: X ms, integration: X ms, building: X ms, storing: X ms)
    ./index.js 51 bytes [built] [code generated]
      entry ./index main
      X ms (resolving: X ms, restoring: X ms, integration: X ms, building: X ms, storing: X ms)
webpack x.x.x compiled successfully in X ms"
`;

exports[`StatsTestCases should print correct stats for circular-correctness 1`] = `
"chunk (runtime: main) 128.bundle.js (b) 49 bytes <{179}> <{459}> >{459}< [rendered]
  ./module-b.js 49 bytes [built] [code generated]
chunk (runtime: main) bundle.js (main) 98 bytes (javascript) 7.69 KiB (runtime) >{128}< >{786}< [entry] [rendered]
  runtime modules 7.69 KiB 10 modules
  ./index.js 98 bytes [built] [code generated]
chunk (runtime: main) 459.bundle.js (c) 98 bytes <{128}> <{786}> >{128}< >{786}< [rendered]
  ./module-c.js 98 bytes [built] [code generated]
chunk (runtime: main) 786.bundle.js (a) 49 bytes <{179}> <{459}> >{459}< [rendered]
  ./module-a.js 49 bytes [built] [code generated]
webpack x.x.x compiled successfully"
`;

exports[`StatsTestCases should print correct stats for color-disabled 1`] = `
"asset main.js 84 bytes [emitted] (name: main)
./index.js 1 bytes [built] [code generated]
webpack x.x.x compiled successfully in X ms"
`;

exports[`StatsTestCases should print correct stats for color-enabled 1`] = `
"asset <CLR=32,BOLD>main.js</CLR> 84 bytes <CLR=32,BOLD>[emitted]</CLR> (name: main)
<CLR=BOLD>./index.js</CLR> 1 bytes <CLR=33,BOLD>[built]</CLR> <CLR=33,BOLD>[code generated]</CLR>
webpack x.x.x compiled <CLR=32,BOLD>successfully</CLR> in X ms"
`;

exports[`StatsTestCases should print correct stats for color-enabled-custom 1`] = `
"asset <CLR=32>main.js</CLR> 84 bytes <CLR=32>[emitted]</CLR> (name: main)
<CLR=BOLD>./index.js</CLR> 1 bytes <CLR=33>[built]</CLR> <CLR=33>[code generated]</CLR>
webpack x.x.x compiled <CLR=32>successfully</CLR> in X ms"
`;

exports[`StatsTestCases should print correct stats for common-libs 1`] = `
"asset react.js 3.02 KiB [emitted] [minimized] (name: react) 1 related asset
modules by path ../../../node_modules/react/ 6.48 KiB
  ../../../node_modules/react/index.js 190 bytes [built] [code generated]
  ../../../node_modules/react/cjs/react.production.min.js 6.3 KiB [built] [code generated]
./react.js 74 bytes [built] [code generated]
../../../node_modules/object-assign/index.js 2.06 KiB [built] [code generated]
webpack x.x.x compiled successfully in X ms"
`;

exports[`StatsTestCases should print correct stats for commons-chunk-min-size-0 1`] = `
"asset entry-1.js 5.7 KiB [emitted] (name: entry-1)
asset 429.js 274 bytes [emitted] (id hint: vendor-1)
Entrypoint entry-1 5.97 KiB = 429.js 274 bytes entry-1.js 5.7 KiB
runtime modules 2.45 KiB 3 modules
modules by path ./modules/*.js 132 bytes
  ./modules/a.js 22 bytes [built] [code generated]
  ./modules/b.js 22 bytes [built] [code generated]
  ./modules/c.js 22 bytes [built] [code generated]
  ./modules/d.js 22 bytes [built] [code generated]
  ./modules/e.js 22 bytes [built] [code generated]
  ./modules/f.js 22 bytes [built] [code generated]
./entry-1.js 145 bytes [built] [code generated]
webpack x.x.x compiled successfully in X ms"
`;

exports[`StatsTestCases should print correct stats for commons-chunk-min-size-Infinity 1`] = `
"asset entry-1.js 5.7 KiB [emitted] (name: entry-1)
asset vendor-1.js 274 bytes [emitted] (name: vendor-1) (id hint: vendor-1)
Entrypoint entry-1 5.97 KiB = vendor-1.js 274 bytes entry-1.js 5.7 KiB
runtime modules 2.45 KiB 3 modules
modules by path ./modules/*.js 132 bytes
  ./modules/a.js 22 bytes [built] [code generated]
  ./modules/b.js 22 bytes [built] [code generated]
  ./modules/c.js 22 bytes [built] [code generated]
  ./modules/d.js 22 bytes [built] [code generated]
  ./modules/e.js 22 bytes [built] [code generated]
  ./modules/f.js 22 bytes [built] [code generated]
./entry-1.js 145 bytes [built] [code generated]
webpack x.x.x compiled successfully in X ms"
`;

exports[`StatsTestCases should print correct stats for commons-plugin-issue-4980 1`] = `
<<<<<<< HEAD
"asset app.0e2320236c12c79b-1.js 6.24 KiB [emitted] [immutable] (name: app)
asset vendor.85aa7021780a3849-1.js 619 bytes [emitted] [immutable] (name: vendor) (id hint: vendor)
Entrypoint app 6.85 KiB = vendor.85aa7021780a3849-1.js 619 bytes app.0e2320236c12c79b-1.js 6.24 KiB
runtime modules 2.76 KiB 4 modules
=======
"asset app.a304ced30e50efdd246d-1.js 6.24 KiB [emitted] [immutable] (name: app)
asset vendor.e8705eba33f92df1cf62-1.js 619 bytes [emitted] [immutable] (name: vendor) (id hint: vendor)
Entrypoint app 6.84 KiB = vendor.e8705eba33f92df1cf62-1.js 619 bytes app.a304ced30e50efdd246d-1.js 6.24 KiB
runtime modules 2.75 KiB 4 modules
>>>>>>> 0105bc1f
orphan modules 118 bytes [orphan] 2 modules
cacheable modules 272 bytes
  ./entry-1.js + 2 modules 185 bytes [built] [code generated]
  ./constants.js 87 bytes [built] [code generated]
webpack x.x.x compiled successfully in X ms

<<<<<<< HEAD
asset app.b1345af40e2ef484-2.js 6.26 KiB [emitted] [immutable] (name: app)
asset vendor.85aa7021780a3849-2.js 619 bytes [emitted] [immutable] (name: vendor) (id hint: vendor)
Entrypoint app 6.86 KiB = vendor.85aa7021780a3849-2.js 619 bytes app.b1345af40e2ef484-2.js 6.26 KiB
runtime modules 2.76 KiB 4 modules
=======
asset app.8f403eca7a1e59a7ce89-2.js 6.25 KiB [emitted] [immutable] (name: app)
asset vendor.e8705eba33f92df1cf62-2.js 619 bytes [emitted] [immutable] (name: vendor) (id hint: vendor)
Entrypoint app 6.86 KiB = vendor.e8705eba33f92df1cf62-2.js 619 bytes app.8f403eca7a1e59a7ce89-2.js 6.25 KiB
runtime modules 2.75 KiB 4 modules
>>>>>>> 0105bc1f
orphan modules 125 bytes [orphan] 2 modules
cacheable modules 279 bytes
  ./entry-2.js + 2 modules 192 bytes [built] [code generated]
  ./constants.js 87 bytes [built] [code generated]
webpack x.x.x compiled successfully in X ms"
`;

exports[`StatsTestCases should print correct stats for concat-and-sideeffects 1`] = `
"./index.js + 2 modules 119 bytes [built] [code generated]
  | ./index.js 46 bytes [built]
  |   Statement (ExpressionStatement) with side effects in source code at 3:0-15
  | ./node_modules/pmodule/a.js 49 bytes [built]
  | ./node_modules/pmodule/aa.js 24 bytes [built]
./node_modules/pmodule/a.js 49 bytes [orphan] [built]
./node_modules/pmodule/index.js 63 bytes [orphan] [built]
  ModuleConcatenation bailout: Module is not in any chunk
./node_modules/pmodule/aa.js 24 bytes [orphan] [built]
./node_modules/pmodule/b.js 49 bytes [orphan] [built]
  ModuleConcatenation bailout: Module is not in any chunk
./node_modules/pmodule/c.js 49 bytes [orphan] [built]
  ModuleConcatenation bailout: Module is not in any chunk
./node_modules/pmodule/bb.js 24 bytes [orphan] [built]
  ModuleConcatenation bailout: Module is not in any chunk
./node_modules/pmodule/cc.js 24 bytes [orphan] [built]
  ModuleConcatenation bailout: Module is not in any chunk"
`;

exports[`StatsTestCases should print correct stats for context-independence 1`] = `
<<<<<<< HEAD
"asset main-b9a204234b7a68f4.js 10.4 KiB [emitted] [immutable] (name: main)
  sourceMap main-b9a204234b7a68f4.js.map 9.26 KiB [emitted] [dev] (auxiliary name: main)
asset 936-da178f4bf074f940.js 451 bytes [emitted] [immutable]
  sourceMap 936-da178f4bf074f940.js.map 338 bytes [emitted] [dev]
=======
"asset main-9eb37fb0850a854f8074.js 10.4 KiB [emitted] [immutable] (name: main)
  sourceMap main-9eb37fb0850a854f8074.js.map 9.26 KiB [emitted] [dev] (auxiliary name: main)
asset 695-4dd37417c69a0af66bac.js 455 bytes [emitted] [immutable]
  sourceMap 695-4dd37417c69a0af66bac.js.map 342 bytes [emitted] [dev]
>>>>>>> 0105bc1f
runtime modules 6.29 KiB 8 modules
orphan modules 19 bytes [orphan] 1 module
cacheable modules 106 bytes
  ./a/index.js (in Xdir/context-independence/a) 40 bytes [built] [code generated]
  ./a/chunk.js + 1 modules (in Xdir/context-independence/a) 66 bytes [built] [code generated]
webpack x.x.x compiled successfully in X ms

<<<<<<< HEAD
asset main-b9a204234b7a68f4.js 10.4 KiB [emitted] [immutable] (name: main)
  sourceMap main-b9a204234b7a68f4.js.map 9.26 KiB [emitted] [dev] (auxiliary name: main)
asset 936-da178f4bf074f940.js 451 bytes [emitted] [immutable]
  sourceMap 936-da178f4bf074f940.js.map 338 bytes [emitted] [dev]
=======
asset main-9eb37fb0850a854f8074.js 10.4 KiB [emitted] [immutable] (name: main)
  sourceMap main-9eb37fb0850a854f8074.js.map 9.26 KiB [emitted] [dev] (auxiliary name: main)
asset 695-4dd37417c69a0af66bac.js 455 bytes [emitted] [immutable]
  sourceMap 695-4dd37417c69a0af66bac.js.map 342 bytes [emitted] [dev]
>>>>>>> 0105bc1f
runtime modules 6.29 KiB 8 modules
orphan modules 19 bytes [orphan] 1 module
cacheable modules 106 bytes
  ./b/index.js (in Xdir/context-independence/b) 40 bytes [built] [code generated]
  ./b/chunk.js + 1 modules (in Xdir/context-independence/b) 66 bytes [built] [code generated]
webpack x.x.x compiled successfully in X ms

<<<<<<< HEAD
asset main-e155b82bd91d44f8.js 11.6 KiB [emitted] [immutable] (name: main)
asset 936-40359ac2bff27953.js 1.5 KiB [emitted] [immutable]
=======
asset main-180aaac92930f4aab865.js 11.6 KiB [emitted] [immutable] (name: main)
asset 695-828eb5c7418e1b8270bb.js 1.5 KiB [emitted] [immutable]
>>>>>>> 0105bc1f
runtime modules 6.29 KiB 8 modules
orphan modules 19 bytes [orphan] 1 module
cacheable modules 106 bytes
  ./a/index.js (in Xdir/context-independence/a) 40 bytes [built] [code generated]
  ./a/chunk.js + 1 modules (in Xdir/context-independence/a) 66 bytes [built] [code generated]
webpack x.x.x compiled successfully in X ms

<<<<<<< HEAD
asset main-e155b82bd91d44f8.js 11.6 KiB [emitted] [immutable] (name: main)
asset 936-40359ac2bff27953.js 1.5 KiB [emitted] [immutable]
=======
asset main-180aaac92930f4aab865.js 11.6 KiB [emitted] [immutable] (name: main)
asset 695-828eb5c7418e1b8270bb.js 1.5 KiB [emitted] [immutable]
>>>>>>> 0105bc1f
runtime modules 6.29 KiB 8 modules
orphan modules 19 bytes [orphan] 1 module
cacheable modules 106 bytes
  ./b/index.js (in Xdir/context-independence/b) 40 bytes [built] [code generated]
  ./b/chunk.js + 1 modules (in Xdir/context-independence/b) 66 bytes [built] [code generated]
webpack x.x.x compiled successfully in X ms

<<<<<<< HEAD
asset main-ad4fe8fd5fbac0ff.js 11.3 KiB [emitted] [immutable] (name: main)
asset 936-c77061ba1127a4ec.js 1.01 KiB [emitted] [immutable]
=======
asset main-633b38bd6be14d7e5f1e.js 11.3 KiB [emitted] [immutable] (name: main)
asset 695-ace208366ce0ce2556ef.js 1.01 KiB [emitted] [immutable]
>>>>>>> 0105bc1f
runtime modules 6.29 KiB 8 modules
orphan modules 19 bytes [orphan] 1 module
cacheable modules 106 bytes
  ./a/index.js (in Xdir/context-independence/a) 40 bytes [built] [code generated]
  ./a/chunk.js + 1 modules (in Xdir/context-independence/a) 66 bytes [built] [code generated]
webpack x.x.x compiled successfully in X ms

<<<<<<< HEAD
asset main-ad4fe8fd5fbac0ff.js 11.3 KiB [emitted] [immutable] (name: main)
asset 936-c77061ba1127a4ec.js 1.01 KiB [emitted] [immutable]
=======
asset main-633b38bd6be14d7e5f1e.js 11.3 KiB [emitted] [immutable] (name: main)
asset 695-ace208366ce0ce2556ef.js 1.01 KiB [emitted] [immutable]
>>>>>>> 0105bc1f
runtime modules 6.29 KiB 8 modules
orphan modules 19 bytes [orphan] 1 module
cacheable modules 106 bytes
  ./b/index.js (in Xdir/context-independence/b) 40 bytes [built] [code generated]
  ./b/chunk.js + 1 modules (in Xdir/context-independence/b) 66 bytes [built] [code generated]
webpack x.x.x compiled successfully in X ms"
`;

exports[`StatsTestCases should print correct stats for custom-terser 1`] = `
"asset bundle.js 586 bytes [emitted] [minimized] (name: main)
./index.js 128 bytes [built] [code generated]
  [no exports used]
./a.js 49 bytes [built] [code generated]
  [used exports unknown]
webpack x.x.x compiled successfully in X ms"
`;

exports[`StatsTestCases should print correct stats for define-plugin 1`] = `
"asset 123.js 1.4 KiB [emitted] (name: main)
./index.js 24 bytes [built] [code generated]
webpack x.x.x compiled successfully in X ms

asset 321.js 1.4 KiB [emitted] (name: main)
./index.js 24 bytes [built] [code generated]
webpack x.x.x compiled successfully in X ms

asset both.js 1.4 KiB [emitted] (name: main)
./index.js 24 bytes [built] [code generated]
webpack x.x.x compiled successfully in X ms"
`;

exports[`StatsTestCases should print correct stats for details-error 1`] = `
"0 errors 0 warnings:
  asset 0.js 1.15 KiB [emitted] (name: main)
  ./index.js 1 bytes [built] [code generated]
  0 errors 0 warnings (webpack x.x.x) compiled successfully in X ms

1 errors 0 warnings:
  asset 1.js 1.15 KiB [emitted] (name: main)
  ./index.js 1 bytes [built] [code generated]

  ERROR in Test
  Error details

  1 errors 0 warnings (webpack x.x.x) compiled with 1 error in X ms

0 errors 1 warnings:
  asset 10.js 1.15 KiB [emitted] (name: main)
  ./index.js 1 bytes [built] [code generated]

  WARNING in Test

  1 warning has detailed information that is not shown.
  Use 'stats.errorDetails: true' resp. '--stats-error-details' to show it.

  0 errors 1 warnings (webpack x.x.x) compiled with 1 warning in X ms

2 errors 0 warnings:
  asset 2.js 1.15 KiB [emitted] (name: main)
  ./index.js 1 bytes [built] [code generated]

  ERROR in Test
  Error details

  ERROR in Test
  Error details

  2 errors 0 warnings (webpack x.x.x) compiled with 2 errors in X ms

0 errors 2 warnings:
  asset 20.js 1.15 KiB [emitted] (name: main)
  ./index.js 1 bytes [built] [code generated]

  WARNING in Test

  WARNING in Test

  2 warnings have detailed information that is not shown.
  Use 'stats.errorDetails: true' resp. '--stats-error-details' to show it.

  0 errors 2 warnings (webpack x.x.x) compiled with 2 warnings in X ms

1 errors 1 warnings:
  asset 11.js 1.15 KiB [emitted] (name: main)
  ./index.js 1 bytes [built] [code generated]

  WARNING in Test

  1 warning has detailed information that is not shown.
  Use 'stats.errorDetails: true' resp. '--stats-error-details' to show it.

  ERROR in Test
  Error details

  1 errors 1 warnings (webpack x.x.x) compiled with 1 error and 1 warning in X ms

2 errors 1 warnings:
  asset 12.js 1.15 KiB [emitted] (name: main)
  ./index.js 1 bytes [built] [code generated]

  WARNING in Test

  1 warning has detailed information that is not shown.
  Use 'stats.errorDetails: true' resp. '--stats-error-details' to show it.

  ERROR in Test
  Error details

  ERROR in Test
  Error details

  2 errors 1 warnings (webpack x.x.x) compiled with 2 errors and 1 warning in X ms

3 errors 1 warnings:
  asset 13.js 1.15 KiB [emitted] (name: main)
  ./index.js 1 bytes [built] [code generated]

  WARNING in Test

  1 warning has detailed information that is not shown.
  Use 'stats.errorDetails: true' resp. '--stats-error-details' to show it.

  ERROR in Test

  ERROR in Test

  ERROR in Test

  3 errors have detailed information that is not shown.
  Use 'stats.errorDetails: true' resp. '--stats-error-details' to show it.

  3 errors 1 warnings (webpack x.x.x) compiled with 3 errors and 1 warning in X ms

3 errors 0 warnings:
  asset 3.js 1.15 KiB [emitted] (name: main)
  ./index.js 1 bytes [built] [code generated]

  ERROR in Test

  ERROR in Test

  ERROR in Test

  3 errors have detailed information that is not shown.
  Use 'stats.errorDetails: true' resp. '--stats-error-details' to show it.

  3 errors 0 warnings (webpack x.x.x) compiled with 3 errors in X ms

0 errors 3 warnings:
  asset 30.js 1.15 KiB [emitted] (name: main)
  ./index.js 1 bytes [built] [code generated]

  WARNING in Test

  WARNING in Test

  WARNING in Test

  3 warnings have detailed information that is not shown.
  Use 'stats.errorDetails: true' resp. '--stats-error-details' to show it.

  0 errors 3 warnings (webpack x.x.x) compiled with 3 warnings in X ms"
`;

exports[`StatsTestCases should print correct stats for dll-reference-plugin-issue-7624 1`] = `
"asset bundle.js 113 bytes [emitted] (name: main)
./entry.js 29 bytes [built] [code generated]
webpack x.x.x compiled successfully in X ms"
`;

exports[`StatsTestCases should print correct stats for dll-reference-plugin-issue-7624-error 1`] = `
"assets by status 113 bytes [cached] 1 asset
./entry.js 29 bytes [built] [code generated]

ERROR in Dll manifest ./blank-manifest.json
Unexpected end of JSON input while parsing near ''

webpack x.x.x compiled with 1 error in X ms"
`;

exports[`StatsTestCases should print correct stats for entry-filename 1`] = `
"PublicPath: auto
asset a.js 1.4 KiB [emitted] (name: a)
asset c.js 1.4 KiB [emitted] (name: b)
chunk (runtime: b) c.js (b) 22 bytes [entry] [rendered]
  > ./b.js b
  ./b.js 22 bytes [built] [code generated]
    cjs self exports reference ./b.js 1:0-14
    entry ./b.js b
    X ms (resolving: X ms, restoring: X ms, integration: X ms, building: X ms, storing: X ms)
chunk (runtime: a) a.js (a) 22 bytes [entry] [rendered]
  > ./a.js a
  ./a.js 22 bytes [built] [code generated]
    cjs self exports reference ./a.js 1:0-14
    entry ./a.js a
    X ms (resolving: X ms, restoring: X ms, integration: X ms, building: X ms, storing: X ms)
webpack x.x.x compiled successfully in X ms"
`;

exports[`StatsTestCases should print correct stats for exclude-with-loader 1`] = `
"hidden assets 34 bytes 1 asset
asset bundle.js 5.25 KiB [emitted] (name: main)
runtime modules 1.72 KiB 5 modules
hidden modules 99 bytes 2 modules
cacheable modules 119 bytes
  ./index.js 77 bytes [built] [code generated]
  ./a.txt 42 bytes [built] [code generated]
webpack x.x.x compiled successfully in X ms"
`;

exports[`StatsTestCases should print correct stats for external 1`] = `
"asset main.js 1.37 KiB [emitted] (name: main)
./index.js 17 bytes [built] [code generated]
external \\"test\\" 42 bytes [built] [code generated]
webpack x.x.x compiled successfully in X ms"
`;

exports[`StatsTestCases should print correct stats for graph-correctness-entries 1`] = `
"chunk (runtime: e1, e2) b.js (b) 49 bytes <{786}> >{459}< [rendered]
  ./module-b.js 49 bytes [built] [code generated]
    import() ./module-b ./module-a.js 1:0-47
chunk (runtime: e1) e1.js (e1) 49 bytes (javascript) 7.71 KiB (runtime) >{786}< [entry] [rendered]
  runtime modules 7.71 KiB 10 modules
  ./e1.js 49 bytes [built] [code generated]
    entry ./e1 e1
chunk (runtime: e1, e2) c.js (c) 49 bytes <{128}> <{621}> >{786}< [rendered]
  ./module-c.js 49 bytes [built] [code generated]
    import() ./module-c ./e2.js 1:0-47
    import() ./module-c ./module-b.js 1:0-47
chunk (runtime: e2) e2.js (e2) 49 bytes (javascript) 7.71 KiB (runtime) >{459}< [entry] [rendered]
  runtime modules 7.71 KiB 10 modules
  ./e2.js 49 bytes [built] [code generated]
    entry ./e2 e2
chunk (runtime: e1, e2) a.js (a) 49 bytes <{257}> <{459}> >{128}< [rendered]
  ./module-a.js 49 bytes [built] [code generated]
    import() ./module-a ./e1.js 1:0-47
    import() ./module-a ./module-c.js 1:0-47
webpack x.x.x compiled successfully"
`;

exports[`StatsTestCases should print correct stats for graph-correctness-modules 1`] = `
"chunk (runtime: e1, e2) b.js (b) 179 bytes <{786}> >{459}< [rendered]
  ./module-b.js 179 bytes [built] [code generated]
    import() ./module-b ./module-a.js 1:0-47
chunk (runtime: e1) e1.js (e1) 119 bytes (javascript) 7.98 KiB (runtime) >{786}< >{892}< [entry] [rendered]
  runtime modules 7.98 KiB 11 modules
  cacheable modules 119 bytes
    ./e1.js 70 bytes [built] [code generated]
      entry ./e1 e1
    ./module-x.js 49 bytes [dependent] [built] [code generated]
      harmony side effect evaluation ./module-x ./e1.js 1:0-20
      harmony side effect evaluation ./module-x ./e2.js 1:0-20
      import() ./module-x ./module-b.js 2:0-20
chunk (runtime: e1, e2) c.js (c) 49 bytes <{128}> <{621}> >{786}< [rendered]
  ./module-c.js 49 bytes [built] [code generated]
    import() ./module-c ./e2.js 2:0-47
    import() ./module-c ./module-b.js 1:0-47
chunk (runtime: e2) e2.js (e2) 119 bytes (javascript) 7.98 KiB (runtime) >{459}< >{892}< [entry] [rendered]
  runtime modules 7.98 KiB 11 modules
  cacheable modules 119 bytes
    ./e2.js 70 bytes [built] [code generated]
      entry ./e2 e2
    ./module-x.js 49 bytes [dependent] [built] [code generated]
      harmony side effect evaluation ./module-x ./e1.js 1:0-20
      harmony side effect evaluation ./module-x ./e2.js 1:0-20
      import() ./module-x ./module-b.js 2:0-20
chunk (runtime: e1, e2) a.js (a) 49 bytes <{257}> <{459}> >{128}< [rendered]
  ./module-a.js 49 bytes [built] [code generated]
    import() ./module-a ./e1.js 2:0-47
    import() ./module-a ./module-c.js 1:0-47
chunk (runtime: e1, e2) y.js (y) 1 bytes <{257}> <{621}> [rendered]
  ./module-y.js 1 bytes [built] [code generated]
    import() ./module-y ./module-x.js 1:0-47
webpack x.x.x compiled successfully"
`;

exports[`StatsTestCases should print correct stats for graph-roots 1`] = `
"chunk (runtime: main) cycle.js (cycle) 168 bytes [rendered]
  ./cycle/a.js 39 bytes [built] [code generated]
  ./cycle/b.js 39 bytes [built] [code generated]
  ./cycle/c.js 51 bytes [built] [code generated]
  ./cycle/index.js 39 bytes [built] [code generated]
chunk (runtime: main) cycle2.js (cycle2) 205 bytes [rendered]
  dependent modules 166 bytes [dependent] 3 modules
  ./cycle2/index.js 39 bytes [built] [code generated]
chunk (runtime: main) cycles.js (cycles) 410 bytes [rendered]
  dependent modules 332 bytes [dependent] 6 modules
  ./cycles/1/index.js 39 bytes [built] [code generated]
  ./cycles/2/index.js 39 bytes [built] [code generated]
chunk (runtime: main) id-equals-name_js.js (id-equals-name_js) 21 bytes [rendered]
  ./id-equals-name.js?1 21 bytes [built] [code generated]
chunk (runtime: main) id-equals-name_js-_70e2.js (id-equals-name_js-_70e2) 21 bytes [rendered]
  ./id-equals-name.js?2 21 bytes [built] [code generated]
chunk (runtime: main) id-equals-name_js0.js 21 bytes [rendered]
  ./id-equals-name.js 21 bytes [built] [code generated]
chunk (runtime: main) id-equals-name_js_3.js 21 bytes [rendered]
  ./id-equals-name.js?3 21 bytes [built] [code generated]
chunk (runtime: main) main.js (main) 639 bytes (javascript) 6.57 KiB (runtime) [entry] [rendered]
  runtime modules 6.57 KiB 9 modules
  ./index.js 639 bytes [built] [code generated]
chunk (runtime: main) tree.js (tree) 137 bytes [rendered]
  dependent modules 98 bytes [dependent] 3 modules
  ./tree/index.js 39 bytes [built] [code generated]
chunk (runtime: main) trees.js (trees) 215 bytes [rendered]
  dependent modules 98 bytes [dependent] 3 modules
  ./trees/1.js 39 bytes [built] [code generated]
  ./trees/2.js 39 bytes [built] [code generated]
  ./trees/3.js 39 bytes [built] [code generated]"
`;

exports[`StatsTestCases should print correct stats for ignore-warnings 1`] = `
"asset main.js 1.37 KiB [emitted] (name: main)
orphan modules 617 bytes [orphan] 9 modules
./index.js + 9 modules 790 bytes [built] [code generated]

WARNING in ./module.js?4 3:12-20
Should not import the named export 'homepage' (imported as 'homepage') from default-exporting module (only default export is available soon)
 @ ./index.js 4:0-20

WARNING in ./module2.js?1 3:12-16
Should not import the named export 'name' (imported as 'name') from default-exporting module (only default export is available soon)
 @ ./index.js 6:0-21

webpack x.x.x compiled with 2 warnings in X ms"
`;

exports[`StatsTestCases should print correct stats for immutable 1`] = `
<<<<<<< HEAD
"asset 269fcd39a3cc7742.js 13.4 KiB [emitted] [immutable] (name: main)
asset f38957a76b404782.js 809 bytes [emitted] [immutable]"
=======
"asset 0e05fd23a5dbc3703724.js 13.4 KiB [emitted] [immutable] (name: main)
asset 22c24a3b26d46118dc06.js 809 bytes [emitted] [immutable]"
>>>>>>> 0105bc1f
`;

exports[`StatsTestCases should print correct stats for import-context-filter 1`] = `
"asset entry.js 11.9 KiB [emitted] (name: entry)
asset 398.js 482 bytes [emitted]
asset 544.js 482 bytes [emitted]
asset 718.js 482 bytes [emitted]
runtime modules 6.57 KiB 9 modules
built modules 724 bytes [built]
  modules by path ./templates/*.js 114 bytes
    ./templates/bar.js 38 bytes [optional] [built] [code generated]
    ./templates/baz.js 38 bytes [optional] [built] [code generated]
    ./templates/foo.js 38 bytes [optional] [built] [code generated]
  ./entry.js 450 bytes [built] [code generated]
  ./templates/ lazy ^\\\\.\\\\/.*$ include: \\\\.js$ exclude: \\\\.noimport\\\\.js$ namespace object 160 bytes [optional] [built] [code generated]
webpack x.x.x compiled successfully in X ms"
`;

exports[`StatsTestCases should print correct stats for import-weak 1`] = `
"asset entry.js 13 KiB [emitted] (name: entry)
asset 836.js 138 bytes [emitted]
runtime modules 7.68 KiB 10 modules
orphan modules 37 bytes [orphan] 1 module
cacheable modules 142 bytes
  ./entry.js 120 bytes [built] [code generated]
  ./modules/b.js 22 bytes [built] [code generated]
webpack x.x.x compiled successfully in X ms"
`;

exports[`StatsTestCases should print correct stats for import-with-invalid-options-comments 1`] = `
"runtime modules 8.6 KiB 12 modules
cacheable modules 559 bytes
  ./index.js 50 bytes [built] [code generated]
  ./chunk.js 401 bytes [built] [code generated] [3 warnings]
  ./chunk-a.js 27 bytes [built] [code generated]
  ./chunk-b.js 27 bytes [built] [code generated]
  ./chunk-c.js 27 bytes [built] [code generated]
  ./chunk-d.js 27 bytes [built] [code generated]

WARNING in ./chunk.js 2:11-84
Compilation error while processing magic comment(-s): /* webpackPrefetch: true, webpackChunkName: notGoingToCompileChunkName */: notGoingToCompileChunkName is not defined
 @ ./index.js 1:0-49

WARNING in ./chunk.js 4:11-77
Compilation error while processing magic comment(-s): /* webpack Prefetch: 0, webpackChunkName: \\"notGoingToCompile-c\\" */: Unexpected identifier
 @ ./index.js 1:0-49

WARNING in ./chunk.js 5:11-38
Compilation error while processing magic comment(-s): /* webpackPrefetch: nope */: nope is not defined
 @ ./index.js 1:0-49

webpack x.x.x compiled with 3 warnings"
`;

exports[`StatsTestCases should print correct stats for issue-7577 1`] = `
<<<<<<< HEAD
"asset a-runtime~main-93a5de30c515c58b.js 4.92 KiB [emitted] [immutable] (name: runtime~main)
asset a-main-1f86f79876f44db5.js 405 bytes [emitted] [immutable] (name: main)
asset a-all-a_js-d6a102e84932889d.js 140 bytes [emitted] [immutable] (id hint: all)
Entrypoint main 5.46 KiB = a-runtime~main-93a5de30c515c58b.js 4.92 KiB a-all-a_js-d6a102e84932889d.js 140 bytes a-main-1f86f79876f44db5.js 405 bytes
runtime modules 2.47 KiB 3 modules
./a.js 18 bytes [built] [code generated]
webpack x.x.x compiled successfully in X ms

asset b-runtime~main-df145778910215d9.js 5.86 KiB [emitted] [immutable] (name: runtime~main)
asset b-all-b_js-7e748eb09d87dc07.js 481 bytes [emitted] [immutable] (id hint: all)
asset b-main-9e296e3ef67ffd8e.js 444 bytes [emitted] [immutable] (name: main)
asset b-vendors-node_modules_vendor_index_js-2b087269ff48dc25.js 197 bytes [emitted] [immutable] (id hint: vendors)
Entrypoint main 6.96 KiB = b-runtime~main-df145778910215d9.js 5.86 KiB b-vendors-node_modules_vendor_index_js-2b087269ff48dc25.js 197 bytes b-all-b_js-7e748eb09d87dc07.js 481 bytes b-main-9e296e3ef67ffd8e.js 444 bytes
=======
"asset a-runtime~main-92872ba8425c7f1a75a6.js 4.92 KiB [emitted] [immutable] (name: runtime~main)
asset a-main-5b238661c342d3c63636.js 405 bytes [emitted] [immutable] (name: main)
asset a-all-a_js-52fb35892f514e05c220.js 140 bytes [emitted] [immutable] (id hint: all)
Entrypoint main 5.45 KiB = a-runtime~main-92872ba8425c7f1a75a6.js 4.92 KiB a-all-a_js-52fb35892f514e05c220.js 140 bytes a-main-5b238661c342d3c63636.js 405 bytes
runtime modules 2.46 KiB 3 modules
./a.js 18 bytes [built] [code generated]
webpack x.x.x compiled successfully in X ms

asset b-runtime~main-b6957ac1c3a86ce8164e.js 5.86 KiB [emitted] [immutable] (name: runtime~main)
asset b-all-b_js-1ccae3120aa8d62e9877.js 475 bytes [emitted] [immutable] (id hint: all)
asset b-main-503688157f1b1be3d9ac.js 438 bytes [emitted] [immutable] (name: main)
asset b-vendors-node_modules_vendor_js-7320f018dbab7e34ead5.js 185 bytes [emitted] [immutable] (id hint: vendors)
Entrypoint main 6.93 KiB = b-runtime~main-b6957ac1c3a86ce8164e.js 5.86 KiB b-vendors-node_modules_vendor_js-7320f018dbab7e34ead5.js 185 bytes b-all-b_js-1ccae3120aa8d62e9877.js 475 bytes b-main-503688157f1b1be3d9ac.js 438 bytes
>>>>>>> 0105bc1f
runtime modules 3.03 KiB 5 modules
cacheable modules 40 bytes
  ./b.js 17 bytes [built] [code generated]
  ./node_modules/vendor/index.js 23 bytes [built] [code generated]
webpack x.x.x compiled successfully in X ms

<<<<<<< HEAD
assets by chunk 907 bytes (id hint: all)
  asset c-all-b_js-bdf59764a7c3c127.js 508 bytes [emitted] [immutable] (id hint: all)
  asset c-all-c_js-3a009ee622ec0b36.js 399 bytes [emitted] [immutable] (id hint: all)
asset c-runtime~main-bcc366c77e151750.js 13.6 KiB [emitted] [immutable] (name: runtime~main)
asset c-main-c7d077a6bdeafa04.js 686 bytes [emitted] [immutable] (name: main)
asset c-vendors-node_modules_vendor_index_js-2b087269ff48dc25.js 197 bytes [emitted] [immutable] (id hint: vendors)
Entrypoint main 14.6 KiB = c-runtime~main-bcc366c77e151750.js 13.6 KiB c-all-c_js-3a009ee622ec0b36.js 399 bytes c-main-c7d077a6bdeafa04.js 686 bytes
=======
assets by chunk 895 bytes (id hint: all)
  asset c-all-b_js-d2d64fdaadbf1936503b.js 502 bytes [emitted] [immutable] (id hint: all)
  asset c-all-c_js-0552c7cbb8c1a12b6b9c.js 393 bytes [emitted] [immutable] (id hint: all)
asset c-runtime~main-9feecb76e2fda0c5fc0d.js 13.5 KiB [emitted] [immutable] (name: runtime~main)
asset c-main-463838c803f48fe97bb6.js 680 bytes [emitted] [immutable] (name: main)
asset c-vendors-node_modules_vendor_js-7320f018dbab7e34ead5.js 185 bytes [emitted] [immutable] (id hint: vendors)
Entrypoint main 14.6 KiB = c-runtime~main-9feecb76e2fda0c5fc0d.js 13.5 KiB c-all-c_js-0552c7cbb8c1a12b6b9c.js 393 bytes c-main-463838c803f48fe97bb6.js 680 bytes
>>>>>>> 0105bc1f
runtime modules 8.67 KiB 13 modules
cacheable modules 101 bytes
  ./c.js 61 bytes [built] [code generated]
  ./b.js 17 bytes [built] [code generated]
  ./node_modules/vendor/index.js 23 bytes [built] [code generated]
webpack x.x.x compiled successfully in X ms"
`;

exports[`StatsTestCases should print correct stats for limit-chunk-count-plugin 1`] = `
"1 chunks:
  asset bundle1.js 4.85 KiB [emitted] (name: main)
  chunk (runtime: main) bundle1.js (main) 219 bytes (javascript) 1.77 KiB (runtime) <{179}> >{179}< [entry] [rendered]
    runtime modules 1.77 KiB 4 modules
    cacheable modules 219 bytes
      ./a.js 22 bytes [dependent] [built] [code generated]
      ./b.js 22 bytes [dependent] [built] [code generated]
      ./c.js 30 bytes [dependent] [built] [code generated]
      ./d.js 22 bytes [dependent] [built] [code generated]
      ./e.js 22 bytes [dependent] [built] [code generated]
      ./index.js 101 bytes [built] [code generated]
  1 chunks (webpack x.x.x) compiled successfully in X ms

2 chunks:
  asset bundle2.js 12.6 KiB [emitted] (name: main)
  asset 459.bundle2.js 664 bytes [emitted] (name: c)
  chunk (runtime: main) bundle2.js (main) 101 bytes (javascript) 7.69 KiB (runtime) >{459}< [entry] [rendered]
    runtime modules 7.69 KiB 10 modules
    ./index.js 101 bytes [built] [code generated]
  chunk (runtime: main) 459.bundle2.js (c) 118 bytes <{179}> <{459}> >{459}< [rendered]
    dependent modules 44 bytes [dependent]
      ./d.js 22 bytes [dependent] [built] [code generated]
      ./e.js 22 bytes [dependent] [built] [code generated]
    ./a.js 22 bytes [built] [code generated]
    ./b.js 22 bytes [built] [code generated]
    ./c.js 30 bytes [built] [code generated]
  2 chunks (webpack x.x.x) compiled successfully in X ms

3 chunks:
  asset bundle3.js 12.6 KiB [emitted] (name: main)
  asset 459.bundle3.js 528 bytes [emitted] (name: c)
  asset 524.bundle3.js 206 bytes [emitted]
  chunk (runtime: main) bundle3.js (main) 101 bytes (javascript) 7.69 KiB (runtime) >{459}< [entry] [rendered]
    runtime modules 7.69 KiB 10 modules
    ./index.js 101 bytes [built] [code generated]
  chunk (runtime: main) 459.bundle3.js (c) 74 bytes <{179}> >{524}< [rendered]
    ./a.js 22 bytes [built] [code generated]
    ./b.js 22 bytes [built] [code generated]
    ./c.js 30 bytes [built] [code generated]
  chunk (runtime: main) 524.bundle3.js 44 bytes <{459}> [rendered]
    ./d.js 22 bytes [built] [code generated]
    ./e.js 22 bytes [built] [code generated]
  3 chunks (webpack x.x.x) compiled successfully in X ms

4 chunks:
  asset bundle4.js 12.6 KiB [emitted] (name: main)
  asset 459.bundle4.js 392 bytes [emitted] (name: c)
  asset 394.bundle4.js 206 bytes [emitted]
  asset 524.bundle4.js 206 bytes [emitted]
  chunk (runtime: main) bundle4.js (main) 101 bytes (javascript) 7.69 KiB (runtime) >{394}< >{459}< [entry] [rendered]
    runtime modules 7.69 KiB 10 modules
    ./index.js 101 bytes [built] [code generated]
  chunk (runtime: main) 394.bundle4.js 44 bytes <{179}> [rendered]
    ./a.js 22 bytes [built] [code generated]
    ./b.js 22 bytes [built] [code generated]
  chunk (runtime: main) 459.bundle4.js (c) 30 bytes <{179}> >{524}< [rendered]
    ./c.js 30 bytes [built] [code generated]
  chunk (runtime: main) 524.bundle4.js 44 bytes <{459}> [rendered]
    ./d.js 22 bytes [built] [code generated]
    ./e.js 22 bytes [built] [code generated]
  4 chunks (webpack x.x.x) compiled successfully in X ms"
`;

exports[`StatsTestCases should print correct stats for logging 1`] = `
"<i> <CLR=32,BOLD>[LogTestPlugin] Info</CLR>
asset <CLR=32,BOLD>main.js</CLR> 84 bytes <CLR=32,BOLD>[emitted]</CLR> (name: main)
<CLR=BOLD>./index.js</CLR> 1 bytes <CLR=33,BOLD>[built]</CLR> <CLR=33,BOLD>[code generated]</CLR>

<CLR=BOLD>LOG from LogTestPlugin</CLR>
<-> <CLR=36,BOLD>Group</CLR>
  <i> <CLR=32,BOLD>Info</CLR>
      <CLR=BOLD>Log</CLR>
  <+> <CLR=36,BOLD>Collapsed group</CLR>
      <CLR=BOLD>Log</CLR>
    <CLR=BOLD>End</CLR>
+ 6 hidden lines

<CLR=31,BOLD>DEBUG</CLR> <CLR=BOLD>LOG from ./node_modules/custom-loader/index.js ./node_modules/custom-loader/index.js!./index.js</CLR>
<e> <CLR=31,BOLD>An error</CLR>
|     at Object.<anonymous>.module.exports (Xdir/logging/node_modules/custom-loader/index.js:5:9)
<w> <CLR=33,BOLD>A warning</CLR>
|     at Object.<anonymous>.module.exports (Xdir/logging/node_modules/custom-loader/index.js:6:9)
<-> <CLR=36,BOLD>Unimportant</CLR>
  <i> <CLR=32,BOLD>Info message</CLR>
      <CLR=BOLD>Just log</CLR>
      Just debug
  <t> <CLR=35,BOLD>Measure: X ms</CLR>
  <-> <CLR=36,BOLD>Nested</CLR>
        <CLR=BOLD>Log inside collapsed group</CLR>
      Trace
  |     at Object.<anonymous>.module.exports (Xdir/logging/node_modules/custom-loader/index.js:15:9)
  <t> <CLR=35,BOLD>Measure: X ms</CLR>
      -------
      <CLR=BOLD>After clear</CLR>

<CLR=31,BOLD>DEBUG</CLR> <CLR=BOLD>LOG from ./node_modules/custom-loader/index.js Named Logger ./node_modules/custom-loader/index.js!./index.js</CLR>
    Message with named logger

<CLR=BOLD>LOG from webpack.Compilation</CLR>
    <CLR=BOLD>1 modules hashed, 0 from cache (1 variants per module in average)</CLR>
    <CLR=BOLD>100% code generated (1 generated, 0 from cache)</CLR>
    <CLR=BOLD>NaN% code generated (0 generated, 0 from cache)</CLR>
+ 24 hidden lines

<CLR=BOLD>LOG from webpack.FlagDependencyExportsPlugin</CLR>
    <CLR=BOLD>0% of exports of modules have been determined (1 no declared exports, 0 not cached, 0 flagged uncacheable, 0 from cache, 0 from mem cache, 0 additional calculations due to dependencies)</CLR>
+ 3 hidden lines

<CLR=BOLD>LOG from webpack.buildChunkGraph</CLR>
    <CLR=BOLD>2 queue items processed (1 blocks)</CLR>
    <CLR=BOLD>0 chunk groups connected</CLR>
    <CLR=BOLD>0 chunk groups processed for merging (0 module sets, 0 forked, 0 + 0 modules forked, 0 + 0 modules merged into fork, 0 resulting modules)</CLR>
    <CLR=BOLD>0 chunk group info updated (0 already connected chunk groups reconnected)</CLR>
+ 5 hidden lines

<CLR=BOLD>LOG from webpack.FileSystemInfo</CLR>
    <CLR=BOLD>1 new snapshots created</CLR>
    <CLR=BOLD>0% root snapshot uncached (0 / 0)</CLR>
    <CLR=BOLD>0% children snapshot uncached (0 / 0)</CLR>
    <CLR=BOLD>0 entries tested</CLR>
    <CLR=BOLD>File info in cache: 1 timestamps 1 hashes 1 timestamp hash combinations</CLR>
    <CLR=BOLD>File timestamp hash combination snapshot optimization: 0% (0/1) entries shared via 0 shared snapshots (0 times referenced)</CLR>
    <CLR=BOLD>Directory info in cache: 0 timestamps 0 hashes 0 timestamp hash combinations</CLR>
    <CLR=BOLD>Managed items info in cache: 0 items</CLR>

webpack x.x.x compiled <CLR=32,BOLD>successfully</CLR> in X ms"
`;

exports[`StatsTestCases should print correct stats for logging-debug 1`] = `
"<i> <CLR=32,BOLD>[LogTestPlugin] Info</CLR>
asset <CLR=32,BOLD>main.js</CLR> 84 bytes <CLR=32,BOLD>[emitted]</CLR> (name: main)
<CLR=BOLD>./index.js</CLR> 1 bytes <CLR=33,BOLD>[built]</CLR> <CLR=33,BOLD>[code generated]</CLR>

<CLR=31,BOLD>DEBUG</CLR> <CLR=BOLD>LOG from ../logging/node_modules/custom-loader/index.js ../logging/node_modules/custom-loader/index.js!./index.js</CLR>
<e> <CLR=31,BOLD>An error</CLR>
<w> <CLR=33,BOLD>A warning</CLR>
<-> <CLR=36,BOLD>Unimportant</CLR>
  <i> <CLR=32,BOLD>Info message</CLR>
      <CLR=BOLD>Just log</CLR>
      Just debug
  <t> <CLR=35,BOLD>Measure: X ms</CLR>
  <-> <CLR=36,BOLD>Nested</CLR>
        <CLR=BOLD>Log inside collapsed group</CLR>
      Trace
  <t> <CLR=35,BOLD>Measure: X ms</CLR>
      -------
      <CLR=BOLD>After clear</CLR>

<CLR=31,BOLD>DEBUG</CLR> <CLR=BOLD>LOG from ../logging/node_modules/custom-loader/index.js Named Logger ../logging/node_modules/custom-loader/index.js!./index.js</CLR>
    Message with named logger

webpack x.x.x compiled <CLR=32,BOLD>successfully</CLR> in X ms"
`;

exports[`StatsTestCases should print correct stats for max-modules 1`] = `
"asset main.js 5.47 KiB [emitted] (name: main)
31 modules
webpack x.x.x compiled successfully in X ms"
`;

exports[`StatsTestCases should print correct stats for max-modules-default 1`] = `
"asset main.js 5.47 KiB [emitted] (name: main)
31 modules
webpack x.x.x compiled successfully in X ms"
`;

exports[`StatsTestCases should print correct stats for module-assets 1`] = `
"assets by path *.js 11.7 KiB
  asset main.js 10.4 KiB [emitted] (name: main)
  asset a.js 732 bytes [emitted] (name: a)
  asset b.js 549 bytes [emitted] (name: b)
assets by path *.png 42 KiB
  asset 1.png 21 KiB [emitted] [from: node_modules/a/1.png] (auxiliary name: a)
  asset 2.png 21 KiB [emitted] [from: node_modules/a/2.png] (auxiliary name: a, b)
Entrypoint main 10.4 KiB = main.js
Chunk Group a 732 bytes (42 KiB) = a.js 732 bytes (1.png 21 KiB 2.png 21 KiB)
Chunk Group b 549 bytes (21 KiB) = b.js 549 bytes (2.png 21 KiB)
chunk (runtime: main) b.js (b) 67 bytes [rendered]
  ./node_modules/a/2.png 49 bytes [dependent] [built] [code generated] [1 asset]
  ./node_modules/b/index.js 18 bytes [built] [code generated]
chunk (runtime: main) main.js (main) 82 bytes (javascript) 6.29 KiB (runtime) [entry] [rendered]
  runtime modules 6.29 KiB 8 modules
  ./index.js 82 bytes [built] [code generated]
chunk (runtime: main) a.js (a) 134 bytes [rendered]
  ./node_modules/a/2.png 49 bytes [dependent] [built] [code generated] [1 asset]
  ./node_modules/a/index.js + 1 modules 85 bytes [built] [code generated] [1 asset]
runtime modules 6.29 KiB 8 modules
orphan modules 49 bytes [orphan] 1 module
modules with assets 234 bytes
  modules by path ./node_modules/a/ 134 bytes
    ./node_modules/a/index.js + 1 modules 85 bytes [built] [code generated] [1 asset]
    ./node_modules/a/2.png 49 bytes [built] [code generated] [1 asset]
  ./index.js 82 bytes [built] [code generated]
  ./node_modules/b/index.js 18 bytes [built] [code generated]
webpack x.x.x compiled successfully in X ms"
`;

exports[`StatsTestCases should print correct stats for module-deduplication 1`] = `
"asset e1.js 12.2 KiB [emitted] (name: e1)
asset e2.js 12.2 KiB [emitted] (name: e2)
asset e3.js 12.2 KiB [emitted] (name: e3)
asset 172.js 858 bytes [emitted]
asset 326.js 858 bytes [emitted]
asset 923.js 858 bytes [emitted]
asset 114.js 524 bytes [emitted]
asset 593.js 524 bytes [emitted]
asset 716.js 524 bytes [emitted]
chunk (runtime: e1) 114.js 61 bytes [rendered]
  ./async1.js 61 bytes [built] [code generated]
chunk (runtime: e3) e3.js (e3) 249 bytes (javascript) 6.57 KiB (runtime) [entry] [rendered]
  runtime modules 6.57 KiB 9 modules
  cacheable modules 249 bytes
    ./b.js 20 bytes [dependent] [built] [code generated]
    ./e3.js + 2 modules 209 bytes [built] [code generated]
    ./h.js 20 bytes [dependent] [built] [code generated]
chunk (runtime: e1, e3) 172.js 81 bytes [rendered]
  ./async2.js 61 bytes [built] [code generated]
  ./f.js 20 bytes [dependent] [built] [code generated]
chunk (runtime: e1) e1.js (e1) 249 bytes (javascript) 6.57 KiB (runtime) [entry] [rendered]
  runtime modules 6.57 KiB 9 modules
  cacheable modules 249 bytes
    ./b.js 20 bytes [dependent] [built] [code generated]
    ./d.js 20 bytes [dependent] [built] [code generated]
    ./e1.js + 2 modules 209 bytes [built] [code generated]
chunk (runtime: e1, e2) 326.js 81 bytes [rendered]
  ./async3.js 61 bytes [built] [code generated]
  ./h.js 20 bytes [dependent] [built] [code generated]
chunk (runtime: e3) 593.js 61 bytes [rendered]
  ./async3.js 61 bytes [built] [code generated]
chunk (runtime: e2) e2.js (e2) 249 bytes (javascript) 6.57 KiB (runtime) [entry] [rendered]
  runtime modules 6.57 KiB 9 modules
  cacheable modules 249 bytes
    ./b.js 20 bytes [dependent] [built] [code generated]
    ./e2.js + 2 modules 209 bytes [built] [code generated]
    ./f.js 20 bytes [dependent] [built] [code generated]
chunk (runtime: e2) 716.js 61 bytes [rendered]
  ./async2.js 61 bytes [built] [code generated]
chunk (runtime: e2, e3) 923.js 81 bytes [rendered]
  ./async1.js 61 bytes [built] [code generated]
  ./d.js 20 bytes [dependent] [built] [code generated]
webpack x.x.x compiled successfully"
`;

exports[`StatsTestCases should print correct stats for module-deduplication-named 1`] = `
"asset e1.js 12 KiB [emitted] (name: e1)
asset e2.js 12 KiB [emitted] (name: e2)
asset e3.js 12 KiB [emitted] (name: e3)
asset async1.js 964 bytes [emitted] (name: async1)
asset async2.js 964 bytes [emitted] (name: async2)
asset async3.js 964 bytes [emitted] (name: async3)
chunk (runtime: e3) e3.js (e3) 242 bytes (javascript) 6.61 KiB (runtime) [entry] [rendered]
  runtime modules 6.61 KiB 9 modules
  cacheable modules 242 bytes
    ./b.js 20 bytes [dependent] [built] [code generated]
    ./e3.js + 2 modules 202 bytes [built] [code generated]
    ./h.js 20 bytes [dependent] [built] [code generated]
chunk (runtime: e1) e1.js (e1) 242 bytes (javascript) 6.61 KiB (runtime) [entry] [rendered]
  runtime modules 6.61 KiB 9 modules
  cacheable modules 242 bytes
    ./b.js 20 bytes [dependent] [built] [code generated]
    ./d.js 20 bytes [dependent] [built] [code generated]
    ./e1.js + 2 modules 202 bytes [built] [code generated]
chunk (runtime: e1, e2, e3) async1.js (async1) 135 bytes [rendered]
  ./async1.js 115 bytes [built] [code generated]
  ./d.js 20 bytes [dependent] [built] [code generated]
chunk (runtime: e1, e2, e3) async3.js (async3) 135 bytes [rendered]
  ./async3.js 115 bytes [built] [code generated]
  ./h.js 20 bytes [dependent] [built] [code generated]
chunk (runtime: e2) e2.js (e2) 242 bytes (javascript) 6.61 KiB (runtime) [entry] [rendered]
  runtime modules 6.61 KiB 9 modules
  cacheable modules 242 bytes
    ./b.js 20 bytes [dependent] [built] [code generated]
    ./e2.js + 2 modules 202 bytes [built] [code generated]
    ./f.js 20 bytes [dependent] [built] [code generated]
chunk (runtime: e1, e2, e3) async2.js (async2) 135 bytes [rendered]
  ./async2.js 115 bytes [built] [code generated]
  ./f.js 20 bytes [dependent] [built] [code generated]
webpack x.x.x compiled successfully"
`;

exports[`StatsTestCases should print correct stats for module-federation-custom-exposed-module-name 1`] = `
"asset container_bundle.js 11.9 KiB [emitted] (name: container)
asset custom-entry_bundle.js 414 bytes [emitted] (name: custom-entry)
asset main_bundle.js 84 bytes [emitted] (name: main)
runtime modules 6.58 KiB 9 modules
built modules 82 bytes [built]
  ./index.js 1 bytes [built] [code generated]
  container entry 42 bytes [built] [code generated]
  ./entry.js 39 bytes [built] [code generated]
webpack x.x.x compiled successfully in X ms"
`;

exports[`StatsTestCases should print correct stats for module-not-found-error 1`] = `
"ERROR in ./index.js 1:0-17
Module not found: Error: Can't resolve 'buffer' in 'Xdir/module-not-found-error'

BREAKING CHANGE: webpack < 5 used to include polyfills for node.js core modules by default.
This is no longer the case. Verify if you need this module and configure a polyfill for it.

If you want to include a polyfill, you need to:
	- add a fallback 'resolve.fallback: { \\"buffer\\": require.resolve(\\"buffer/\\") }'
	- install 'buffer'
If you don't want to include a polyfill, you can use an empty module like this:
	resolve.fallback: { \\"buffer\\": false }

ERROR in ./index.js 2:0-13
Module not found: Error: Can't resolve 'os' in 'Xdir/module-not-found-error'

BREAKING CHANGE: webpack < 5 used to include polyfills for node.js core modules by default.
This is no longer the case. Verify if you need this module and configure a polyfill for it.

If you want to include a polyfill, you need to:
	- add a fallback 'resolve.fallback: { \\"os\\": require.resolve(\\"os-browserify/browser\\") }'
	- install 'os-browserify'
If you don't want to include a polyfill, you can use an empty module like this:
	resolve.fallback: { \\"os\\": false }

webpack compiled with 2 errors"
`;

exports[`StatsTestCases should print correct stats for module-reasons 1`] = `
"asset main.js 1.47 KiB [emitted] (name: main)
orphan modules 75 bytes [orphan] 2 modules
cacheable modules 110 bytes
  ./index.js + 2 modules 102 bytes [built] [code generated]
    entry ./index main
  ./c.js 8 bytes [built] [code generated]
    cjs require ./c ./index.js + 2 modules ./a.js 1:0-14
    cjs require ./c ./index.js + 2 modules ./b.js 1:0-14
webpack x.x.x compiled successfully in X ms"
`;

exports[`StatsTestCases should print correct stats for module-trace-disabled-in-error 1`] = `
"assets by status 2 KiB [cached] 1 asset
./index.js 19 bytes [built] [code generated]
./inner.js 53 bytes [built] [code generated]
./not-existing.js 26 bytes [built] [code generated]
./parse-error.js 27 bytes [built] [code generated] [1 error]

ERROR in ./not-existing.js 1:0-25
Module not found: Error: Can't resolve 'does-not-exist' in 'Xdir/module-trace-disabled-in-error'

ERROR in ./parse-error.js 3:4
Module parse failed: Unexpected token (3:4)
You may need an appropriate loader to handle this file type, currently no loaders are configured to process this file. See https://webpack.js.org/concepts#loaders
| Here
| could
> be :)
| your
| code

webpack x.x.x compiled with 2 errors in X ms"
`;

exports[`StatsTestCases should print correct stats for module-trace-enabled-in-error 1`] = `
"assets by status 2 KiB [cached] 1 asset
./index.js 19 bytes [built] [code generated]
./inner.js 53 bytes [built] [code generated]
./not-existing.js 26 bytes [built] [code generated]
./parse-error.js 27 bytes [built] [code generated] [1 error]

ERROR in ./not-existing.js 1:0-25
Module not found: Error: Can't resolve 'does-not-exist' in 'Xdir/module-trace-enabled-in-error'
 @ ./inner.js 1:0-25
 @ ./index.js 1:0-18

ERROR in ./parse-error.js 3:4
Module parse failed: Unexpected token (3:4)
You may need an appropriate loader to handle this file type, currently no loaders are configured to process this file. See https://webpack.js.org/concepts#loaders
| Here
| could
> be :)
| your
| code
 @ ./inner.js 2:0-24
 @ ./index.js 1:0-18

webpack x.x.x compiled with 2 errors in X ms"
`;

exports[`StatsTestCases should print correct stats for named-chunk-groups 1`] = `
"Chunk Group main 11.7 KiB = a-main.js
Chunk Group async-a 1.07 KiB = a-52.js 257 bytes a-async-a.js 836 bytes
Chunk Group async-b 1.07 KiB = a-52.js 257 bytes a-async-b.js 836 bytes
Chunk Group async-c 1.45 KiB = a-vendors.js 744 bytes a-async-c.js 741 bytes
chunk (runtime: main) a-52.js 149 bytes [rendered] split chunk (cache group: default)
  > ./a ./index.js 1:0-47
  > ./b ./index.js 2:0-47
  ./shared.js 149 bytes [built] [code generated]
chunk (runtime: main) a-main.js (main) 146 bytes (javascript) 6.91 KiB (runtime) [entry] [rendered]
  > ./ main
  runtime modules 6.91 KiB 10 modules
  ./index.js 146 bytes [built] [code generated]
chunk (runtime: main) a-vendors.js (vendors) (id hint: vendors) 40 bytes [rendered] split chunk (cache group: vendors) (name: vendors)
  > ./c ./index.js 3:0-47
  ./node_modules/x/index.js 20 bytes [built] [code generated]
  ./node_modules/y/index.js 20 bytes [built] [code generated]
chunk (runtime: main) a-async-b.js (async-b) 175 bytes [rendered]
  > ./b ./index.js 2:0-47
  ./b.js 175 bytes [built] [code generated]
chunk (runtime: main) a-async-c.js (async-c) 67 bytes [rendered]
  > ./c ./index.js 3:0-47
  ./c.js 67 bytes [built] [code generated]
chunk (runtime: main) a-async-a.js (async-a) 175 bytes [rendered]
  > ./a ./index.js 1:0-47
  ./a.js 175 bytes [built] [code generated]
webpack x.x.x compiled successfully

Entrypoint main 11.7 KiB = b-main.js
Chunk Group async-a 1.07 KiB = b-52.js 257 bytes b-async-a.js 836 bytes
Chunk Group async-b 1.07 KiB = b-52.js 257 bytes b-async-b.js 836 bytes
Chunk Group async-c 1.45 KiB = b-vendors.js 744 bytes b-async-c.js 741 bytes
chunk (runtime: main) b-52.js 149 bytes [rendered] split chunk (cache group: default)
  > ./a ./index.js 1:0-47
  > ./b ./index.js 2:0-47
  ./shared.js 149 bytes [built] [code generated]
chunk (runtime: main) b-main.js (main) 146 bytes (javascript) 6.91 KiB (runtime) [entry] [rendered]
  > ./ main
  runtime modules 6.91 KiB 10 modules
  ./index.js 146 bytes [built] [code generated]
chunk (runtime: main) b-vendors.js (vendors) (id hint: vendors) 40 bytes [rendered] split chunk (cache group: vendors) (name: vendors)
  > ./c ./index.js 3:0-47
  ./node_modules/x/index.js 20 bytes [built] [code generated]
  ./node_modules/y/index.js 20 bytes [built] [code generated]
chunk (runtime: main) b-async-b.js (async-b) 175 bytes [rendered]
  > ./b ./index.js 2:0-47
  ./b.js 175 bytes [built] [code generated]
chunk (runtime: main) b-async-c.js (async-c) 67 bytes [rendered]
  > ./c ./index.js 3:0-47
  ./c.js 67 bytes [built] [code generated]
chunk (runtime: main) b-async-a.js (async-a) 175 bytes [rendered]
  > ./a ./index.js 1:0-47
  ./a.js 175 bytes [built] [code generated]
webpack x.x.x compiled successfully"
`;

exports[`StatsTestCases should print correct stats for named-chunks-plugin 1`] = `
"asset entry.js 5.57 KiB [emitted] (name: entry)
asset vendor.js 237 bytes [emitted] (name: vendor) (id hint: vendor)
Entrypoint entry 5.8 KiB = vendor.js 237 bytes entry.js 5.57 KiB
runtime modules 2.46 KiB 3 modules
cacheable modules 138 bytes
  ./entry.js 72 bytes [built] [code generated]
  ./modules/a.js 22 bytes [built] [code generated]
  ./modules/b.js 22 bytes [built] [code generated]
  ./modules/c.js 22 bytes [built] [code generated]
webpack x.x.x compiled successfully in X ms"
`;

exports[`StatsTestCases should print correct stats for named-chunks-plugin-async 1`] = `
"asset entry.js 12.4 KiB [emitted] (name: entry)
asset modules_a_js.js 313 bytes [emitted]
asset modules_b_js.js 149 bytes [emitted]
runtime modules 7.68 KiB 10 modules
cacheable modules 106 bytes
  ./entry.js 47 bytes [built] [code generated]
  ./modules/a.js 37 bytes [built] [code generated]
  ./modules/b.js 22 bytes [built] [code generated]
webpack x.x.x compiled successfully in X ms"
`;

exports[`StatsTestCases should print correct stats for no-emit-on-errors-plugin-with-child-error 1`] = `
"assets by status 168 bytes [cached] 2 assets
./index.js 1 bytes [built] [code generated]

WARNING in configuration
The 'mode' option has not been set, webpack will fallback to 'production' for this value.
Set 'mode' option to 'development' or 'production' to enable defaults for each environment.
You can also set it to 'none' to disable any default behavior. Learn more: https://webpack.js.org/configuration/mode/

1 ERROR in child compilations (Use 'stats.children: true' resp. '--stats-children' for more details)
webpack x.x.x compiled with 1 error and 1 warning in X ms"
`;

exports[`StatsTestCases should print correct stats for optimize-chunks 1`] = `
"asset main.js 11.1 KiB {179} [emitted] (name: main)
asset cir2 from cir1.js 377 bytes {288}, {289} [emitted] (name: cir2 from cir1)
asset cir1.js 333 bytes {592} [emitted] (name: cir1)
asset cir2.js 333 bytes {289} [emitted] (name: cir2)
asset abd.js 193 bytes {90}, {374} [emitted] (name: abd)
asset chunk.js 154 bytes {284}, {753} [emitted] (name: chunk)
asset ab.js 149 bytes {90} [emitted] (name: ab)
asset ac in ab.js 110 bytes {753} [emitted] (name: ac in ab)
chunk {90} (runtime: main) ab.js (ab) 2 bytes <{179}> >{753}< [rendered]
  > [10] ./index.js 1:0-6:8
  ./modules/a.js [839] 1 bytes {90} {374} [built] [code generated]
  ./modules/b.js [836] 1 bytes {90} {374} [built] [code generated]
chunk {179} (runtime: main) main.js (main) 524 bytes (javascript) 6.1 KiB (runtime) >{90}< >{289}< >{374}< >{592}< [entry] [rendered]
  > ./index main
  runtime modules 6.1 KiB 7 modules
  cacheable modules 524 bytes
    ./index.js [10] 523 bytes {179} [built] [code generated]
    ./modules/f.js [544] 1 bytes {179} [dependent] [built] [code generated]
chunk {284} (runtime: main) chunk.js (chunk) 2 bytes <{374}> <{753}> [rendered]
  > [10] ./index.js 3:2-4:13
  > [10] ./index.js 9:1-10:12
  ./modules/c.js [115] 1 bytes {284} {753} [built] [code generated]
  ./modules/d.js [928] 1 bytes {284} {374} [built] [code generated]
chunk {288} (runtime: main) cir2 from cir1.js (cir2 from cir1) 82 bytes <{592}> >{592}< [rendered]
  > [655] ./circular1.js 1:0-79
  ./circular2.js [193] 81 bytes {288} {289} [built] [code generated]
  ./modules/e.js [798] 1 bytes {288} [built] [code generated]
chunk {289} (runtime: main) cir2.js (cir2) 81 bytes <{179}> >{592}< [rendered]
  > [10] ./index.js 14:0-54
  ./circular2.js [193] 81 bytes {288} {289} [built] [code generated]
chunk {374} (runtime: main) abd.js (abd) 3 bytes <{179}> >{284}< [rendered]
  > [10] ./index.js 8:0-11:9
  ./modules/a.js [839] 1 bytes {90} {374} [built] [code generated]
  ./modules/b.js [836] 1 bytes {90} {374} [built] [code generated]
  ./modules/d.js [928] 1 bytes {284} {374} [built] [code generated]
chunk {592} (runtime: main) cir1.js (cir1) 81 bytes <{179}> <{288}> <{289}> >{288}< [rendered]
  > [10] ./index.js 13:0-54
  > [193] ./circular2.js 1:0-79
  ./circular1.js [655] 81 bytes {592} [built] [code generated]
chunk {753} (runtime: main) ac in ab.js (ac in ab) 1 bytes <{90}> >{284}< [rendered]
  > [10] ./index.js 2:1-5:15
  ./modules/c.js [115] 1 bytes {284} {753} [built] [code generated]
webpack x.x.x compiled successfully in X ms"
`;

exports[`StatsTestCases should print correct stats for output-module 1`] = `
"asset main.mjs 10 KiB [emitted] [javascript module] (name: main)
asset 52.mjs 402 bytes [emitted] [javascript module]
runtime modules 6.07 KiB 8 modules
orphan modules 38 bytes [orphan] 1 module
cacheable modules 263 bytes
  ./index.js + 1 modules 225 bytes [built] [code generated]
  ./chunk.js 38 bytes [built] [code generated]
webpack x.x.x compiled successfully in X ms"
`;

exports[`StatsTestCases should print correct stats for parse-error 1`] = `
"assets by status 1.67 KiB [cached] 1 asset
orphan modules 15 bytes [orphan] 1 module
./index.js + 1 modules 30 bytes [built] [code generated]
./b.js 55 bytes [built] [code generated] [1 error]

ERROR in ./b.js 6:7
Module parse failed: Unexpected token (6:7)
You may need an appropriate loader to handle this file type, currently no loaders are configured to process this file. See https://webpack.js.org/concepts#loaders
| includes
| a
> parser )
| error
| in
 @ ./a.js 2:0-13
 @ ./index.js 2:0-13

webpack x.x.x compiled with 1 error"
`;

exports[`StatsTestCases should print correct stats for performance-different-mode-and-target 1`] = `
"asset warning.pro-web.js 294 KiB [emitted] [big] (name: main)
./index.js 293 KiB [built] [code generated]

WARNING in asset size limit: The following asset(s) exceed the recommended size limit (244 KiB).
This can impact web performance.
Assets: 
  warning.pro-web.js (294 KiB)

WARNING in entrypoint size limit: The following entrypoint(s) combined asset size exceeds the recommended limit (244 KiB). This can impact web performance.
Entrypoints:
  main (294 KiB)
      warning.pro-web.js

WARNING in webpack performance recommendations: 
You can limit the size of your bundles by using import() or require.ensure to lazy load some parts of your application.
For more info visit https://webpack.js.org/guides/code-splitting/

webpack x.x.x compiled with 3 warnings in X ms

asset warning.pro-webworker.js 294 KiB [emitted] [big] (name: main)
./index.js 293 KiB [built] [code generated]

WARNING in asset size limit: The following asset(s) exceed the recommended size limit (244 KiB).
This can impact web performance.
Assets: 
  warning.pro-webworker.js (294 KiB)

WARNING in entrypoint size limit: The following entrypoint(s) combined asset size exceeds the recommended limit (244 KiB). This can impact web performance.
Entrypoints:
  main (294 KiB)
      warning.pro-webworker.js

WARNING in webpack performance recommendations: 
You can limit the size of your bundles by using import() or require.ensure to lazy load some parts of your application.
For more info visit https://webpack.js.org/guides/code-splitting/

webpack x.x.x compiled with 3 warnings in X ms

asset no-warning.pro-node.js 294 KiB [emitted] (name: main)
./index.js 293 KiB [built] [code generated]
webpack x.x.x compiled successfully in X ms

asset no-warning.dev-web.js 1.72 MiB [emitted] (name: main)
./index.js 293 KiB [built] [code generated]
webpack x.x.x compiled successfully in X ms

asset no-warning.dev-node.js 1.72 MiB [emitted] (name: main)
./index.js 293 KiB [built] [code generated]
webpack x.x.x compiled successfully in X ms

asset no-warning.dev-web-with-limit-set.js 1.72 MiB [emitted] [big] (name: main)
./index.js 293 KiB [built] [code generated]
webpack x.x.x compiled successfully in X ms

asset warning.pro-node-with-hints-set.js 294 KiB [emitted] [big] (name: main)
./index.js 293 KiB [built] [code generated]

WARNING in asset size limit: The following asset(s) exceed the recommended size limit (244 KiB).
This can impact web performance.
Assets: 
  warning.pro-node-with-hints-set.js (294 KiB)

WARNING in entrypoint size limit: The following entrypoint(s) combined asset size exceeds the recommended limit (244 KiB). This can impact web performance.
Entrypoints:
  main (294 KiB)
      warning.pro-node-with-hints-set.js

WARNING in webpack performance recommendations: 
You can limit the size of your bundles by using import() or require.ensure to lazy load some parts of your application.
For more info visit https://webpack.js.org/guides/code-splitting/

webpack x.x.x compiled with 3 warnings in X ms"
`;

exports[`StatsTestCases should print correct stats for performance-disabled 1`] = `
"asset <CLR=32,BOLD>main.js</CLR> 303 KiB <CLR=32,BOLD>[emitted]</CLR> (name: main)
asset <CLR=32,BOLD>460.js</CLR> 323 bytes <CLR=32,BOLD>[emitted]</CLR>
asset <CLR=32,BOLD>524.js</CLR> 206 bytes <CLR=32,BOLD>[emitted]</CLR>
asset <CLR=32,BOLD>996.js</CLR> 138 bytes <CLR=32,BOLD>[emitted]</CLR>
Entrypoint <CLR=BOLD>main</CLR> 303 KiB = <CLR=32,BOLD>main.js</CLR>
runtime modules 6 KiB 7 modules
cacheable modules 293 KiB
  <CLR=BOLD>./index.js</CLR> 52 bytes <CLR=33,BOLD>[built]</CLR> <CLR=33,BOLD>[code generated]</CLR>
  <CLR=BOLD>./a.js</CLR> 293 KiB <CLR=33,BOLD>[built]</CLR> <CLR=33,BOLD>[code generated]</CLR>
  <CLR=BOLD>./b.js</CLR> 22 bytes <CLR=33,BOLD>[built]</CLR> <CLR=33,BOLD>[code generated]</CLR>
  <CLR=BOLD>./c.js</CLR> 54 bytes <CLR=33,BOLD>[built]</CLR> <CLR=33,BOLD>[code generated]</CLR>
  <CLR=BOLD>./d.js</CLR> 22 bytes <CLR=33,BOLD>[built]</CLR> <CLR=33,BOLD>[code generated]</CLR>
  <CLR=BOLD>./e.js</CLR> 22 bytes <CLR=33,BOLD>[built]</CLR> <CLR=33,BOLD>[code generated]</CLR>
webpack x.x.x compiled <CLR=32,BOLD>successfully</CLR> in X ms"
`;

exports[`StatsTestCases should print correct stats for performance-error 1`] = `
"asset <CLR=33,BOLD>main.js</CLR> <CLR=33,BOLD>303 KiB</CLR> <CLR=32,BOLD>[emitted]</CLR> <CLR=33,BOLD>[big]</CLR> (name: main)
asset <CLR=32,BOLD>460.js</CLR> 323 bytes <CLR=32,BOLD>[emitted]</CLR>
asset <CLR=32,BOLD>524.js</CLR> 206 bytes <CLR=32,BOLD>[emitted]</CLR>
asset <CLR=32,BOLD>996.js</CLR> 138 bytes <CLR=32,BOLD>[emitted]</CLR>
Entrypoint <CLR=BOLD>main</CLR> <CLR=33,BOLD>[big]</CLR> 303 KiB = <CLR=32,BOLD>main.js</CLR>
runtime modules 6 KiB 7 modules
cacheable modules 293 KiB
  <CLR=BOLD>./index.js</CLR> 52 bytes <CLR=33,BOLD>[built]</CLR> <CLR=33,BOLD>[code generated]</CLR>
  <CLR=BOLD>./a.js</CLR> 293 KiB <CLR=33,BOLD>[built]</CLR> <CLR=33,BOLD>[code generated]</CLR>
  <CLR=BOLD>./b.js</CLR> 22 bytes <CLR=33,BOLD>[built]</CLR> <CLR=33,BOLD>[code generated]</CLR>
  <CLR=BOLD>./c.js</CLR> 54 bytes <CLR=33,BOLD>[built]</CLR> <CLR=33,BOLD>[code generated]</CLR>
  <CLR=BOLD>./d.js</CLR> 22 bytes <CLR=33,BOLD>[built]</CLR> <CLR=33,BOLD>[code generated]</CLR>
  <CLR=BOLD>./e.js</CLR> 22 bytes <CLR=33,BOLD>[built]</CLR> <CLR=33,BOLD>[code generated]</CLR>

<CLR=31,BOLD>ERROR</CLR> in <CLR=BOLD>asset size limit: The following asset(s) exceed the recommended size limit (244 KiB).
This can impact web performance.
Assets: 
  main.js (303 KiB)</CLR>

<CLR=31,BOLD>ERROR</CLR> in <CLR=BOLD>entrypoint size limit: The following entrypoint(s) combined asset size exceeds the recommended limit (244 KiB). This can impact web performance.
Entrypoints:
  main (303 KiB)
      main.js
</CLR>

webpack x.x.x compiled with <CLR=31,BOLD>2 errors</CLR> in X ms"
`;

exports[`StatsTestCases should print correct stats for performance-no-async-chunks-shown 1`] = `
"asset <CLR=33,BOLD>main.js</CLR> <CLR=33,BOLD>294 KiB</CLR> <CLR=32,BOLD>[emitted]</CLR> <CLR=33,BOLD>[big]</CLR> (name: main)
asset <CLR=32,BOLD>sec.js</CLR> 1.53 KiB <CLR=32,BOLD>[emitted]</CLR> (name: sec)
Entrypoint <CLR=BOLD>main</CLR> <CLR=33,BOLD>[big]</CLR> 294 KiB = <CLR=32,BOLD>main.js</CLR>
Entrypoint <CLR=BOLD>sec</CLR> 1.53 KiB = <CLR=32,BOLD>sec.js</CLR>
<CLR=BOLD>./index.js</CLR> 32 bytes <CLR=33,BOLD>[built]</CLR> <CLR=33,BOLD>[code generated]</CLR>
<CLR=BOLD>./index2.js</CLR> 48 bytes <CLR=33,BOLD>[built]</CLR> <CLR=33,BOLD>[code generated]</CLR>
<CLR=BOLD>./a.js</CLR> 293 KiB <CLR=33,BOLD>[built]</CLR> <CLR=33,BOLD>[code generated]</CLR>
<CLR=BOLD>./b.js</CLR> 22 bytes <CLR=33,BOLD>[built]</CLR> <CLR=33,BOLD>[code generated]</CLR>
<CLR=BOLD>./c.js</CLR> 22 bytes <CLR=33,BOLD>[built]</CLR> <CLR=33,BOLD>[code generated]</CLR>
<CLR=BOLD>./d.js</CLR> 22 bytes <CLR=33,BOLD>[built]</CLR> <CLR=33,BOLD>[code generated]</CLR>

<CLR=33,BOLD>WARNING</CLR> in <CLR=BOLD>asset size limit: The following asset(s) exceed the recommended size limit (244 KiB).
This can impact web performance.
Assets: 
  main.js (294 KiB)</CLR>

<CLR=33,BOLD>WARNING</CLR> in <CLR=BOLD>entrypoint size limit: The following entrypoint(s) combined asset size exceeds the recommended limit (244 KiB). This can impact web performance.
Entrypoints:
  main (294 KiB)
      main.js
</CLR>

<CLR=33,BOLD>WARNING</CLR> in <CLR=BOLD>webpack performance recommendations: 
You can limit the size of your bundles by using import() or require.ensure to lazy load some parts of your application.
For more info visit https://webpack.js.org/guides/code-splitting/</CLR>

webpack x.x.x compiled with <CLR=33,BOLD>3 warnings</CLR> in X ms"
`;

exports[`StatsTestCases should print correct stats for performance-no-hints 1`] = `
"asset <CLR=33,BOLD>main.js</CLR> <CLR=33,BOLD>303 KiB</CLR> <CLR=32,BOLD>[emitted]</CLR> <CLR=33,BOLD>[big]</CLR> (name: main)
asset <CLR=32,BOLD>460.js</CLR> 323 bytes <CLR=32,BOLD>[emitted]</CLR>
asset <CLR=32,BOLD>524.js</CLR> 206 bytes <CLR=32,BOLD>[emitted]</CLR>
asset <CLR=32,BOLD>996.js</CLR> 138 bytes <CLR=32,BOLD>[emitted]</CLR>
Entrypoint <CLR=BOLD>main</CLR> <CLR=33,BOLD>[big]</CLR> 303 KiB = <CLR=32,BOLD>main.js</CLR>
runtime modules 6 KiB 7 modules
cacheable modules 293 KiB
  <CLR=BOLD>./index.js</CLR> 52 bytes <CLR=33,BOLD>[built]</CLR> <CLR=33,BOLD>[code generated]</CLR>
  <CLR=BOLD>./a.js</CLR> 293 KiB <CLR=33,BOLD>[built]</CLR> <CLR=33,BOLD>[code generated]</CLR>
  <CLR=BOLD>./b.js</CLR> 22 bytes <CLR=33,BOLD>[built]</CLR> <CLR=33,BOLD>[code generated]</CLR>
  <CLR=BOLD>./c.js</CLR> 54 bytes <CLR=33,BOLD>[built]</CLR> <CLR=33,BOLD>[code generated]</CLR>
  <CLR=BOLD>./d.js</CLR> 22 bytes <CLR=33,BOLD>[built]</CLR> <CLR=33,BOLD>[code generated]</CLR>
  <CLR=BOLD>./e.js</CLR> 22 bytes <CLR=33,BOLD>[built]</CLR> <CLR=33,BOLD>[code generated]</CLR>
webpack x.x.x compiled <CLR=32,BOLD>successfully</CLR> in X ms"
`;

exports[`StatsTestCases should print correct stats for performance-oversize-limit-error 1`] = `
"asset <CLR=33,BOLD>main.js</CLR> <CLR=33,BOLD>294 KiB</CLR> <CLR=32,BOLD>[emitted]</CLR> <CLR=33,BOLD>[big]</CLR> (name: main)
asset <CLR=33,BOLD>sec.js</CLR> <CLR=33,BOLD>294 KiB</CLR> <CLR=32,BOLD>[emitted]</CLR> <CLR=33,BOLD>[big]</CLR> (name: sec)
Entrypoint <CLR=BOLD>main</CLR> <CLR=33,BOLD>[big]</CLR> 294 KiB = <CLR=32,BOLD>main.js</CLR>
Entrypoint <CLR=BOLD>sec</CLR> <CLR=33,BOLD>[big]</CLR> 294 KiB = <CLR=32,BOLD>sec.js</CLR>
<CLR=BOLD>./index.js</CLR> 16 bytes <CLR=33,BOLD>[built]</CLR> <CLR=33,BOLD>[code generated]</CLR>
<CLR=BOLD>./index2.js</CLR> 16 bytes <CLR=33,BOLD>[built]</CLR> <CLR=33,BOLD>[code generated]</CLR>
<CLR=BOLD>./a.js</CLR> 293 KiB <CLR=33,BOLD>[built]</CLR> <CLR=33,BOLD>[code generated]</CLR>

<CLR=31,BOLD>ERROR</CLR> in <CLR=BOLD>asset size limit: The following asset(s) exceed the recommended size limit (244 KiB).
This can impact web performance.
Assets: 
  main.js (294 KiB)
  sec.js (294 KiB)</CLR>

<CLR=31,BOLD>ERROR</CLR> in <CLR=BOLD>entrypoint size limit: The following entrypoint(s) combined asset size exceeds the recommended limit (244 KiB). This can impact web performance.
Entrypoints:
  main (294 KiB)
      main.js
  sec (294 KiB)
      sec.js
</CLR>

<CLR=31,BOLD>ERROR</CLR> in <CLR=BOLD>webpack performance recommendations: 
You can limit the size of your bundles by using import() or require.ensure to lazy load some parts of your application.
For more info visit https://webpack.js.org/guides/code-splitting/</CLR>

webpack x.x.x compiled with <CLR=31,BOLD>3 errors</CLR> in X ms"
`;

exports[`StatsTestCases should print correct stats for prefetch 1`] = `
"asset main.js 16.8 KiB {179} [emitted] (name: main)
asset prefetched.js 556 bytes {505} [emitted] (name: prefetched)
asset inner2.js 150 bytes {641} [emitted] (name: inner2)
asset inner.js 110 bytes {746} [emitted] (name: inner)
asset prefetched2.js 110 bytes {379} [emitted] (name: prefetched2)
asset prefetched3.js 110 bytes {220} [emitted] (name: prefetched3)
asset normal.js 109 bytes {30} [emitted] (name: normal)
Entrypoint main 16.8 KiB = main.js
  prefetch: prefetched2.js {379} (name: prefetched2), prefetched.js {505} (name: prefetched), prefetched3.js {220} (name: prefetched3)
chunk {30} (runtime: main) normal.js (normal) 1 bytes <{179}> [rendered]
chunk {179} (runtime: main) main.js (main) 436 bytes (javascript) 9.94 KiB (runtime) >{30}< >{220}< >{379}< >{505}< (prefetch: {379} {505} {220}) [entry] [rendered]
chunk {220} (runtime: main) prefetched3.js (prefetched3) 1 bytes <{179}> [rendered]
chunk {379} (runtime: main) prefetched2.js (prefetched2) 1 bytes <{179}> [rendered]
chunk {505} (runtime: main) prefetched.js (prefetched) 228 bytes <{179}> >{641}< >{746}< (prefetch: {641} {746}) [rendered]
chunk {641} (runtime: main) inner2.js (inner2) 2 bytes <{505}> [rendered]
chunk {746} (runtime: main) inner.js (inner) 1 bytes <{505}> [rendered]"
`;

exports[`StatsTestCases should print correct stats for prefetch-preload-mixed 1`] = `
"chunk (runtime: main) c2.js (c2) 1 bytes <{459}> [rendered]
chunk (runtime: main) a1.js (a1) 1 bytes <{786}> [rendered]
chunk (runtime: main) c1.js (c1) 1 bytes <{459}> [rendered]
chunk (runtime: main) b.js (b) 203 bytes <{179}> >{132}< >{751}< >{978}< (prefetch: {751} {132}) (preload: {978}) [rendered]
chunk (runtime: main) b3.js (b3) 1 bytes <{128}> [rendered]
chunk (runtime: main) a2.js (a2) 1 bytes <{786}> [rendered]
chunk (runtime: main) main.js (main) 195 bytes (javascript) 10.6 KiB (runtime) >{128}< >{459}< >{786}< (prefetch: {786} {128} {459}) [entry] [rendered]
chunk (runtime: main) c.js (c) 134 bytes <{179}> >{3}< >{76}< (preload: {76} {3}) [rendered]
chunk (runtime: main) b1.js (b1) 1 bytes <{128}> [rendered]
chunk (runtime: main) a.js (a) 136 bytes <{179}> >{74}< >{178}< (prefetch: {74} {178}) [rendered]
chunk (runtime: main) b2.js (b2) 1 bytes <{128}> [rendered]"
`;

exports[`StatsTestCases should print correct stats for preload 1`] = `
"asset main.js 15.2 KiB [emitted] (name: main)
asset preloaded.js 556 bytes [emitted] (name: preloaded)
asset inner2.js 150 bytes [emitted] (name: inner2)
asset inner.js 110 bytes [emitted] (name: inner)
asset normal.js 109 bytes [emitted] (name: normal)
asset preloaded2.js 109 bytes [emitted] (name: preloaded2)
asset preloaded3.js 108 bytes [emitted] (name: preloaded3)
Entrypoint main 15.2 KiB = main.js
  preload: preloaded2.js (name: preloaded2), preloaded.js (name: preloaded), preloaded3.js (name: preloaded3)
chunk (runtime: main) normal.js (normal) 1 bytes [rendered]
chunk (runtime: main) main.js (main) 424 bytes (javascript) 8.88 KiB (runtime) (preload: {363} {851} {355}) [entry] [rendered]
chunk (runtime: main) preloaded3.js (preloaded3) 1 bytes [rendered]
chunk (runtime: main) preloaded2.js (preloaded2) 1 bytes [rendered]
chunk (runtime: main) inner2.js (inner2) 2 bytes [rendered]
chunk (runtime: main) inner.js (inner) 1 bytes [rendered]
chunk (runtime: main) preloaded.js (preloaded) 226 bytes (preload: {641} {746}) [rendered]"
`;

exports[`StatsTestCases should print correct stats for preset-detailed 1`] = `
"<-> [LogTestPlugin] Group
  <e> [LogTestPlugin] Error
  <w> [LogTestPlugin] Warning
  <i> [LogTestPlugin] Info
      [LogTestPlugin] Log
  <+> [LogTestPlugin] Collapsed group
      [LogTestPlugin] Log
    [LogTestPlugin] End
PublicPath: auto
asset main.js 10.2 KiB {179} [emitted] (name: main)
asset 460.js 323 bytes {460} [emitted]
asset 524.js 206 bytes {524} [emitted]
asset 996.js 138 bytes {996} [emitted]
Entrypoint main 10.2 KiB = main.js
chunk {179} (runtime: main) main.js (main) 73 bytes (javascript) 6 KiB (runtime) >{460}< >{996}< [entry] [rendered]
  > ./index main
chunk {460} (runtime: main) 460.js 54 bytes <{179}> >{524}< [rendered]
  > ./c [10] ./index.js 3:0-16
chunk {524} (runtime: main) 524.js 44 bytes <{460}> [rendered]
  > [460] ./c.js 1:0-52
chunk {996} (runtime: main) 996.js 22 bytes <{179}> [rendered]
  > ./b [10] ./index.js 2:0-16
runtime modules 6 KiB
  webpack/runtime/ensure chunk 326 bytes {179} [code generated]
    [no exports]
    [used exports unknown]
  webpack/runtime/get javascript chunk filename 167 bytes {179} [code generated]
    [no exports]
    [used exports unknown]
  webpack/runtime/global 221 bytes {179} [code generated]
    [no exports]
    [used exports unknown]
  webpack/runtime/hasOwnProperty shorthand 88 bytes {179} [code generated]
    [no exports]
    [used exports unknown]
  webpack/runtime/jsonp chunk loading 3 KiB {179} [code generated]
    [no exports]
    [used exports unknown]
  webpack/runtime/load script 1.37 KiB {179} [code generated]
    [no exports]
    [used exports unknown]
  webpack/runtime/publicPath 867 bytes {179} [code generated]
    [no exports]
    [used exports unknown]
cacheable modules 193 bytes
  ./index.js [10] 51 bytes {179} [depth 0] [built] [code generated]
    [no exports used]
    Statement (ExpressionStatement) with side effects in source code at 1:0-15
    ModuleConcatenation bailout: Module is not an ECMAScript module
  ./a.js [847] 22 bytes {179} [depth 1] [built] [code generated]
    [used exports unknown]
    CommonJS bailout: module.exports is used directly at 1:0-14
    Statement (ExpressionStatement) with side effects in source code at 1:0-21
    ModuleConcatenation bailout: Module is not an ECMAScript module
  ./b.js [996] 22 bytes {996} [depth 1] [built] [code generated]
    [used exports unknown]
    CommonJS bailout: module.exports is used directly at 1:0-14
    Statement (ExpressionStatement) with side effects in source code at 1:0-21
    ModuleConcatenation bailout: Module is not an ECMAScript module
  ./c.js [460] 54 bytes {460} [depth 1] [built] [code generated]
    [used exports unknown]
    Statement (ExpressionStatement) with side effects in source code at 1:0-53
    ModuleConcatenation bailout: Module is not an ECMAScript module
  ./d.js [767] 22 bytes {524} [depth 2] [built] [code generated]
    [used exports unknown]
    CommonJS bailout: module.exports is used directly at 1:0-14
    Statement (ExpressionStatement) with side effects in source code at 1:0-21
    ModuleConcatenation bailout: Module is not an ECMAScript module
  ./e.js [390] 22 bytes {524} [depth 2] [built] [code generated]
    [used exports unknown]
    CommonJS bailout: module.exports is used directly at 1:0-14
    Statement (ExpressionStatement) with side effects in source code at 1:0-21
    ModuleConcatenation bailout: Module is not an ECMAScript module

LOG from LogTestPlugin
<-> Group
  <e> Error
  <w> Warning
  <i> Info
      Log
  <+> Collapsed group
      Log
    End
+ 6 hidden lines

LOG from webpack.Compilation
    6 modules hashed, 0 from cache (1 variants per module in average)
    100% code generated (6 generated, 0 from cache)
    100% code generated (7 generated, 0 from cache)
+ 24 hidden lines

LOG from webpack.FlagDependencyExportsPlugin
    0% of exports of modules have been determined (6 no declared exports, 0 not cached, 0 flagged uncacheable, 0 from cache, 0 from mem cache, 0 additional calculations due to dependencies)
+ 3 hidden lines

LOG from webpack.buildChunkGraph
    15 queue items processed (9 blocks)
    3 chunk groups connected
    3 chunk groups processed for merging (3 module sets, 0 forked, 0 + 0 modules forked, 0 + 0 modules merged into fork, 0 resulting modules)
    3 chunk group info updated (0 already connected chunk groups reconnected)
+ 15 hidden lines

LOG from webpack.FileSystemInfo
    6 new snapshots created
    0% root snapshot uncached (0 / 0)
    0% children snapshot uncached (0 / 0)
    0 entries tested
    File info in cache: 6 timestamps 6 hashes 6 timestamp hash combinations
    File timestamp hash combination snapshot optimization: 0% (0/6) entries shared via 0 shared snapshots (0 times referenced)
    Directory info in cache: 0 timestamps 0 hashes 0 timestamp hash combinations
    Managed items info in cache: 0 items

<<<<<<< HEAD
1970-04-20 12:42:42: webpack x.x.x compiled successfully in X ms (07ba722827422b72)"
=======
1970-04-20 12:42:42: webpack x.x.x compiled successfully in X ms (e660cd491247c45742cc)"
>>>>>>> 0105bc1f
`;

exports[`StatsTestCases should print correct stats for preset-errors-only 1`] = `""`;

exports[`StatsTestCases should print correct stats for preset-errors-only-error 1`] = `
"<e> [LogTestPlugin] Error
LOG from LogTestPlugin
<e> Error
+ 14 hidden lines

ERROR in ./index.js 1:0-25
Module not found: Error: Can't resolve 'does-not-exist' in 'Xdir/preset-errors-only-error'

webpack compiled with 1 error"
`;

exports[`StatsTestCases should print correct stats for preset-errors-warnings 1`] = `
"<e> [LogTestPlugin] Error
<w> [LogTestPlugin] Warning
LOG from LogTestPlugin
<e> Error
<w> Warning
+ 13 hidden lines

webpack compiled successfully"
`;

exports[`StatsTestCases should print correct stats for preset-minimal 1`] = `
"<e> [LogTestPlugin] Error
<w> [LogTestPlugin] Warning
4 assets
13 modules

LOG from LogTestPlugin
<e> Error
<w> Warning
+ 13 hidden lines

webpack x.x.x compiled successfully in X ms"
`;

exports[`StatsTestCases should print correct stats for preset-minimal-simple 1`] = `
"1 asset
1 module
webpack x.x.x compiled successfully in X ms"
`;

exports[`StatsTestCases should print correct stats for preset-mixed-array 1`] = `
"minimal:
  1 asset
  1 module
  minimal (webpack x.x.x) compiled successfully in X ms

verbose:
  Entrypoint main 92 bytes = verbose.js
  ./index.js 8 bytes [built] [code generated]
  verbose (webpack x.x.x) compiled successfully"
`;

exports[`StatsTestCases should print correct stats for preset-none 1`] = `
"<e> [LogTestPlugin] Error
<w> [LogTestPlugin] Warning
<i> [LogTestPlugin] Info
"
`;

exports[`StatsTestCases should print correct stats for preset-none-array 1`] = `""`;

exports[`StatsTestCases should print correct stats for preset-none-error 1`] = `""`;

exports[`StatsTestCases should print correct stats for preset-normal 1`] = `
"<e> [LogTestPlugin] Error
<w> [LogTestPlugin] Warning
<i> [LogTestPlugin] Info
asset main.js 10.2 KiB [emitted] (name: main)
asset 460.js 323 bytes [emitted]
asset 524.js 206 bytes [emitted]
asset 996.js 138 bytes [emitted]
runtime modules 6 KiB 7 modules
cacheable modules 193 bytes
  ./index.js 51 bytes [built] [code generated]
  ./a.js 22 bytes [built] [code generated]
  ./b.js 22 bytes [built] [code generated]
  ./c.js 54 bytes [built] [code generated]
  ./d.js 22 bytes [built] [code generated]
  ./e.js 22 bytes [built] [code generated]

LOG from LogTestPlugin
<e> Error
<w> Warning
<i> Info
+ 12 hidden lines

webpack x.x.x compiled successfully in X ms"
`;

exports[`StatsTestCases should print correct stats for preset-normal-performance 1`] = `
"asset <CLR=33,BOLD>main.js</CLR> <CLR=33,BOLD>303 KiB</CLR> <CLR=32,BOLD>[emitted]</CLR> <CLR=33,BOLD>[big]</CLR> (name: main)
asset <CLR=32,BOLD>460.js</CLR> 323 bytes <CLR=32,BOLD>[emitted]</CLR>
asset <CLR=32,BOLD>524.js</CLR> 206 bytes <CLR=32,BOLD>[emitted]</CLR>
asset <CLR=32,BOLD>996.js</CLR> 138 bytes <CLR=32,BOLD>[emitted]</CLR>
runtime modules 6 KiB 7 modules
cacheable modules 293 KiB
  <CLR=BOLD>./index.js</CLR> 52 bytes <CLR=33,BOLD>[built]</CLR> <CLR=33,BOLD>[code generated]</CLR>
  <CLR=BOLD>./a.js</CLR> 293 KiB <CLR=33,BOLD>[built]</CLR> <CLR=33,BOLD>[code generated]</CLR>
  <CLR=BOLD>./b.js</CLR> 22 bytes <CLR=33,BOLD>[built]</CLR> <CLR=33,BOLD>[code generated]</CLR>
  <CLR=BOLD>./c.js</CLR> 54 bytes <CLR=33,BOLD>[built]</CLR> <CLR=33,BOLD>[code generated]</CLR>
  <CLR=BOLD>./d.js</CLR> 22 bytes <CLR=33,BOLD>[built]</CLR> <CLR=33,BOLD>[code generated]</CLR>
  <CLR=BOLD>./e.js</CLR> 22 bytes <CLR=33,BOLD>[built]</CLR> <CLR=33,BOLD>[code generated]</CLR>

<CLR=33,BOLD>WARNING</CLR> in <CLR=BOLD>asset size limit: The following asset(s) exceed the recommended size limit (244 KiB).
This can impact web performance.
Assets: 
  main.js (303 KiB)</CLR>

<CLR=33,BOLD>WARNING</CLR> in <CLR=BOLD>entrypoint size limit: The following entrypoint(s) combined asset size exceeds the recommended limit (244 KiB). This can impact web performance.
Entrypoints:
  main (303 KiB)
      main.js
</CLR>

webpack x.x.x compiled with <CLR=33,BOLD>2 warnings</CLR> in X ms"
`;

exports[`StatsTestCases should print correct stats for preset-normal-performance-ensure-filter-sourcemaps 1`] = `
"asset <CLR=33,BOLD>main.js</CLR> <CLR=33,BOLD>303 KiB</CLR> <CLR=32,BOLD>[emitted]</CLR> <CLR=33,BOLD>[big]</CLR> (name: main) 1 related asset
asset <CLR=32,BOLD>460.js</CLR> 355 bytes <CLR=32,BOLD>[emitted]</CLR> 1 related asset
asset <CLR=32,BOLD>524.js</CLR> 238 bytes <CLR=32,BOLD>[emitted]</CLR> 1 related asset
asset <CLR=32,BOLD>996.js</CLR> 170 bytes <CLR=32,BOLD>[emitted]</CLR> 1 related asset
runtime modules 6 KiB 7 modules
cacheable modules 293 KiB
  <CLR=BOLD>./index.js</CLR> 52 bytes <CLR=33,BOLD>[built]</CLR> <CLR=33,BOLD>[code generated]</CLR>
  <CLR=BOLD>./a.js</CLR> 293 KiB <CLR=33,BOLD>[built]</CLR> <CLR=33,BOLD>[code generated]</CLR>
  <CLR=BOLD>./b.js</CLR> 22 bytes <CLR=33,BOLD>[built]</CLR> <CLR=33,BOLD>[code generated]</CLR>
  <CLR=BOLD>./c.js</CLR> 54 bytes <CLR=33,BOLD>[built]</CLR> <CLR=33,BOLD>[code generated]</CLR>
  <CLR=BOLD>./d.js</CLR> 22 bytes <CLR=33,BOLD>[built]</CLR> <CLR=33,BOLD>[code generated]</CLR>
  <CLR=BOLD>./e.js</CLR> 22 bytes <CLR=33,BOLD>[built]</CLR> <CLR=33,BOLD>[code generated]</CLR>

<CLR=33,BOLD>WARNING</CLR> in <CLR=BOLD>asset size limit: The following asset(s) exceed the recommended size limit (244 KiB).
This can impact web performance.
Assets: 
  main.js (303 KiB)</CLR>

<CLR=33,BOLD>WARNING</CLR> in <CLR=BOLD>entrypoint size limit: The following entrypoint(s) combined asset size exceeds the recommended limit (244 KiB). This can impact web performance.
Entrypoints:
  main (303 KiB)
      main.js
</CLR>

webpack x.x.x compiled with <CLR=33,BOLD>2 warnings</CLR> in X ms"
`;

exports[`StatsTestCases should print correct stats for preset-summary 1`] = `
"<e> [LogTestPlugin] Error
<w> [LogTestPlugin] Warning
<i> [LogTestPlugin] Info
webpack x.x.x compiled successfully"
`;

exports[`StatsTestCases should print correct stats for preset-verbose 1`] = `
"<-> [LogTestPlugin] Group
  <e> [LogTestPlugin] Error
  <w> [LogTestPlugin] Warning
  <i> [LogTestPlugin] Info
      [LogTestPlugin] Log
  <-> [LogTestPlugin] Collapsed group
        [LogTestPlugin] Log inside collapsed group
    <-> [LogTestPlugin] Inner group
          [LogTestPlugin] Inner inner message
      [LogTestPlugin] Log
    [LogTestPlugin] End
PublicPath: auto
asset main.js 10.2 KiB {179} [emitted] (name: main)
asset 460.js 323 bytes {460} [emitted]
asset 524.js 206 bytes {524} [emitted]
asset 996.js 138 bytes {996} [emitted]
Entrypoint main 10.2 KiB = main.js
chunk {179} (runtime: main) main.js (main) 73 bytes (javascript) 6 KiB (runtime) >{460}< >{996}< [entry] [rendered]
  > ./index main
  runtime modules 6 KiB
    webpack/runtime/ensure chunk 326 bytes {179} [code generated]
      [no exports]
      [used exports unknown]
    webpack/runtime/get javascript chunk filename 167 bytes {179} [code generated]
      [no exports]
      [used exports unknown]
    webpack/runtime/global 221 bytes {179} [code generated]
      [no exports]
      [used exports unknown]
    webpack/runtime/hasOwnProperty shorthand 88 bytes {179} [code generated]
      [no exports]
      [used exports unknown]
    webpack/runtime/jsonp chunk loading 3 KiB {179} [code generated]
      [no exports]
      [used exports unknown]
    webpack/runtime/load script 1.37 KiB {179} [code generated]
      [no exports]
      [used exports unknown]
    webpack/runtime/publicPath 867 bytes {179} [code generated]
      [no exports]
      [used exports unknown]
  cacheable modules 73 bytes
    ./a.js [847] 22 bytes {179} [depth 1] [dependent] [built] [code generated]
      [used exports unknown]
      CommonJS bailout: module.exports is used directly at 1:0-14
      Statement (ExpressionStatement) with side effects in source code at 1:0-21
      ModuleConcatenation bailout: Module is not an ECMAScript module
      cjs self exports reference [847] ./a.js 1:0-14
      cjs require ./a [10] ./index.js 1:0-14
      X ms [10] ->
      X ms (resolving: X ms, restoring: X ms, integration: X ms, building: X ms, storing: X ms)
    ./index.js [10] 51 bytes {179} [depth 0] [built] [code generated]
      [no exports used]
      Statement (ExpressionStatement) with side effects in source code at 1:0-15
      ModuleConcatenation bailout: Module is not an ECMAScript module
      entry ./index main
      X ms (resolving: X ms, restoring: X ms, integration: X ms, building: X ms, storing: X ms)
chunk {460} (runtime: main) 460.js 54 bytes <{179}> >{524}< [rendered]
  > ./c [10] ./index.js 3:0-16
  ./c.js [460] 54 bytes {460} [depth 1] [built] [code generated]
    [used exports unknown]
    Statement (ExpressionStatement) with side effects in source code at 1:0-53
    ModuleConcatenation bailout: Module is not an ECMAScript module
    amd require ./c [10] ./index.js 3:0-16
    X ms [10] ->
    X ms (resolving: X ms, restoring: X ms, integration: X ms, building: X ms, storing: X ms)
chunk {524} (runtime: main) 524.js 44 bytes <{460}> [rendered]
  > [460] ./c.js 1:0-52
  ./d.js [767] 22 bytes {524} [depth 2] [built] [code generated]
    [used exports unknown]
    CommonJS bailout: module.exports is used directly at 1:0-14
    Statement (ExpressionStatement) with side effects in source code at 1:0-21
    ModuleConcatenation bailout: Module is not an ECMAScript module
    require.ensure item ./d [460] ./c.js 1:0-52
    cjs self exports reference [767] ./d.js 1:0-14
    X ms [10] -> X ms [460] ->
    X ms (resolving: X ms, restoring: X ms, integration: X ms, building: X ms, storing: X ms)
  ./e.js [390] 22 bytes {524} [depth 2] [built] [code generated]
    [used exports unknown]
    CommonJS bailout: module.exports is used directly at 1:0-14
    Statement (ExpressionStatement) with side effects in source code at 1:0-21
    ModuleConcatenation bailout: Module is not an ECMAScript module
    require.ensure item ./e [460] ./c.js 1:0-52
    cjs self exports reference [390] ./e.js 1:0-14
    X ms [10] -> X ms [460] ->
    X ms (resolving: X ms, restoring: X ms, integration: X ms, building: X ms, storing: X ms)
chunk {996} (runtime: main) 996.js 22 bytes <{179}> [rendered]
  > ./b [10] ./index.js 2:0-16
  ./b.js [996] 22 bytes {996} [depth 1] [built] [code generated]
    [used exports unknown]
    CommonJS bailout: module.exports is used directly at 1:0-14
    Statement (ExpressionStatement) with side effects in source code at 1:0-21
    ModuleConcatenation bailout: Module is not an ECMAScript module
    cjs self exports reference [996] ./b.js 1:0-14
    amd require ./b [10] ./index.js 2:0-16
    X ms [10] ->
    X ms (resolving: X ms, restoring: X ms, integration: X ms, building: X ms, storing: X ms)
  

LOG from LogTestPlugin
<-> Group
  <e> Error
  <w> Warning
  <i> Info
      Log
  <-> Collapsed group
        Log inside collapsed group
    <-> Inner group
          Inner inner message
      Log
    End
+ 1 hidden lines

LOG from webpack.Compiler
<t> make hook: X ms
<t> finish make hook: X ms
<t> finish compilation: X ms
<t> seal compilation: X ms
<t> afterCompile hook: X ms
<t> emitAssets: X ms
<t> emitRecords: X ms
<t> done hook: X ms
<t> beginIdle: X ms

LOG from webpack.Compilation
<t> finish module profiles: X ms
<t> compute affected modules: X ms
<t> finish modules: X ms
<t> report dependency errors and warnings: X ms
<t> optimize dependencies: X ms
<t> create chunks: X ms
<t> compute affected modules with chunk graph: X ms
<t> optimize: X ms
    6 modules hashed, 0 from cache (1 variants per module in average)
<t> module hashing: X ms
    100% code generated (6 generated, 0 from cache)
<t> code generation: X ms
<t> runtime requirements.modules: X ms
<t> runtime requirements.chunks: X ms
<t> runtime requirements.entries: X ms
<t> runtime requirements: X ms
<t> hashing: initialize hash: X ms
<t> hashing: sort chunks: X ms
<t> hashing: hash runtime modules: X ms
<t> hashing: hash chunks: X ms
<t> hashing: hash digest: X ms
<t> hashing: process full hash modules: X ms
<t> hashing: X ms
    100% code generated (7 generated, 0 from cache)
<t> record hash: X ms
<t> module assets: X ms
<t> create chunk assets: X ms
<t> process assets: X ms

LOG from webpack.FlagDependencyExportsPlugin
<t> restore cached provided exports: X ms
<t> figure out provided exports: X ms
    0% of exports of modules have been determined (6 no declared exports, 0 not cached, 0 flagged uncacheable, 0 from cache, 0 from mem cache, 0 additional calculations due to dependencies)
<t> store provided exports into cache: X ms

LOG from webpack.InnerGraphPlugin
<t> infer dependency usage: X ms

LOG from webpack.SideEffectsFlagPlugin
<t> update dependencies: X ms

LOG from webpack.FlagDependencyUsagePlugin
<t> initialize exports usage: X ms
<t> trace exports usage in graph: X ms

LOG from webpack.buildChunkGraph
<t> visitModules: prepare: X ms
<t> visitModules: visiting: X ms
<t> visitModules: calculating available modules: X ms
<t> visitModules: merging available modules: X ms
<t> visitModules: check modules for revisit: X ms
<t> visitModules: prepare: X ms
<t> visitModules: visiting: X ms
<t> visitModules: calculating available modules: X ms
<t> visitModules: merging available modules: X ms
<t> visitModules: check modules for revisit: X ms
<t> visitModules: prepare: X ms
<t> visitModules: visiting: X ms
    15 queue items processed (9 blocks)
    3 chunk groups connected
    3 chunk groups processed for merging (3 module sets, 0 forked, 0 + 0 modules forked, 0 + 0 modules merged into fork, 0 resulting modules)
    3 chunk group info updated (0 already connected chunk groups reconnected)
<t> visitModules: X ms
<t> connectChunkGroups: X ms
<t> cleanup: X ms

LOG from webpack.SplitChunksPlugin
<t> prepare: X ms
<t> modules: X ms
<t> queue: X ms
<t> maxSize: X ms

LOG from webpack.ModuleConcatenationPlugin
<t> select relevant modules: X ms
<t> sort relevant modules: X ms
<t> find modules to concatenate: X ms
<t> sort concat configurations: X ms
<t> create concatenated modules: X ms
+ 3 hidden lines

LOG from webpack.FileSystemInfo
    6 new snapshots created
    0% root snapshot uncached (0 / 0)
    0% children snapshot uncached (0 / 0)
    0 entries tested
    File info in cache: 6 timestamps 6 hashes 6 timestamp hash combinations
    File timestamp hash combination snapshot optimization: 0% (0/6) entries shared via 0 shared snapshots (0 times referenced)
    Directory info in cache: 0 timestamps 0 hashes 0 timestamp hash combinations
    Managed items info in cache: 0 items

<<<<<<< HEAD
1970-04-20 12:42:42: webpack x.x.x compiled successfully in X ms (07ba722827422b72)"
=======
1970-04-20 12:42:42: webpack x.x.x compiled successfully in X ms (e660cd491247c45742cc)"
>>>>>>> 0105bc1f
`;

exports[`StatsTestCases should print correct stats for real-content-hash 1`] = `
"a-normal:
<<<<<<< HEAD
  assets by path *.js 3.22 KiB
    asset eff322af10f79d07-eff322.js 2.75 KiB [emitted] [immutable] [minimized] (name: runtime)
    asset ec1745796a7396ed-ec1745.js 253 bytes [emitted] [immutable] [minimized] (name: lazy)
    asset 7723df6a54c5d993-7723df.js 207 bytes [emitted] [immutable] [minimized] (name: index)
    asset 3f2142a5c40e3523-3f2142.js 21 bytes [emitted] [immutable] [minimized] (name: a, b)
  assets by chunk 20.4 KiB (auxiliary name: lazy)
    asset c560fa876f51d750.png 14.6 KiB [emitted] [immutable] [from: file.png] (auxiliary name: lazy)
    asset 3660df341976f5ad.jpg?query 5.89 KiB [cached] [immutable] [from: file.jpg?query] (auxiliary name: lazy)
  asset 3660df341976f5ad.jpg 5.89 KiB [emitted] [immutable] [from: file.jpg] (auxiliary name: index)
  Entrypoint index 2.95 KiB (5.89 KiB) = eff322af10f79d07-eff322.js 2.75 KiB 7723df6a54c5d993-7723df.js 207 bytes 1 auxiliary asset
  Entrypoint a 21 bytes = 3f2142a5c40e3523-3f2142.js
  Entrypoint b 21 bytes = 3f2142a5c40e3523-3f2142.js
=======
  assets by path *.js 3.23 KiB
    asset 8b31b7e863da4eb900ec-8b31b7.js 2.75 KiB [emitted] [immutable] [minimized] (name: runtime)
    asset a6d438a0676f93383d79-a6d438.js 262 bytes [emitted] [immutable] [minimized] (name: lazy)
    asset cbb9c74e42f00ada40f7-cbb9c7.js 212 bytes [emitted] [immutable] [minimized] (name: index)
    asset 666f2b8847021ccc7608-666f2b.js 21 bytes [emitted] [immutable] [minimized] (name: a, b)
  assets by chunk 20.4 KiB (auxiliary name: lazy)
    asset 89a353e9c515885abd8e.png 14.6 KiB [emitted] [immutable] [from: file.png] (auxiliary name: lazy)
    asset 7382fad5b015914e0811.jpg?query 5.89 KiB [cached] [immutable] [from: file.jpg?query] (auxiliary name: lazy)
  asset 7382fad5b015914e0811.jpg 5.89 KiB [emitted] [immutable] [from: file.jpg] (auxiliary name: index)
  Entrypoint index 2.96 KiB (5.89 KiB) = 8b31b7e863da4eb900ec-8b31b7.js 2.75 KiB cbb9c74e42f00ada40f7-cbb9c7.js 212 bytes 1 auxiliary asset
  Entrypoint a 21 bytes = 666f2b8847021ccc7608-666f2b.js
  Entrypoint b 21 bytes = 666f2b8847021ccc7608-666f2b.js
>>>>>>> 0105bc1f
  runtime modules 7.28 KiB 9 modules
  orphan modules 23 bytes [orphan] 1 module
  cacheable modules 514 bytes (javascript) 26.3 KiB (asset)
    javascript modules 388 bytes
      ./a/index.js 150 bytes [built] [code generated]
      ./a/a.js 22 bytes [built] [code generated]
      ./a/b.js 66 bytes [built] [code generated]
      ./a/lazy.js + 1 modules 150 bytes [built] [code generated]
    asset modules 126 bytes (javascript) 26.3 KiB (asset)
      ./a/file.jpg 42 bytes (javascript) 5.89 KiB (asset) [built] [code generated]
      ./a/file.png 42 bytes (javascript) 14.6 KiB (asset) [built] [code generated]
      ./a/file.jpg?query 42 bytes (javascript) 5.89 KiB (asset) [built] [code generated]
  a-normal (webpack x.x.x) compiled successfully in X ms

b-normal:
<<<<<<< HEAD
  assets by path *.js 3.22 KiB
    asset c9ed3be2fc66af83-c9ed3b.js 2.75 KiB [emitted] [immutable] [minimized] (name: runtime)
    asset ec1745796a7396ed-ec1745.js 253 bytes [emitted] [immutable] [minimized] (name: lazy)
    asset 7723df6a54c5d993-7723df.js 207 bytes [emitted] [immutable] [minimized] (name: index)
    asset 3f2142a5c40e3523-3f2142.js 21 bytes [emitted] [immutable] [minimized] (name: a, b)
  assets by chunk 20.4 KiB (auxiliary name: lazy)
    asset c560fa876f51d750.png 14.6 KiB [emitted] [immutable] [from: file.png] (auxiliary name: lazy)
    asset 3660df341976f5ad.jpg?query 5.89 KiB [cached] [immutable] [from: file.jpg?query] (auxiliary name: lazy)
  asset 3660df341976f5ad.jpg 5.89 KiB [emitted] [immutable] [from: file.jpg] (auxiliary name: index)
  Entrypoint index 2.95 KiB (5.89 KiB) = c9ed3be2fc66af83-c9ed3b.js 2.75 KiB 7723df6a54c5d993-7723df.js 207 bytes 1 auxiliary asset
  Entrypoint a 21 bytes = 3f2142a5c40e3523-3f2142.js
  Entrypoint b 21 bytes = 3f2142a5c40e3523-3f2142.js
=======
  assets by path *.js 3.23 KiB
    asset 702aa6917fd66fd4d364-702aa6.js 2.75 KiB [emitted] [immutable] [minimized] (name: runtime)
    asset a6d438a0676f93383d79-a6d438.js 262 bytes [emitted] [immutable] [minimized] (name: lazy)
    asset cbb9c74e42f00ada40f7-cbb9c7.js 212 bytes [emitted] [immutable] [minimized] (name: index)
    asset 666f2b8847021ccc7608-666f2b.js 21 bytes [emitted] [immutable] [minimized] (name: a, b)
  assets by chunk 20.4 KiB (auxiliary name: lazy)
    asset 89a353e9c515885abd8e.png 14.6 KiB [emitted] [immutable] [from: file.png] (auxiliary name: lazy)
    asset 7382fad5b015914e0811.jpg?query 5.89 KiB [cached] [immutable] [from: file.jpg?query] (auxiliary name: lazy)
  asset 7382fad5b015914e0811.jpg 5.89 KiB [emitted] [immutable] [from: file.jpg] (auxiliary name: index)
  Entrypoint index 2.96 KiB (5.89 KiB) = 702aa6917fd66fd4d364-702aa6.js 2.75 KiB cbb9c74e42f00ada40f7-cbb9c7.js 212 bytes 1 auxiliary asset
  Entrypoint a 21 bytes = 666f2b8847021ccc7608-666f2b.js
  Entrypoint b 21 bytes = 666f2b8847021ccc7608-666f2b.js
>>>>>>> 0105bc1f
  runtime modules 7.28 KiB 9 modules
  orphan modules 19 bytes [orphan] 1 module
  cacheable modules 469 bytes (javascript) 26.3 KiB (asset)
    javascript modules 343 bytes
      ./b/index.js 109 bytes [built] [code generated]
      ./b/a.js 22 bytes [built] [code generated]
      ./b/b.js 66 bytes [built] [code generated]
      ./b/lazy.js + 1 modules 146 bytes [built] [code generated]
    asset modules 126 bytes (javascript) 26.3 KiB (asset)
      ./b/file.jpg 42 bytes (javascript) 5.89 KiB (asset) [built] [code generated]
      ./b/file.png 42 bytes (javascript) 14.6 KiB (asset) [built] [code generated]
      ./b/file.jpg?query 42 bytes (javascript) 5.89 KiB (asset) [built] [code generated]
  b-normal (webpack x.x.x) compiled successfully in X ms

a-source-map:
<<<<<<< HEAD
  assets by path *.js 3.42 KiB
    asset 50315c59451c2ca5-50315c.js 2.8 KiB [emitted] [immutable] [minimized] (name: runtime)
      sourceMap 50315c59451c2ca5-50315c.js.map 14.5 KiB [emitted] [dev] (auxiliary name: runtime)
    asset fd1a9eac162e043a-fd1a9e.js 305 bytes [emitted] [immutable] [minimized] (name: lazy)
      sourceMap fd1a9eac162e043a-fd1a9e.js.map 397 bytes [emitted] [dev] (auxiliary name: lazy)
    asset 442518335c6381e4-442518.js 259 bytes [emitted] [immutable] [minimized] (name: index)
      sourceMap 442518335c6381e4-442518.js.map 362 bytes [emitted] [dev] (auxiliary name: index)
    asset 0fa320c3c856eacf-0fa320.js 73 bytes [emitted] [immutable] [minimized] (name: a, b)
      sourceMap 0fa320c3c856eacf-0fa320.js.map 250 bytes [emitted] [dev] (auxiliary name: a, b)
  assets by chunk 20.4 KiB (auxiliary name: lazy)
    asset c560fa876f51d750.png 14.6 KiB [emitted] [immutable] [from: file.png] (auxiliary name: lazy)
    asset 3660df341976f5ad.jpg?query 5.89 KiB [cached] [immutable] [from: file.jpg?query] (auxiliary name: lazy)
  asset 3660df341976f5ad.jpg 5.89 KiB [emitted] [immutable] [from: file.jpg] (auxiliary name: index)
  Entrypoint index 3.05 KiB (20.7 KiB) = 50315c59451c2ca5-50315c.js 2.8 KiB 442518335c6381e4-442518.js 259 bytes 3 auxiliary assets
  Entrypoint a 73 bytes (250 bytes) = 0fa320c3c856eacf-0fa320.js 1 auxiliary asset
  Entrypoint b 73 bytes (250 bytes) = 0fa320c3c856eacf-0fa320.js 1 auxiliary asset
=======
  assets by path *.js 3.45 KiB
    asset 779b93c06fb6f6229be7-779b93.js 2.8 KiB [emitted] [immutable] [minimized] (name: runtime)
      sourceMap 779b93c06fb6f6229be7-779b93.js.map 14.5 KiB [emitted] [dev] (auxiliary name: runtime)
    asset da6ceedb86c86e79a49a-da6cee.js 318 bytes [emitted] [immutable] [minimized] (name: lazy)
      sourceMap da6ceedb86c86e79a49a-da6cee.js.map 401 bytes [emitted] [dev] (auxiliary name: lazy)
    asset 9e0ae6ff74fb2c3c821b-9e0ae6.js 268 bytes [emitted] [immutable] [minimized] (name: index)
      sourceMap 9e0ae6ff74fb2c3c821b-9e0ae6.js.map 366 bytes [emitted] [dev] (auxiliary name: index)
    asset 222c2acc68675174e6b2-222c2a.js 77 bytes [emitted] [immutable] [minimized] (name: a, b)
      sourceMap 222c2acc68675174e6b2-222c2a.js.map 254 bytes [emitted] [dev] (auxiliary name: a, b)
  assets by chunk 20.4 KiB (auxiliary name: lazy)
    asset 89a353e9c515885abd8e.png 14.6 KiB [emitted] [immutable] [from: file.png] (auxiliary name: lazy)
    asset 7382fad5b015914e0811.jpg?query 5.89 KiB [cached] [immutable] [from: file.jpg?query] (auxiliary name: lazy)
  asset 7382fad5b015914e0811.jpg 5.89 KiB [emitted] [immutable] [from: file.jpg] (auxiliary name: index)
  Entrypoint index 3.06 KiB (20.7 KiB) = 779b93c06fb6f6229be7-779b93.js 2.8 KiB 9e0ae6ff74fb2c3c821b-9e0ae6.js 268 bytes 3 auxiliary assets
  Entrypoint a 77 bytes (254 bytes) = 222c2acc68675174e6b2-222c2a.js 1 auxiliary asset
  Entrypoint b 77 bytes (254 bytes) = 222c2acc68675174e6b2-222c2a.js 1 auxiliary asset
>>>>>>> 0105bc1f
  runtime modules 7.28 KiB 9 modules
  orphan modules 23 bytes [orphan] 1 module
  cacheable modules 514 bytes (javascript) 26.3 KiB (asset)
    javascript modules 388 bytes
      ./a/index.js 150 bytes [built] [code generated]
      ./a/a.js 22 bytes [built] [code generated]
      ./a/b.js 66 bytes [built] [code generated]
      ./a/lazy.js + 1 modules 150 bytes [built] [code generated]
    asset modules 126 bytes (javascript) 26.3 KiB (asset)
      ./a/file.jpg 42 bytes (javascript) 5.89 KiB (asset) [built] [code generated]
      ./a/file.png 42 bytes (javascript) 14.6 KiB (asset) [built] [code generated]
      ./a/file.jpg?query 42 bytes (javascript) 5.89 KiB (asset) [built] [code generated]
  a-source-map (webpack x.x.x) compiled successfully in X ms

b-source-map:
<<<<<<< HEAD
  assets by path *.js 3.42 KiB
    asset 00d9d251bca87812-00d9d2.js 2.8 KiB [emitted] [immutable] [minimized] (name: runtime)
      sourceMap 00d9d251bca87812-00d9d2.js.map 14.5 KiB [emitted] [dev] (auxiliary name: runtime)
    asset fd1a9eac162e043a-fd1a9e.js 305 bytes [emitted] [immutable] [minimized] (name: lazy)
      sourceMap fd1a9eac162e043a-fd1a9e.js.map 393 bytes [emitted] [dev] (auxiliary name: lazy)
    asset 442518335c6381e4-442518.js 259 bytes [emitted] [immutable] [minimized] (name: index)
      sourceMap 442518335c6381e4-442518.js.map 319 bytes [emitted] [dev] (auxiliary name: index)
    asset 0fa320c3c856eacf-0fa320.js 73 bytes [emitted] [immutable] [minimized] (name: a, b)
      sourceMap 0fa320c3c856eacf-0fa320.js.map 250 bytes [emitted] [dev] (auxiliary name: a, b)
  assets by chunk 20.4 KiB (auxiliary name: lazy)
    asset c560fa876f51d750.png 14.6 KiB [emitted] [immutable] [from: file.png] (auxiliary name: lazy)
    asset 3660df341976f5ad.jpg?query 5.89 KiB [cached] [immutable] [from: file.jpg?query] (auxiliary name: lazy)
  asset 3660df341976f5ad.jpg 5.89 KiB [emitted] [immutable] [from: file.jpg] (auxiliary name: index)
  Entrypoint index 3.05 KiB (20.6 KiB) = 00d9d251bca87812-00d9d2.js 2.8 KiB 442518335c6381e4-442518.js 259 bytes 3 auxiliary assets
  Entrypoint a 73 bytes (250 bytes) = 0fa320c3c856eacf-0fa320.js 1 auxiliary asset
  Entrypoint b 73 bytes (250 bytes) = 0fa320c3c856eacf-0fa320.js 1 auxiliary asset
=======
  assets by path *.js 3.45 KiB
    asset 796d1329e3aa20b86016-796d13.js 2.8 KiB [emitted] [immutable] [minimized] (name: runtime)
      sourceMap 796d1329e3aa20b86016-796d13.js.map 14.5 KiB [emitted] [dev] (auxiliary name: runtime)
    asset da6ceedb86c86e79a49a-da6cee.js 318 bytes [emitted] [immutable] [minimized] (name: lazy)
      sourceMap da6ceedb86c86e79a49a-da6cee.js.map 397 bytes [emitted] [dev] (auxiliary name: lazy)
    asset 9e0ae6ff74fb2c3c821b-9e0ae6.js 268 bytes [emitted] [immutable] [minimized] (name: index)
      sourceMap 9e0ae6ff74fb2c3c821b-9e0ae6.js.map 323 bytes [emitted] [dev] (auxiliary name: index)
    asset 222c2acc68675174e6b2-222c2a.js 77 bytes [emitted] [immutable] [minimized] (name: a, b)
      sourceMap 222c2acc68675174e6b2-222c2a.js.map 254 bytes [emitted] [dev] (auxiliary name: a, b)
  assets by chunk 20.4 KiB (auxiliary name: lazy)
    asset 89a353e9c515885abd8e.png 14.6 KiB [emitted] [immutable] [from: file.png] (auxiliary name: lazy)
    asset 7382fad5b015914e0811.jpg?query 5.89 KiB [cached] [immutable] [from: file.jpg?query] (auxiliary name: lazy)
  asset 7382fad5b015914e0811.jpg 5.89 KiB [emitted] [immutable] [from: file.jpg] (auxiliary name: index)
  Entrypoint index 3.06 KiB (20.7 KiB) = 796d1329e3aa20b86016-796d13.js 2.8 KiB 9e0ae6ff74fb2c3c821b-9e0ae6.js 268 bytes 3 auxiliary assets
  Entrypoint a 77 bytes (254 bytes) = 222c2acc68675174e6b2-222c2a.js 1 auxiliary asset
  Entrypoint b 77 bytes (254 bytes) = 222c2acc68675174e6b2-222c2a.js 1 auxiliary asset
>>>>>>> 0105bc1f
  runtime modules 7.28 KiB 9 modules
  orphan modules 19 bytes [orphan] 1 module
  cacheable modules 469 bytes (javascript) 26.3 KiB (asset)
    javascript modules 343 bytes
      ./b/index.js 109 bytes [built] [code generated]
      ./b/a.js 22 bytes [built] [code generated]
      ./b/b.js 66 bytes [built] [code generated]
      ./b/lazy.js + 1 modules 146 bytes [built] [code generated]
    asset modules 126 bytes (javascript) 26.3 KiB (asset)
      ./b/file.jpg 42 bytes (javascript) 5.89 KiB (asset) [built] [code generated]
      ./b/file.png 42 bytes (javascript) 14.6 KiB (asset) [built] [code generated]
      ./b/file.jpg?query 42 bytes (javascript) 5.89 KiB (asset) [built] [code generated]
  b-source-map (webpack x.x.x) compiled successfully in X ms"
`;

exports[`StatsTestCases should print correct stats for related-assets 1`] = `
"default:
  assets by path *.js 15.2 KiB
    asset default-main.js 14.4 KiB [emitted] (name: main) 3 related assets
    asset default-chunk_js.js 803 bytes [emitted] 3 related assets
  assets by path *.css 142 bytes
    asset default-chunk_js.css 73 bytes [emitted] 3 related assets
    asset default-main.css 69 bytes [emitted] (name: main) 3 related assets

relatedAssets:
  assets by path *.js 15.3 KiB
    asset relatedAssets-main.js 14.5 KiB [emitted] (name: main)
      compressed relatedAssets-main.js.br 14.5 KiB [emitted]
      compressed relatedAssets-main.js.gz 14.5 KiB [emitted]
      sourceMap relatedAssets-main.js.map 12.5 KiB [emitted] [dev] (auxiliary name: main)
        compressed relatedAssets-main.js.map.br 12.5 KiB [emitted]
        compressed relatedAssets-main.js.map.gz 12.5 KiB [emitted]
    asset relatedAssets-chunk_js.js 809 bytes [emitted]
      compressed relatedAssets-chunk_js.js.br 809 bytes [emitted]
      compressed relatedAssets-chunk_js.js.gz 809 bytes [emitted]
      sourceMap relatedAssets-chunk_js.js.map 300 bytes [emitted] [dev]
        compressed relatedAssets-chunk_js.js.map.br 300 bytes [emitted]
        compressed relatedAssets-chunk_js.js.map.gz 300 bytes [emitted]
  assets by path *.css 154 bytes
    asset relatedAssets-chunk_js.css 79 bytes [emitted]
      sourceMap relatedAssets-chunk_js.css.map 202 bytes [emitted] [dev]
        compressed relatedAssets-chunk_js.css.map.br 202 bytes [emitted]
        compressed relatedAssets-chunk_js.css.map.gz 202 bytes [emitted]
      compressed relatedAssets-chunk_js.css.br 79 bytes [emitted]
      compressed relatedAssets-chunk_js.css.gz 79 bytes [emitted]
    asset relatedAssets-main.css 75 bytes [emitted] (name: main)
      sourceMap relatedAssets-main.css.map 192 bytes [emitted] [dev] (auxiliary name: main)
        compressed relatedAssets-main.css.map.br 192 bytes [emitted]
        compressed relatedAssets-main.css.map.gz 192 bytes [emitted]
      compressed relatedAssets-main.css.br 75 bytes [emitted]
      compressed relatedAssets-main.css.gz 75 bytes [emitted]

exclude1:
  assets by path *.js 15.2 KiB
    asset exclude1-main.js 14.5 KiB [emitted] (name: main)
      hidden assets 28.9 KiB 2 assets
      sourceMap exclude1-main.js.map 12.5 KiB [emitted] [dev] (auxiliary name: main)
        hidden assets 25 KiB 2 assets
        1 related asset
      1 related asset
    asset exclude1-chunk_js.js 804 bytes [emitted]
      hidden assets 1.57 KiB 2 assets
      sourceMap exclude1-chunk_js.js.map 295 bytes [emitted] [dev]
        hidden assets 590 bytes 2 assets
        1 related asset
      1 related asset
  assets by path *.css 144 bytes
    asset exclude1-chunk_js.css 74 bytes [emitted]
      hidden assets 148 bytes 2 assets
      sourceMap exclude1-chunk_js.css.map 197 bytes [emitted] [dev]
        hidden assets 394 bytes 2 assets
        1 related asset
      1 related asset
    asset exclude1-main.css 70 bytes [emitted] (name: main)
      hidden assets 140 bytes 2 assets
      sourceMap exclude1-main.css.map 187 bytes [emitted] [dev] (auxiliary name: main)
        hidden assets 374 bytes 2 assets
        1 related asset
      1 related asset

exclude2:
  assets by path *.js 15.2 KiB
    asset exclude2-main.js 14.5 KiB [emitted] (name: main)
      hidden assets 12.5 KiB 1 asset
      compressed exclude2-main.js.br 14.5 KiB [emitted]
      compressed exclude2-main.js.gz 14.5 KiB [emitted]
    asset exclude2-chunk_js.js 804 bytes [emitted]
      hidden assets 295 bytes 1 asset
      compressed exclude2-chunk_js.js.br 804 bytes [emitted]
      compressed exclude2-chunk_js.js.gz 804 bytes [emitted]
  assets by path *.css 144 bytes
    asset exclude2-chunk_js.css 74 bytes [emitted]
      hidden assets 197 bytes 1 asset
      compressed exclude2-chunk_js.css.br 74 bytes [emitted]
      compressed exclude2-chunk_js.css.gz 74 bytes [emitted]
    asset exclude2-main.css 70 bytes [emitted] (name: main)
      hidden assets 187 bytes 1 asset
      compressed exclude2-main.css.br 70 bytes [emitted]
      compressed exclude2-main.css.gz 70 bytes [emitted]

exclude3:
  hidden assets 878 bytes 2 assets
  assets by status 14.5 KiB [emitted]
    asset exclude3-main.js 14.5 KiB [emitted] (name: main)
      compressed exclude3-main.js.br 14.5 KiB [emitted]
      compressed exclude3-main.js.gz 14.5 KiB [emitted]
      sourceMap exclude3-main.js.map 12.5 KiB [emitted] [dev] (auxiliary name: main)
        compressed exclude3-main.js.map.br 12.5 KiB [emitted]
        compressed exclude3-main.js.map.gz 12.5 KiB [emitted]
    asset exclude3-main.css 70 bytes [emitted] (name: main)
      sourceMap exclude3-main.css.map 187 bytes [emitted] [dev] (auxiliary name: main)
        compressed exclude3-main.css.map.br 187 bytes [emitted]
        compressed exclude3-main.css.map.gz 187 bytes [emitted]
      compressed exclude3-main.css.br 70 bytes [emitted]
      compressed exclude3-main.css.gz 70 bytes [emitted]"
`;

exports[`StatsTestCases should print correct stats for resolve-plugin-context 1`] = `
"asset bundle.js 1.67 KiB [emitted] (name: main)
modules by path ./node_modules/def/ 17 bytes
  ./node_modules/def/index.js 16 bytes [built] [code generated]
  ./node_modules/def/node_modules/xyz/index.js 1 bytes [built] [code generated]
./index.js 48 bytes [built] [code generated]
./node_modules/abc/index.js 16 bytes [built] [code generated]
./node_modules/xyz/index.js 1 bytes [built] [code generated]
webpack x.x.x compiled successfully in X ms"
`;

exports[`StatsTestCases should print correct stats for reverse-sort-modules 1`] = `
"asset main.js 5.47 KiB [emitted] (name: main)
./index.js 181 bytes [built] [code generated]
./c.js?9 33 bytes [built] [code generated]
./c.js?8 33 bytes [built] [code generated]
./c.js?7 33 bytes [built] [code generated]
./c.js?6 33 bytes [built] [code generated]
./c.js?5 33 bytes [built] [code generated]
./c.js?4 33 bytes [built] [code generated]
./c.js?3 33 bytes [built] [code generated]
./c.js?2 33 bytes [built] [code generated]
./c.js?10 33 bytes [built] [code generated]
./c.js?1 33 bytes [built] [code generated]
./b.js?9 34 bytes [built] [code generated]
./b.js?8 34 bytes [built] [code generated]
./b.js?7 34 bytes [built] [code generated]
./b.js?6 34 bytes [built] [code generated]
./b.js?5 34 bytes [built] [code generated]
./b.js?4 34 bytes [built] [code generated]
./b.js?3 34 bytes [built] [code generated]
./b.js?2 34 bytes [built] [code generated]
./b.js?10 34 bytes [built] [code generated]
./b.js?1 34 bytes [built] [code generated]
./a.js?9 33 bytes [built] [code generated]
./a.js?8 33 bytes [built] [code generated]
./a.js?7 33 bytes [built] [code generated]
./a.js?6 33 bytes [built] [code generated]
./a.js?5 33 bytes [built] [code generated]
./a.js?4 33 bytes [built] [code generated]
./a.js?3 33 bytes [built] [code generated]
./a.js?2 33 bytes [built] [code generated]
./a.js?10 33 bytes [built] [code generated]
./a.js?1 33 bytes [built] [code generated]
webpack x.x.x compiled successfully in X ms"
`;

exports[`StatsTestCases should print correct stats for runtime-chunk 1`] = `
"Entrypoint e1 6.51 KiB = runtime~e1.js 5.47 KiB e1.js 1.04 KiB
Entrypoint e2 6.51 KiB = runtime~e2.js 5.47 KiB e2.js 1.04 KiB
webpack x.x.x compiled successfully"
`;

exports[`StatsTestCases should print correct stats for runtime-chunk-integration 1`] = `
"base:
  asset without-runtime.js 12 KiB [emitted] (name: runtime)
  asset without-505.js 1.2 KiB [emitted]
  asset without-main1.js 815 bytes [emitted] (name: main1)
  Entrypoint main1 12.8 KiB = without-runtime.js 12 KiB without-main1.js 815 bytes
  runtime modules 7.51 KiB 10 modules
  cacheable modules 126 bytes
    ./main1.js 66 bytes [built] [code generated]
    ./b.js 20 bytes [built] [code generated]
    ./c.js 20 bytes [built] [code generated]
    ./d.js 20 bytes [built] [code generated]
  base (webpack x.x.x) compiled successfully

static custom name:
  asset with-manifest.js 12 KiB [emitted] (name: manifest)
  asset with-505.js 1.2 KiB [emitted]
  asset with-main1.js 815 bytes [emitted] (name: main1)
  asset with-main2.js 434 bytes [emitted] (name: main2)
  asset with-main3.js 434 bytes [emitted] (name: main3)
  Entrypoint main1 12.8 KiB = with-manifest.js 12 KiB with-main1.js 815 bytes
  Entrypoint main2 12.5 KiB = with-manifest.js 12 KiB with-main2.js 434 bytes
  Entrypoint main3 12.5 KiB = with-manifest.js 12 KiB with-main3.js 434 bytes
  runtime modules 7.51 KiB 10 modules
  cacheable modules 166 bytes
    ./main1.js 66 bytes [built] [code generated]
    ./main2.js 20 bytes [built] [code generated]
    ./main3.js 20 bytes [built] [code generated]
    ./b.js 20 bytes [built] [code generated]
    ./c.js 20 bytes [built] [code generated]
    ./d.js 20 bytes [built] [code generated]
  static custom name (webpack x.x.x) compiled successfully

dynamic custom name:
  asset func-b.js 12 KiB [emitted] (name: b)
  asset func-a.js 4.91 KiB [emitted] (name: a)
  asset func-505.js 1.2 KiB [emitted]
  asset func-main1.js 815 bytes [emitted] (name: main1)
  asset func-main2.js 434 bytes [emitted] (name: main2)
  asset func-main3.js 434 bytes [emitted] (name: main3)
  Entrypoint main1 12.8 KiB = func-b.js 12 KiB func-main1.js 815 bytes
  Entrypoint main2 12.5 KiB = func-b.js 12 KiB func-main2.js 434 bytes
  Entrypoint main3 5.33 KiB = func-a.js 4.91 KiB func-main3.js 434 bytes
  runtime modules 9.96 KiB 13 modules
  cacheable modules 166 bytes
    ./main1.js 66 bytes [built] [code generated]
    ./main2.js 20 bytes [built] [code generated]
    ./main3.js 20 bytes [built] [code generated]
    ./b.js 20 bytes [built] [code generated]
    ./c.js 20 bytes [built] [code generated]
    ./d.js 20 bytes [built] [code generated]
  dynamic custom name (webpack x.x.x) compiled successfully"
`;

exports[`StatsTestCases should print correct stats for runtime-chunk-issue-7382 1`] = `
"Entrypoint e1 7.4 KiB = runtime.js 5.47 KiB all.js 1020 bytes e1.js 962 bytes
Entrypoint e2 7.4 KiB = runtime.js 5.47 KiB all.js 1020 bytes e2.js 962 bytes
webpack x.x.x compiled successfully"
`;

exports[`StatsTestCases should print correct stats for runtime-chunk-single 1`] = `
"Entrypoint e1 6.5 KiB = runtime.js 5.47 KiB e1.js 1.04 KiB
Entrypoint e2 6.5 KiB = runtime.js 5.47 KiB e2.js 1.04 KiB
webpack x.x.x compiled successfully"
`;

exports[`StatsTestCases should print correct stats for runtime-specific-used-exports 1`] = `
"production:
  asset production-a.js 13.1 KiB [emitted] (name: a)
  asset production-b.js 13.1 KiB [emitted] (name: b)
  asset production-dx_js.js 1.16 KiB [emitted]
  asset production-dw_js-_5f5e0.js 1.16 KiB [emitted]
  asset production-dw_js-_5f5e1.js 1.16 KiB [emitted]
  asset production-dy_js.js 1.14 KiB [emitted]
  asset production-dz_js.js 1.14 KiB [emitted]
  asset production-c.js 93 bytes [emitted] (name: c)
  chunk (runtime: a) production-a.js (a) 605 bytes (javascript) 6.58 KiB (runtime) [entry] [rendered]
    runtime modules 6.58 KiB 9 modules
    cacheable modules 605 bytes
      ./a.js 261 bytes [built] [code generated]
        [no exports used]
      ./dx-importer.js 63 bytes [dependent] [built] [code generated]
        [only some exports used: default]
      ./module.js 122 bytes [dependent] [built] [code generated]
        [only some exports used: x]
      ./module.js?reexported 122 bytes [dependent] [built] [code generated]
        [only some exports used: x]
      ./reexport.js 37 bytes [dependent] [built] [code generated]
        [only some exports used: x]
  chunk (runtime: b) production-b.js (b) 605 bytes (javascript) 6.58 KiB (runtime) [entry] [rendered]
    runtime modules 6.58 KiB 9 modules
    cacheable modules 605 bytes
      ./b.js 261 bytes [built] [code generated]
        [no exports used]
      ./dx-importer.js 63 bytes [dependent] [built] [code generated]
        [only some exports used: default]
      ./module.js 122 bytes [dependent] [built] [code generated]
        [only some exports used: y]
      ./module.js?reexported 122 bytes [dependent] [built] [code generated]
        [only some exports used: y]
      ./reexport.js 37 bytes [dependent] [built] [code generated]
        [only some exports used: y]
  chunk (runtime: c) production-c.js (c) 9 bytes [entry] [rendered]
    ./c.js 9 bytes [built] [code generated]
      [no exports used]
  chunk (runtime: a) production-dw_js-_5f5e0.js 168 bytes [rendered]
    ./dw.js 46 bytes [built] [code generated]
    ./module.js?chunk 122 bytes [dependent] [built] [code generated]
      [only some exports used: identity, w, x, y]
  chunk (runtime: b) production-dw_js-_5f5e1.js 168 bytes [rendered]
    ./dw.js 46 bytes [built] [code generated]
    ./module.js?chunk 122 bytes [dependent] [built] [code generated]
      [only some exports used: identity, w, x, z]
  chunk (runtime: a, b) production-dx_js.js 168 bytes [rendered]
    ./dx.js 46 bytes [built] [code generated]
    ./module.js?chunk 122 bytes [dependent] [built] [code generated]
      [only some exports used: identity, w, x, y, z]
  chunk (runtime: a) production-dy_js.js 168 bytes [rendered]
    ./dy.js 46 bytes [built] [code generated]
    ./module.js?chunk 122 bytes [dependent] [built] [code generated]
      [only some exports used: identity, w, x, y]
  chunk (runtime: b) production-dz_js.js 168 bytes [rendered]
    ./dz.js 46 bytes [built] [code generated]
    ./module.js?chunk 122 bytes [dependent] [built] [code generated]
      [only some exports used: identity, w, x, z]
  runtime modules 13.2 KiB 18 modules
  cacheable modules 1.15 KiB
    ./a.js 261 bytes [built] [code generated]
      [no exports used]
    ./b.js 261 bytes [built] [code generated]
      [no exports used]
    ./c.js 9 bytes [built] [code generated]
      [no exports used]
    ./module.js 122 bytes [built] [code generated]
      [only some exports used: x, y]
    ./reexport.js 37 bytes [built] [code generated]
      [only some exports used: x, y]
    ./dx-importer.js 63 bytes [built] [code generated]
      [only some exports used: default]
    ./dy.js 46 bytes [built] [code generated]
    ./dw.js 46 bytes [built] [code generated]
    ./dz.js 46 bytes [built] [code generated]
    ./module.js?reexported 122 bytes [built] [code generated]
      [only some exports used: x, y]
    ./module.js?chunk 122 bytes [built] [code generated]
      [only some exports used: identity, w, x, y, z]
    ./dx.js 46 bytes [built] [code generated]
  production (webpack x.x.x) compiled successfully in X ms

development:
  asset development-a.js 15.9 KiB [emitted] (name: a)
  asset development-b.js 15.9 KiB [emitted] (name: b)
  asset development-dw_js.js 2.11 KiB [emitted]
  asset development-dx_js.js 2.11 KiB [emitted]
  asset development-dy_js.js 2.11 KiB [emitted]
  asset development-dz_js.js 2.11 KiB [emitted]
  asset development-c.js 1.13 KiB [emitted] (name: c)
  chunk (runtime: a) development-a.js (a) 605 bytes (javascript) 6.58 KiB (runtime) [entry] [rendered]
    runtime modules 6.58 KiB 9 modules
    cacheable modules 605 bytes
      ./a.js 261 bytes [built] [code generated]
        [used exports unknown]
      ./dx-importer.js 63 bytes [dependent] [built] [code generated]
        [used exports unknown]
      ./module.js 122 bytes [dependent] [built] [code generated]
        [used exports unknown]
      ./module.js?reexported 122 bytes [dependent] [built] [code generated]
        [used exports unknown]
      ./reexport.js 37 bytes [dependent] [built] [code generated]
        [used exports unknown]
  chunk (runtime: b) development-b.js (b) 605 bytes (javascript) 6.58 KiB (runtime) [entry] [rendered]
    runtime modules 6.58 KiB 9 modules
    cacheable modules 605 bytes
      ./b.js 261 bytes [built] [code generated]
        [used exports unknown]
      ./dx-importer.js 63 bytes [dependent] [built] [code generated]
        [used exports unknown]
      ./module.js 122 bytes [dependent] [built] [code generated]
        [used exports unknown]
      ./module.js?reexported 122 bytes [dependent] [built] [code generated]
        [used exports unknown]
      ./reexport.js 37 bytes [dependent] [built] [code generated]
        [used exports unknown]
  chunk (runtime: c) development-c.js (c) 9 bytes [entry] [rendered]
    ./c.js 9 bytes [built] [code generated]
      [used exports unknown]
  chunk (runtime: a, b) development-dw_js.js 168 bytes [rendered]
    ./dw.js 46 bytes [built] [code generated]
      [used exports unknown]
    ./module.js?chunk 122 bytes [dependent] [built] [code generated]
      [used exports unknown]
  chunk (runtime: a, b) development-dx_js.js 168 bytes [rendered]
    ./dx.js 46 bytes [built] [code generated]
      [used exports unknown]
    ./module.js?chunk 122 bytes [dependent] [built] [code generated]
      [used exports unknown]
  chunk (runtime: a) development-dy_js.js 168 bytes [rendered]
    ./dy.js 46 bytes [built] [code generated]
      [used exports unknown]
    ./module.js?chunk 122 bytes [dependent] [built] [code generated]
      [used exports unknown]
  chunk (runtime: b) development-dz_js.js 168 bytes [rendered]
    ./dz.js 46 bytes [built] [code generated]
      [used exports unknown]
    ./module.js?chunk 122 bytes [dependent] [built] [code generated]
      [used exports unknown]
  runtime modules 13.2 KiB 18 modules
  cacheable modules 1.15 KiB
    ./a.js 261 bytes [built] [code generated]
      [used exports unknown]
    ./b.js 261 bytes [built] [code generated]
      [used exports unknown]
    ./c.js 9 bytes [built] [code generated]
      [used exports unknown]
    ./module.js 122 bytes [built] [code generated]
      [used exports unknown]
    ./reexport.js 37 bytes [built] [code generated]
      [used exports unknown]
    ./dx-importer.js 63 bytes [built] [code generated]
      [used exports unknown]
    ./dy.js 46 bytes [built] [code generated]
      [used exports unknown]
    ./dw.js 46 bytes [built] [code generated]
      [used exports unknown]
    ./dz.js 46 bytes [built] [code generated]
      [used exports unknown]
    ./module.js?reexported 122 bytes [built] [code generated]
      [used exports unknown]
    ./module.js?chunk 122 bytes [built] [code generated]
      [used exports unknown]
    ./dx.js 46 bytes [built] [code generated]
      [used exports unknown]
  development (webpack x.x.x) compiled successfully in X ms

global:
  asset global-a.js 13.3 KiB [emitted] (name: a)
  asset global-b.js 13.3 KiB [emitted] (name: b)
  asset global-dw_js.js 1.16 KiB [emitted]
  asset global-dx_js.js 1.16 KiB [emitted]
  asset global-dy_js.js 1.16 KiB [emitted]
  asset global-dz_js.js 1.16 KiB [emitted]
  asset global-c.js 93 bytes [emitted] (name: c)
  chunk (runtime: a) global-a.js (a) 605 bytes (javascript) 6.57 KiB (runtime) [entry] [rendered]
    runtime modules 6.57 KiB 9 modules
    cacheable modules 605 bytes
      ./a.js 261 bytes [built] [code generated]
        [no exports used]
      ./dx-importer.js 63 bytes [dependent] [built] [code generated]
        [only some exports used: default]
      ./module.js 122 bytes [dependent] [built] [code generated]
        [only some exports used: x, y]
      ./module.js?reexported 122 bytes [dependent] [built] [code generated]
        [only some exports used: x, y]
      ./reexport.js 37 bytes [dependent] [built] [code generated]
        [only some exports used: x, y]
  chunk (runtime: b) global-b.js (b) 605 bytes (javascript) 6.57 KiB (runtime) [entry] [rendered]
    runtime modules 6.57 KiB 9 modules
    cacheable modules 605 bytes
      ./b.js 261 bytes [built] [code generated]
        [no exports used]
      ./dx-importer.js 63 bytes [dependent] [built] [code generated]
        [only some exports used: default]
      ./module.js 122 bytes [dependent] [built] [code generated]
        [only some exports used: x, y]
      ./module.js?reexported 122 bytes [dependent] [built] [code generated]
        [only some exports used: x, y]
      ./reexport.js 37 bytes [dependent] [built] [code generated]
        [only some exports used: x, y]
  chunk (runtime: c) global-c.js (c) 9 bytes [entry] [rendered]
    ./c.js 9 bytes [built] [code generated]
      [no exports used]
  chunk (runtime: a, b) global-dw_js.js 168 bytes [rendered]
    ./dw.js 46 bytes [built] [code generated]
    ./module.js?chunk 122 bytes [dependent] [built] [code generated]
      [only some exports used: identity, w, x, y, z]
  chunk (runtime: a, b) global-dx_js.js 168 bytes [rendered]
    ./dx.js 46 bytes [built] [code generated]
    ./module.js?chunk 122 bytes [dependent] [built] [code generated]
      [only some exports used: identity, w, x, y, z]
  chunk (runtime: a) global-dy_js.js 168 bytes [rendered]
    ./dy.js 46 bytes [built] [code generated]
    ./module.js?chunk 122 bytes [dependent] [built] [code generated]
      [only some exports used: identity, w, x, y, z]
  chunk (runtime: b) global-dz_js.js 168 bytes [rendered]
    ./dz.js 46 bytes [built] [code generated]
    ./module.js?chunk 122 bytes [dependent] [built] [code generated]
      [only some exports used: identity, w, x, y, z]
  runtime modules 13.1 KiB 18 modules
  cacheable modules 1.15 KiB
    ./a.js 261 bytes [built] [code generated]
      [no exports used]
    ./b.js 261 bytes [built] [code generated]
      [no exports used]
    ./c.js 9 bytes [built] [code generated]
      [no exports used]
    ./module.js 122 bytes [built] [code generated]
      [only some exports used: x, y]
    ./reexport.js 37 bytes [built] [code generated]
      [only some exports used: x, y]
    ./dx-importer.js 63 bytes [built] [code generated]
      [only some exports used: default]
    ./dy.js 46 bytes [built] [code generated]
    ./dw.js 46 bytes [built] [code generated]
    ./dz.js 46 bytes [built] [code generated]
    ./module.js?reexported 122 bytes [built] [code generated]
      [only some exports used: x, y]
    ./module.js?chunk 122 bytes [built] [code generated]
      [only some exports used: identity, w, x, y, z]
    ./dx.js 46 bytes [built] [code generated]
  global (webpack x.x.x) compiled successfully in X ms"
`;

exports[`StatsTestCases should print correct stats for scope-hoisting-bailouts 1`] = `
"runtime modules 6.83 KiB 10 modules
built modules 615 bytes [built]
  code generated modules 530 bytes [code generated]
    modules by path ./*.js 377 bytes 7 modules
    ./concatenated.js + 2 modules 111 bytes [built] [code generated]
      ModuleConcatenation bailout: Cannot concat with external \\"external\\": Module external \\"external\\" is not in the same chunk(s) (expected in chunk(s) unnamed chunk(s), module is in chunk(s) index)
    external \\"external\\" 42 bytes [built] [code generated]
  orphan modules 85 bytes [orphan]
    ./concatenated1.js 37 bytes [orphan] [built]
      Dependency (harmony side effect evaluation) with side effects at 1:0-36
    ./concatenated2.js 48 bytes [orphan] [built]
      Dependency (harmony side effect evaluation) with side effects at 1:0-29
webpack x.x.x compiled successfully in X ms"
`;

exports[`StatsTestCases should print correct stats for scope-hoisting-multi 1`] = `
"Entrypoint first 14.4 KiB = a-vendor.js 419 bytes a-first.js 14 KiB
Entrypoint second 13.9 KiB = a-vendor.js 419 bytes a-second.js 13.5 KiB
runtime modules 15.1 KiB 20 modules
orphan modules 37 bytes [orphan] 1 module
cacheable modules 807 bytes
  ./first.js 236 bytes [built] [code generated]
  ./second.js 202 bytes [built] [code generated]
  ./vendor.js 25 bytes [built] [code generated]
  ./common2.js 25 bytes [built] [code generated]
  ./module_first.js 31 bytes [built] [code generated]
  ./lazy_first.js 91 bytes [built] [code generated]
  ./lazy_shared.js 56 bytes [built] [code generated]
  ./lazy_second.js 91 bytes [built] [code generated]
  ./common_lazy.js 25 bytes [built] [code generated]
  ./common_lazy_shared.js 25 bytes [built] [code generated]
webpack x.x.x compiled successfully in X ms

Entrypoint first 13.6 KiB = b-vendor.js 419 bytes b-first.js 13.2 KiB
Entrypoint second 13.5 KiB = b-vendor.js 419 bytes b-second.js 13.1 KiB
runtime modules 15.1 KiB 20 modules
cacheable modules 975 bytes
  code generated modules 857 bytes [code generated]
    modules by path ./*.js + 1 modules 459 bytes 3 modules
    modules by path ./*.js 106 bytes
      ./vendor.js 25 bytes [built] [code generated]
      ./lazy_shared.js 56 bytes [built] [code generated]
        ModuleConcatenation bailout: Cannot concat with ./common_lazy_shared.js: Module ./common_lazy_shared.js is referenced from different chunks by these modules: ./lazy_first.js, ./lazy_second.js
      ./common_lazy_shared.js 25 bytes [built] [code generated]
    ./first.js + 2 modules 292 bytes [built] [code generated]
      ModuleConcatenation bailout: Cannot concat with ./vendor.js: Module ./vendor.js is not in the same chunk(s) (expected in chunk(s) first, module is in chunk(s) vendor)
  orphan modules 118 bytes [orphan]
    ./common2.js 25 bytes [orphan] [built]
    ./module_first.js 31 bytes [orphan] [built]
    ./common.js 37 bytes [orphan] [built]
      ModuleConcatenation bailout: Module is not in any chunk
    ./common_lazy.js 25 bytes [orphan] [built]
webpack x.x.x compiled successfully in X ms"
`;

exports[`StatsTestCases should print correct stats for side-effects-issue-7428 1`] = `
"asset main.js 12.3 KiB [emitted] (name: main)
asset 1.js 643 bytes [emitted]
runtime modules 6.56 KiB 9 modules
cacheable modules 823 bytes
  modules by path ./components/src/ 501 bytes
    orphan modules 315 bytes [orphan]
      modules by path ./components/src/CompAB/*.js 164 bytes 2 modules
      modules by path ./components/src/CompC/*.js 67 bytes
        ./components/src/CompC/CompC.js 33 bytes [orphan] [built]
          [module unused]
          [inactive] harmony side effect evaluation ./CompC ./components/src/CompC/index.js 1:0-34
          [inactive] harmony export imported specifier ./CompC ./components/src/CompC/index.js 1:0-34
          [inactive] harmony export imported specifier ./CompC ./components/src/index.js 2:0-43 (skipped side-effect-free modules)
        ./components/src/CompC/index.js 34 bytes [orphan] [built]
          [module unused]
          [inactive] harmony side effect evaluation ./CompC ./components/src/index.js 2:0-43
          [inactive] harmony export imported specifier ./CompC ./components/src/index.js 2:0-43
      ./components/src/index.js 84 bytes [orphan] [built]
        [module unused]
        [inactive] from origin ./main.js + 1 modules
          [inactive] harmony side effect evaluation ./components ./main.js + 1 modules ./main.js 1:0-44
          [inactive] harmony import specifier ./components ./main.js + 1 modules ./main.js 3:15-20
          [inactive] harmony import specifier ./components ./main.js + 1 modules ./main.js 4:15-20
        [inactive] from origin ./foo.js
          [inactive] harmony side effect evaluation ./components ./foo.js 1:0-37
          [inactive] harmony import specifier ./components ./foo.js 3:20-25
    code generated modules 186 bytes [code generated]
      ./components/src/CompAB/CompA.js 89 bytes [built] [code generated]
        [only some exports used: default]
        [inactive] from origin ./components/src/CompAB/index.js
          [inactive] harmony side effect evaluation ./CompA ./components/src/CompAB/index.js 1:0-43
          [inactive] harmony export imported specifier ./CompA ./components/src/CompAB/index.js 1:0-43
        [inactive] harmony export imported specifier ./CompAB ./components/src/index.js 1:0-40 (skipped side-effect-free modules)
        harmony import specifier ./components ./foo.js 3:20-25 (skipped side-effect-free modules)
        harmony import specifier ./components ./main.js + 1 modules ./main.js 3:15-20 (skipped side-effect-free modules)
      ./components/src/CompAB/utils.js 97 bytes [built] [code generated]
        from origin ./components/src/CompAB/CompA.js
          [inactive] harmony side effect evaluation ./utils ./components/src/CompAB/CompA.js 1:0-35
          harmony import specifier ./utils ./components/src/CompAB/CompA.js 5:5-12
        from origin ./components/src/CompAB/CompB.js
          [inactive] harmony side effect evaluation ./utils ./components/src/CompAB/CompB.js 1:0-30
          harmony import specifier ./utils ./components/src/CompAB/CompB.js 5:2-5
        from origin ./main.js + 1 modules
          [inactive] harmony side effect evaluation ./utils ./main.js + 1 modules ./components/src/CompAB/CompB.js 1:0-30
          harmony import specifier ./utils ./main.js + 1 modules ./components/src/CompAB/CompB.js 5:2-5
  ./main.js + 1 modules 221 bytes [built] [code generated]
    [no exports used]
    entry ./main.js main
    | ./main.js 144 bytes [built]
    |   [no exports used]
    | ./components/src/CompAB/CompB.js 77 bytes [built]
    |   [only some exports used: default]
    |   [inactive] from origin ./components/src/CompAB/index.js
    |     [inactive] harmony side effect evaluation ./CompB ./components/src/CompAB/index.js 2:0-43
    |     [inactive] harmony export imported specifier ./CompB ./components/src/CompAB/index.js 2:0-43
    |   [inactive] harmony export imported specifier ./CompAB ./components/src/index.js 1:0-40 (skipped side-effect-free modules)
    |   harmony import specifier ./components ./main.js 4:15-20 (skipped side-effect-free modules)
  ./foo.js 101 bytes [built] [code generated]
    import() ./foo ./main.js + 1 modules ./main.js 6:0-15
webpack x.x.x compiled successfully in X ms"
`;

exports[`StatsTestCases should print correct stats for side-effects-optimization 1`] = `
"asset main.js 221 bytes [emitted] [minimized] (name: main)
orphan modules 1.2 KiB [orphan] 4 modules
cacheable modules 1.22 KiB
  ./index.js + 2 modules 1.18 KiB [built] [code generated]
    [no exports]
    [no exports used]
    ModuleConcatenation bailout: Cannot concat with ./node_modules/module-with-export/emptyModule.js: Module is not an ECMAScript module
    | ./index.js 116 bytes [built]
    |   [no exports]
    |   [no exports used]
    |   Statement (ExpressionStatement) with side effects in source code at 4:0-30
    | ./node_modules/big-module/a.js 58 bytes [built]
    |   [only some exports used: a]
    | ./node_modules/module-with-export/index.js 1.01 KiB [built]
    |   [only some exports used: smallVar]
  ./node_modules/module-with-export/emptyModule.js 43 bytes [built] [code generated]
    [used exports unknown]
    ModuleConcatenation bailout: Module is not an ECMAScript module
webpack x.x.x compiled successfully in X ms

asset main.no-side.js 979 bytes [emitted] [minimized] (name: main)
runtime modules 1010 bytes 4 modules
orphan modules 102 bytes [orphan] 2 modules
cacheable modules 1.35 KiB
  modules by path ./node_modules/module-with-export/*.js 1.05 KiB
    ./node_modules/module-with-export/index.js 1.01 KiB [built] [code generated]
      [only some exports used: huh, smallVar]
      ModuleConcatenation bailout: List of module exports is dynamic (huh: maybe provided (runtime-defined) and used in main)
    ./node_modules/module-with-export/emptyModule.js 43 bytes [built] [code generated]
      [used exports unknown]
      ModuleConcatenation bailout: Module is not an ECMAScript module
  ./index.js + 2 modules 218 bytes [built] [code generated]
    [no exports]
    [no exports used]
    ModuleConcatenation bailout: Cannot concat with ./node_modules/big-module/log.js: Module ./node_modules/big-module/log.js is referenced from these modules with unsupported syntax: ./node_modules/big-module/log.js (referenced with module decorator)
    ModuleConcatenation bailout: Cannot concat with ./node_modules/module-with-export/index.js: Module ./node_modules/big-module/log.js is referenced from these modules with unsupported syntax: ./node_modules/big-module/log.js (referenced with module decorator)
    | ./index.js 116 bytes [built]
    |   [no exports]
    |   [no exports used]
    | ./node_modules/big-module/index.js 44 bytes [built]
    |   [only some exports used: a, huh]
    |   ModuleConcatenation bailout: List of module exports is dynamic (a: maybe provided (runtime-defined) and used in main, huh: maybe provided (runtime-defined) and used in main)
    | ./node_modules/big-module/a.js 58 bytes [built]
    |   [only some exports used: a, huh]
    |   ModuleConcatenation bailout: List of module exports is dynamic (huh: maybe provided (runtime-defined) and used in main)
  ./node_modules/big-module/log.js 92 bytes [built] [code generated]
    [only some exports used: huh]
    ModuleConcatenation bailout: List of module exports is dynamic (huh: maybe provided (runtime-defined) and used in main)
webpack x.x.x compiled successfully in X ms"
`;

exports[`StatsTestCases should print correct stats for side-effects-simple-unused 1`] = `
"asset main.js 355 bytes [emitted] (name: main)
./index.js + 2 modules 158 bytes [built] [code generated]
  [no exports used]
  entry ./index main
  | ./index.js 55 bytes [built]
  |   [no exports used]
  | ./node_modules/pmodule/index.js 75 bytes [built]
  |   [only some exports used: default]
  |   [inactive] harmony side effect evaluation pmodule ./index.js 1:0-33
  |   harmony import specifier pmodule ./index.js 3:12-15
  |   [inactive] harmony import specifier pmodule ./index.js 3:17-18
  | ./node_modules/pmodule/c.js 28 bytes [built]
  |   [only some exports used: z]
  |   [inactive] from origin ./node_modules/pmodule/b.js
  |     [inactive] harmony side effect evaluation ./c ./node_modules/pmodule/b.js 5:0-24
  |     [inactive] harmony export imported specifier ./c ./node_modules/pmodule/b.js 5:0-24
  |   harmony import specifier pmodule ./index.js 3:17-18 (skipped side-effect-free modules)
  |   [inactive] harmony export imported specifier ./b ./node_modules/pmodule/index.js 2:0-30 (skipped side-effect-free modules)
./node_modules/pmodule/index.js 75 bytes [orphan] [built]
  [only some exports used: default]
  [inactive] harmony side effect evaluation pmodule ./index.js 1:0-33
  harmony import specifier pmodule ./index.js 3:12-15
  [inactive] harmony import specifier pmodule ./index.js 3:17-18
./node_modules/pmodule/c.js 28 bytes [orphan] [built]
  [only some exports used: z]
  [inactive] from origin ./node_modules/pmodule/b.js
    [inactive] harmony side effect evaluation ./c ./node_modules/pmodule/b.js 5:0-24
    [inactive] harmony export imported specifier ./c ./node_modules/pmodule/b.js 5:0-24
  harmony import specifier pmodule ./index.js 3:17-18 (skipped side-effect-free modules)
  [inactive] harmony export imported specifier ./b ./node_modules/pmodule/index.js 2:0-30 (skipped side-effect-free modules)
./node_modules/pmodule/a.js 60 bytes [orphan] [built]
  [module unused]
  [inactive] from origin ./index.js + 2 modules
    [inactive] harmony side effect evaluation ./a ./index.js + 2 modules ./node_modules/pmodule/index.js 1:0-20
    [inactive] harmony export imported specifier ./a ./index.js + 2 modules ./node_modules/pmodule/index.js 1:0-20
  [inactive] from origin ./node_modules/pmodule/index.js
    [inactive] harmony side effect evaluation ./a ./node_modules/pmodule/index.js 1:0-20
    [inactive] harmony export imported specifier ./a ./node_modules/pmodule/index.js 1:0-20
./node_modules/pmodule/b.js 69 bytes [orphan] [built]
  [module unused]
  [inactive] from origin ./index.js + 2 modules
    [inactive] harmony side effect evaluation ./b ./index.js + 2 modules ./node_modules/pmodule/index.js 2:0-30
    [inactive] harmony export imported specifier ./b ./index.js + 2 modules ./node_modules/pmodule/index.js 2:0-30
    [inactive] harmony export imported specifier ./b ./index.js + 2 modules ./node_modules/pmodule/index.js 2:0-30
    [inactive] harmony export imported specifier ./b ./index.js + 2 modules ./node_modules/pmodule/index.js 2:0-30
  [inactive] from origin ./node_modules/pmodule/index.js
    [inactive] harmony side effect evaluation ./b ./node_modules/pmodule/index.js 2:0-30
    [inactive] harmony export imported specifier ./b ./node_modules/pmodule/index.js 2:0-30
    [inactive] harmony export imported specifier ./b ./node_modules/pmodule/index.js 2:0-30
    [inactive] harmony export imported specifier ./b ./node_modules/pmodule/index.js 2:0-30
webpack x.x.x compiled successfully in X ms"
`;

exports[`StatsTestCases should print correct stats for simple 1`] = `
"asset bundle.js 1.15 KiB [emitted] (name: main)
./index.js 1 bytes [built] [code generated]
webpack x.x.x compiled successfully in X ms"
`;

exports[`StatsTestCases should print correct stats for simple-more-info 1`] = `
"PublicPath: auto
asset bundle.js 84 bytes [emitted] (name: main)
./index.js 1 bytes [built] [code generated]
  entry ./index main
  X ms (resolving: X ms, restoring: X ms, integration: X ms, building: X ms, storing: X ms)
webpack x.x.x compiled successfully in X ms"
`;

exports[`StatsTestCases should print correct stats for split-chunks 1`] = `
"default:
<<<<<<< HEAD
  Entrypoint main 11.5 KiB = default/main.js
  Entrypoint a 12.6 KiB = default/a.js
=======
  Entrypoint main 11.4 KiB = default/main.js
  Entrypoint a 12.5 KiB = default/a.js
>>>>>>> 0105bc1f
  Entrypoint b 3.94 KiB = default/b.js
  Entrypoint c 3.94 KiB = default/c.js
  chunk (runtime: b) default/b.js (b) 196 bytes (javascript) 396 bytes (runtime) [entry] [rendered]
    > ./b b
    dependent modules 80 bytes [dependent] 4 modules
    runtime modules 396 bytes 2 modules
    ./b.js 116 bytes [built] [code generated]
  chunk (runtime: a, main) default/async-g.js (async-g) 45 bytes <{659}> <{767}> <{786}> <{794}> <{801}> ={568}= [rendered]
    > ./g ./a.js 6:0-47
    ./g.js 45 bytes [built] [code generated]
  chunk (runtime: main) default/main.js (main) 147 bytes (javascript) 6.66 KiB (runtime) >{334}< >{383}< >{457}< >{568}< >{659}< >{767}< >{794}< >{801}< [entry] [rendered]
    > ./ main
    runtime modules 6.66 KiB 9 modules
    ./index.js 147 bytes [built] [code generated]
  chunk (runtime: main) default/async-b.js (async-b) 116 bytes <{179}> ={568}= ={659}= ={767}= ={801}= [rendered]
    > ./b ./index.js 2:0-47
    ./b.js 116 bytes [built] [code generated]
  chunk (runtime: main) default/async-c.js (async-c) 116 bytes <{179}> ={457}= ={568}= ={767}= ={801}= [rendered]
    > ./c ./index.js 3:0-47
    ./c.js 116 bytes [built] [code generated]
  chunk (runtime: main) default/457.js (id hint: vendors) 20 bytes <{179}> ={383}= ={568}= ={767}= ={801}= [rendered] split chunk (cache group: defaultVendors)
    > ./c ./index.js 3:0-47
    ./node_modules/z/index.js 20 bytes [built] [code generated]
  chunk (runtime: c) default/c.js (c) 196 bytes (javascript) 396 bytes (runtime) [entry] [rendered]
    > ./c c
    dependent modules 80 bytes [dependent] 4 modules
    runtime modules 396 bytes 2 modules
    ./c.js 116 bytes [built] [code generated]
  chunk (runtime: a, main) default/568.js 20 bytes <{179}> <{659}> <{767}> <{786}> <{794}> <{801}> ={137}= ={334}= ={383}= ={457}= ={659}= ={767}= ={801}= [rendered] split chunk (cache group: default)
    > ./b ./index.js 2:0-47
    > ./c ./index.js 3:0-47
    > ./g ./a.js 6:0-47
    ./f.js 20 bytes [built] [code generated]
  chunk (runtime: main) default/659.js (id hint: vendors) 20 bytes <{179}> ={334}= ={568}= ={767}= ={794}= ={801}= >{137}< >{568}< [rendered] split chunk (cache group: defaultVendors)
    > ./a ./index.js 1:0-47
    > ./b ./index.js 2:0-47
    ./node_modules/y/index.js 20 bytes [built] [code generated]
  chunk (runtime: main) default/767.js 20 bytes <{179}> ={334}= ={383}= ={457}= ={568}= ={659}= ={794}= ={801}= >{137}< >{568}< [rendered] split chunk (cache group: default)
    > ./a ./index.js 1:0-47
    > ./b ./index.js 2:0-47
    > ./c ./index.js 3:0-47
    ./d.js 20 bytes [built] [code generated]
  chunk (runtime: a) default/a.js (a) 245 bytes (javascript) 6.65 KiB (runtime) >{137}< >{568}< [entry] [rendered]
    > ./a a
    runtime modules 6.65 KiB 9 modules
    dependent modules 60 bytes [dependent] 3 modules
    ./a.js + 1 modules 185 bytes [built] [code generated]
  chunk (runtime: main) default/async-a.js (async-a) 185 bytes <{179}> ={659}= ={767}= ={801}= >{137}< >{568}< [rendered]
    > ./a ./index.js 1:0-47
    ./a.js + 1 modules 185 bytes [built] [code generated]
  chunk (runtime: main) default/801.js (id hint: vendors) 20 bytes <{179}> ={334}= ={383}= ={457}= ={568}= ={659}= ={767}= ={794}= >{137}< >{568}< [rendered] split chunk (cache group: defaultVendors)
    > ./a ./index.js 1:0-47
    > ./b ./index.js 2:0-47
    > ./c ./index.js 3:0-47
    ./node_modules/x/index.js 20 bytes [built] [code generated]
  default (webpack x.x.x) compiled successfully

all-chunks:
  Entrypoint main 11.5 KiB = all-chunks/main.js
<<<<<<< HEAD
  Entrypoint a 15 KiB = all-chunks/801.js 414 bytes all-chunks/659.js 414 bytes all-chunks/767.js 414 bytes all-chunks/390.js 414 bytes all-chunks/a.js 13.4 KiB
  Entrypoint b 8.14 KiB = all-chunks/801.js 414 bytes all-chunks/659.js 414 bytes all-chunks/767.js 414 bytes all-chunks/568.js 414 bytes all-chunks/b.js 6.52 KiB
  Entrypoint c 8.14 KiB = all-chunks/801.js 414 bytes all-chunks/457.js 414 bytes all-chunks/767.js 414 bytes all-chunks/568.js 414 bytes all-chunks/c.js 6.52 KiB
  chunk (runtime: b) all-chunks/b.js (b) 116 bytes (javascript) 2.77 KiB (runtime) ={568}= ={659}= ={767}= ={801}= [entry] [rendered]
=======
  Entrypoint a 15 KiB = all-chunks/282.js 414 bytes all-chunks/954.js 414 bytes all-chunks/767.js 414 bytes all-chunks/390.js 414 bytes all-chunks/a.js 13.4 KiB
  Entrypoint b 8.14 KiB = all-chunks/282.js 414 bytes all-chunks/954.js 414 bytes all-chunks/767.js 414 bytes all-chunks/568.js 414 bytes all-chunks/b.js 6.52 KiB
  Entrypoint c 8.14 KiB = all-chunks/282.js 414 bytes all-chunks/769.js 414 bytes all-chunks/767.js 414 bytes all-chunks/568.js 414 bytes all-chunks/c.js 6.52 KiB
  chunk (runtime: b) all-chunks/b.js (b) 116 bytes (javascript) 2.76 KiB (runtime) ={282}= ={568}= ={767}= ={954}= [entry] [rendered]
>>>>>>> 0105bc1f
    > ./b b
    runtime modules 2.76 KiB 4 modules
    ./b.js 116 bytes [built] [code generated]
  chunk (runtime: a, main) all-chunks/async-g.js (async-g) 45 bytes <{390}> <{659}> <{767}> <{786}> <{794}> <{801}> ={568}= [rendered]
    > ./g ./a.js 6:0-47
    ./g.js 45 bytes [built] [code generated]
<<<<<<< HEAD
  chunk (runtime: main) all-chunks/main.js (main) 147 bytes (javascript) 6.67 KiB (runtime) >{334}< >{383}< >{390}< >{457}< >{568}< >{659}< >{767}< >{794}< >{801}< [entry] [rendered]
=======
  chunk (runtime: main) all-chunks/main.js (main) 147 bytes (javascript) 6.66 KiB (runtime) >{282}< >{334}< >{383}< >{390}< >{568}< >{767}< >{769}< >{794}< >{954}< [entry] [rendered]
>>>>>>> 0105bc1f
    > ./ main
    runtime modules 6.66 KiB 9 modules
    ./index.js 147 bytes [built] [code generated]
  chunk (runtime: main) all-chunks/async-b.js (async-b) 116 bytes <{179}> ={568}= ={659}= ={767}= ={801}= [rendered]
    > ./b ./index.js 2:0-47
    ./b.js 116 bytes [built] [code generated]
  chunk (runtime: main) all-chunks/async-c.js (async-c) 116 bytes <{179}> ={457}= ={568}= ={767}= ={801}= [rendered]
    > ./c ./index.js 3:0-47
    ./c.js 116 bytes [built] [code generated]
  chunk (runtime: a, main) all-chunks/390.js 20 bytes <{179}> ={659}= ={767}= ={786}= ={794}= ={801}= >{137}< >{568}< [initial] [rendered] split chunk (cache group: default)
    > ./a ./index.js 1:0-47
    > ./a a
    ./e.js 20 bytes [built] [code generated]
<<<<<<< HEAD
  chunk (runtime: c, main) all-chunks/457.js (id hint: vendors) 20 bytes <{179}> ={383}= ={459}= ={568}= ={767}= ={801}= [initial] [rendered] split chunk (cache group: defaultVendors)
    > ./c ./index.js 3:0-47
    > ./c c
    ./node_modules/z/index.js 20 bytes [built] [code generated]
  chunk (runtime: c) all-chunks/c.js (c) 116 bytes (javascript) 2.77 KiB (runtime) ={457}= ={568}= ={767}= ={801}= [entry] [rendered]
=======
  chunk (runtime: c) all-chunks/c.js (c) 116 bytes (javascript) 2.76 KiB (runtime) ={282}= ={568}= ={767}= ={769}= [entry] [rendered]
>>>>>>> 0105bc1f
    > ./c c
    runtime modules 2.76 KiB 4 modules
    ./c.js 116 bytes [built] [code generated]
  chunk (runtime: a, b, c, main) all-chunks/568.js 20 bytes <{179}> <{390}> <{659}> <{767}> <{786}> <{794}> <{801}> ={128}= ={137}= ={334}= ={383}= ={457}= ={459}= ={659}= ={767}= ={801}= [initial] [rendered] split chunk (cache group: default)
    > ./b ./index.js 2:0-47
    > ./c ./index.js 3:0-47
    > ./g ./a.js 6:0-47
    > ./b b
    > ./c c
    ./f.js 20 bytes [built] [code generated]
  chunk (runtime: a, b, main) all-chunks/659.js (id hint: vendors) 20 bytes <{179}> ={128}= ={334}= ={390}= ={568}= ={767}= ={786}= ={794}= ={801}= >{137}< >{568}< [initial] [rendered] split chunk (cache group: defaultVendors)
    > ./a ./index.js 1:0-47
    > ./b ./index.js 2:0-47
    > ./a a
    > ./b b
    ./node_modules/y/index.js 20 bytes [built] [code generated]
  chunk (runtime: a, b, c, main) all-chunks/767.js 20 bytes <{179}> ={128}= ={334}= ={383}= ={390}= ={457}= ={459}= ={568}= ={659}= ={786}= ={794}= ={801}= >{137}< >{568}< [initial] [rendered] split chunk (cache group: default)
    > ./a ./index.js 1:0-47
    > ./b ./index.js 2:0-47
    > ./c ./index.js 3:0-47
    > ./a a
    > ./b b
    > ./c c
    ./d.js 20 bytes [built] [code generated]
  chunk (runtime: a) all-chunks/a.js (a) 165 bytes (javascript) 7.58 KiB (runtime) ={390}= ={659}= ={767}= ={801}= >{137}< >{568}< [entry] [rendered]
    > ./a a
    runtime modules 7.58 KiB 10 modules
    ./a.js 165 bytes [built] [code generated]
  chunk (runtime: main) all-chunks/async-a.js (async-a) 165 bytes <{179}> ={390}= ={659}= ={767}= ={801}= >{137}< >{568}< [rendered]
    > ./a ./index.js 1:0-47
    ./a.js 165 bytes [built] [code generated]
  chunk (runtime: a, b, c, main) all-chunks/801.js (id hint: vendors) 20 bytes <{179}> ={128}= ={334}= ={383}= ={390}= ={457}= ={459}= ={568}= ={659}= ={767}= ={786}= ={794}= >{137}< >{568}< [initial] [rendered] split chunk (cache group: defaultVendors)
    > ./a ./index.js 1:0-47
    > ./b ./index.js 2:0-47
    > ./c ./index.js 3:0-47
    > ./a a
    > ./b b
    > ./c c
    ./node_modules/x/index.js 20 bytes [built] [code generated]
  all-chunks (webpack x.x.x) compiled successfully

manual:
  Entrypoint main 11.2 KiB = manual/main.js
  Entrypoint a 14.7 KiB = manual/vendors.js 1.05 KiB manual/a.js 13.7 KiB
  Entrypoint b 8.45 KiB = manual/vendors.js 1.05 KiB manual/b.js 7.4 KiB
  Entrypoint c 8.45 KiB = manual/vendors.js 1.05 KiB manual/c.js 7.4 KiB
  chunk (runtime: b) manual/b.js (b) 156 bytes (javascript) 2.76 KiB (runtime) ={216}= [entry] [rendered]
    > ./b b
    > x b
    > y b
    > z b
    runtime modules 2.76 KiB 4 modules
    dependent modules 40 bytes [dependent] 2 modules
    ./b.js 116 bytes [built] [code generated]
  chunk (runtime: a, main) manual/async-g.js (async-g) 65 bytes <{216}> <{786}> <{794}> [rendered]
    > ./g ./a.js 6:0-47
    dependent modules 20 bytes [dependent] 1 module
    ./g.js 45 bytes [built] [code generated]
  chunk (runtime: main) manual/main.js (main) 147 bytes (javascript) 6.66 KiB (runtime) >{216}< >{334}< >{383}< >{794}< [entry] [rendered]
    > ./ main
    runtime modules 6.66 KiB 9 modules
    ./index.js 147 bytes [built] [code generated]
  chunk (runtime: a, b, c, main) manual/vendors.js (vendors) (id hint: vendors) 60 bytes <{179}> ={128}= ={334}= ={383}= ={459}= ={786}= ={794}= >{137}< [initial] [rendered] split chunk (cache group: vendors) (name: vendors)
    > ./a ./index.js 1:0-47
    > ./b ./index.js 2:0-47
    > ./c ./index.js 3:0-47
    > ./a a
    > x a
    > y a
    > z a
    > ./b b
    > x b
    > y b
    > z b
    > ./c c
    > x c
    > y c
    > z c
    ./node_modules/x/index.js 20 bytes [built] [code generated]
    ./node_modules/y/index.js 20 bytes [built] [code generated]
    ./node_modules/z/index.js 20 bytes [built] [code generated]
  chunk (runtime: main) manual/async-b.js (async-b) 156 bytes <{179}> ={216}= [rendered]
    > ./b ./index.js 2:0-47
    dependent modules 40 bytes [dependent] 2 modules
    ./b.js 116 bytes [built] [code generated]
  chunk (runtime: main) manual/async-c.js (async-c) 156 bytes <{179}> ={216}= [rendered]
    > ./c ./index.js 3:0-47
    dependent modules 40 bytes [dependent] 2 modules
    ./c.js 116 bytes [built] [code generated]
  chunk (runtime: c) manual/c.js (c) 156 bytes (javascript) 2.76 KiB (runtime) ={216}= [entry] [rendered]
    > ./c c
    > x c
    > y c
    > z c
    runtime modules 2.76 KiB 4 modules
    dependent modules 40 bytes [dependent] 2 modules
    ./c.js 116 bytes [built] [code generated]
  chunk (runtime: a) manual/a.js (a) 205 bytes (javascript) 7.54 KiB (runtime) ={216}= >{137}< [entry] [rendered]
    > ./a a
    > x a
    > y a
    > z a
    runtime modules 7.54 KiB 10 modules
    dependent modules 20 bytes [dependent] 1 module
    ./a.js + 1 modules 185 bytes [built] [code generated]
  chunk (runtime: main) manual/async-a.js (async-a) 205 bytes <{179}> ={216}= >{137}< [rendered]
    > ./a ./index.js 1:0-47
    dependent modules 20 bytes [dependent] 1 module
    ./a.js + 1 modules 185 bytes [built] [code generated]
  manual (webpack x.x.x) compiled successfully

name-too-long:
  Entrypoint main 11.5 KiB = name-too-long/main.js
  Entrypoint aaaaaaaaaaaaaaaaaaaaaaaaaaaaaa 15 KiB = name-too-long/801.js 414 bytes name-too-long/659.js 414 bytes name-too-long/767.js 414 bytes name-too-long/390.js 414 bytes name-too-long/aaaaaaaaaaaaaaaaaaaaaaaaaaaaaa.js 13.4 KiB
  Entrypoint bbbbbbbbbbbbbbbbbbbbbbbbbbbbbb 8.14 KiB = name-too-long/801.js 414 bytes name-too-long/659.js 414 bytes name-too-long/767.js 414 bytes name-too-long/568.js 414 bytes name-too-long/bbbbbbbbbbbbbbbbbbbbbbbbbbbbbb.js 6.52 KiB
  Entrypoint cccccccccccccccccccccccccccccc 8.14 KiB = name-too-long/801.js 414 bytes name-too-long/457.js 414 bytes name-too-long/767.js 414 bytes name-too-long/568.js 414 bytes name-too-long/cccccccccccccccccccccccccccccc.js 6.52 KiB
  chunk (runtime: aaaaaaaaaaaaaaaaaaaaaaaaaaaaaa, main) name-too-long/async-g.js (async-g) 45 bytes <{390}> <{659}> <{751}> <{767}> <{794}> <{801}> ={568}= [rendered]
    > ./g ./a.js 6:0-47
    ./g.js 45 bytes [built] [code generated]
  chunk (runtime: main) name-too-long/main.js (main) 147 bytes (javascript) 6.67 KiB (runtime) >{334}< >{383}< >{390}< >{457}< >{568}< >{659}< >{767}< >{794}< >{801}< [entry] [rendered]
    > ./ main
    runtime modules 6.67 KiB 9 modules
    ./index.js 147 bytes [built] [code generated]
  chunk (runtime: main) name-too-long/async-b.js (async-b) 116 bytes <{179}> ={568}= ={659}= ={767}= ={801}= [rendered]
    > ./b ./index.js 2:0-47
    ./b.js 116 bytes [built] [code generated]
  chunk (runtime: main) name-too-long/async-c.js (async-c) 116 bytes <{179}> ={457}= ={568}= ={767}= ={801}= [rendered]
    > ./c ./index.js 3:0-47
    ./c.js 116 bytes [built] [code generated]
  chunk (runtime: aaaaaaaaaaaaaaaaaaaaaaaaaaaaaa, main) name-too-long/390.js 20 bytes <{179}> ={659}= ={751}= ={767}= ={794}= ={801}= >{137}< >{568}< [initial] [rendered] split chunk (cache group: default)
    > ./a ./index.js 1:0-47
    > ./a aaaaaaaaaaaaaaaaaaaaaaaaaaaaaa
    ./e.js 20 bytes [built] [code generated]
  chunk (runtime: cccccccccccccccccccccccccccccc, main) name-too-long/457.js (id hint: vendors) 20 bytes <{179}> ={383}= ={568}= ={658}= ={767}= ={801}= [initial] [rendered] split chunk (cache group: defaultVendors)
    > ./c ./index.js 3:0-47
    > ./c cccccccccccccccccccccccccccccc
    ./node_modules/z/index.js 20 bytes [built] [code generated]
  chunk (runtime: aaaaaaaaaaaaaaaaaaaaaaaaaaaaaa, bbbbbbbbbbbbbbbbbbbbbbbbbbbbbb, cccccccccccccccccccccccccccccc, main) name-too-long/568.js 20 bytes <{179}> <{390}> <{659}> <{751}> <{767}> <{794}> <{801}> ={137}= ={334}= ={383}= ={457}= ={658}= ={659}= ={766}= ={767}= ={801}= [initial] [rendered] split chunk (cache group: default)
    > ./b ./index.js 2:0-47
    > ./c ./index.js 3:0-47
    > ./g ./a.js 6:0-47
    > ./b bbbbbbbbbbbbbbbbbbbbbbbbbbbbbb
    > ./c cccccccccccccccccccccccccccccc
    ./f.js 20 bytes [built] [code generated]
<<<<<<< HEAD
  chunk (runtime: cccccccccccccccccccccccccccccc) name-too-long/cccccccccccccccccccccccccccccc.js (cccccccccccccccccccccccccccccc) 116 bytes (javascript) 2.77 KiB (runtime) ={457}= ={568}= ={767}= ={801}= [entry] [rendered]
=======
  chunk (runtime: cccccccccccccccccccccccccccccc) name-too-long/cccccccccccccccccccccccccccccc.js (cccccccccccccccccccccccccccccc) 116 bytes (javascript) 2.76 KiB (runtime) ={282}= ={568}= ={767}= ={769}= [entry] [rendered]
>>>>>>> 0105bc1f
    > ./c cccccccccccccccccccccccccccccc
    runtime modules 2.76 KiB 4 modules
    ./c.js 116 bytes [built] [code generated]
  chunk (runtime: aaaaaaaaaaaaaaaaaaaaaaaaaaaaaa, bbbbbbbbbbbbbbbbbbbbbbbbbbbbbb, main) name-too-long/659.js (id hint: vendors) 20 bytes <{179}> ={334}= ={390}= ={568}= ={751}= ={766}= ={767}= ={794}= ={801}= >{137}< >{568}< [initial] [rendered] split chunk (cache group: defaultVendors)
    > ./a ./index.js 1:0-47
    > ./b ./index.js 2:0-47
    > ./a aaaaaaaaaaaaaaaaaaaaaaaaaaaaaa
    > ./b bbbbbbbbbbbbbbbbbbbbbbbbbbbbbb
    ./node_modules/y/index.js 20 bytes [built] [code generated]
  chunk (runtime: aaaaaaaaaaaaaaaaaaaaaaaaaaaaaa) name-too-long/aaaaaaaaaaaaaaaaaaaaaaaaaaaaaa.js (aaaaaaaaaaaaaaaaaaaaaaaaaaaaaa) 165 bytes (javascript) 7.58 KiB (runtime) ={390}= ={659}= ={767}= ={801}= >{137}< >{568}< [entry] [rendered]
    > ./a aaaaaaaaaaaaaaaaaaaaaaaaaaaaaa
    runtime modules 7.58 KiB 10 modules
    ./a.js 165 bytes [built] [code generated]
<<<<<<< HEAD
  chunk (runtime: bbbbbbbbbbbbbbbbbbbbbbbbbbbbbb) name-too-long/bbbbbbbbbbbbbbbbbbbbbbbbbbbbbb.js (bbbbbbbbbbbbbbbbbbbbbbbbbbbbbb) 116 bytes (javascript) 2.77 KiB (runtime) ={568}= ={659}= ={767}= ={801}= [entry] [rendered]
=======
  chunk (runtime: bbbbbbbbbbbbbbbbbbbbbbbbbbbbbb) name-too-long/bbbbbbbbbbbbbbbbbbbbbbbbbbbbbb.js (bbbbbbbbbbbbbbbbbbbbbbbbbbbbbb) 116 bytes (javascript) 2.76 KiB (runtime) ={282}= ={568}= ={767}= ={954}= [entry] [rendered]
>>>>>>> 0105bc1f
    > ./b bbbbbbbbbbbbbbbbbbbbbbbbbbbbbb
    runtime modules 2.76 KiB 4 modules
    ./b.js 116 bytes [built] [code generated]
  chunk (runtime: aaaaaaaaaaaaaaaaaaaaaaaaaaaaaa, bbbbbbbbbbbbbbbbbbbbbbbbbbbbbb, cccccccccccccccccccccccccccccc, main) name-too-long/767.js 20 bytes <{179}> ={334}= ={383}= ={390}= ={457}= ={568}= ={658}= ={659}= ={751}= ={766}= ={794}= ={801}= >{137}< >{568}< [initial] [rendered] split chunk (cache group: default)
    > ./a ./index.js 1:0-47
    > ./b ./index.js 2:0-47
    > ./c ./index.js 3:0-47
    > ./a aaaaaaaaaaaaaaaaaaaaaaaaaaaaaa
    > ./b bbbbbbbbbbbbbbbbbbbbbbbbbbbbbb
    > ./c cccccccccccccccccccccccccccccc
    ./d.js 20 bytes [built] [code generated]
  chunk (runtime: main) name-too-long/async-a.js (async-a) 165 bytes <{179}> ={390}= ={659}= ={767}= ={801}= >{137}< >{568}< [rendered]
    > ./a ./index.js 1:0-47
    ./a.js 165 bytes [built] [code generated]
  chunk (runtime: aaaaaaaaaaaaaaaaaaaaaaaaaaaaaa, bbbbbbbbbbbbbbbbbbbbbbbbbbbbbb, cccccccccccccccccccccccccccccc, main) name-too-long/801.js (id hint: vendors) 20 bytes <{179}> ={334}= ={383}= ={390}= ={457}= ={568}= ={658}= ={659}= ={751}= ={766}= ={767}= ={794}= >{137}< >{568}< [initial] [rendered] split chunk (cache group: defaultVendors)
    > ./a ./index.js 1:0-47
    > ./b ./index.js 2:0-47
    > ./c ./index.js 3:0-47
    > ./a aaaaaaaaaaaaaaaaaaaaaaaaaaaaaa
    > ./b bbbbbbbbbbbbbbbbbbbbbbbbbbbbbb
    > ./c cccccccccccccccccccccccccccccc
    ./node_modules/x/index.js 20 bytes [built] [code generated]
  name-too-long (webpack x.x.x) compiled successfully

custom-chunks-filter:
  Entrypoint main 11.5 KiB = custom-chunks-filter/main.js
  Entrypoint a 12.6 KiB = custom-chunks-filter/a.js
<<<<<<< HEAD
  Entrypoint b 8.14 KiB = custom-chunks-filter/801.js 414 bytes custom-chunks-filter/659.js 414 bytes custom-chunks-filter/568.js 414 bytes custom-chunks-filter/767.js 414 bytes custom-chunks-filter/b.js 6.52 KiB
  Entrypoint c 8.14 KiB = custom-chunks-filter/801.js 414 bytes custom-chunks-filter/457.js 414 bytes custom-chunks-filter/568.js 414 bytes custom-chunks-filter/767.js 414 bytes custom-chunks-filter/c.js 6.52 KiB
  chunk (runtime: b) custom-chunks-filter/b.js (b) 116 bytes (javascript) 2.77 KiB (runtime) ={568}= ={659}= ={767}= ={801}= [entry] [rendered]
=======
  Entrypoint b 8.14 KiB = custom-chunks-filter/282.js 414 bytes custom-chunks-filter/954.js 414 bytes custom-chunks-filter/568.js 414 bytes custom-chunks-filter/767.js 414 bytes custom-chunks-filter/b.js 6.52 KiB
  Entrypoint c 8.14 KiB = custom-chunks-filter/282.js 414 bytes custom-chunks-filter/769.js 414 bytes custom-chunks-filter/568.js 414 bytes custom-chunks-filter/767.js 414 bytes custom-chunks-filter/c.js 6.52 KiB
  chunk (runtime: b) custom-chunks-filter/b.js (b) 116 bytes (javascript) 2.76 KiB (runtime) ={282}= ={568}= ={767}= ={954}= [entry] [rendered]
>>>>>>> 0105bc1f
    > ./b b
    runtime modules 2.76 KiB 4 modules
    ./b.js 116 bytes [built] [code generated]
  chunk (runtime: a, main) custom-chunks-filter/async-g.js (async-g) 45 bytes <{659}> <{767}> <{786}> <{794}> <{801}> ={568}= [rendered]
    > ./g ./a.js 6:0-47
    ./g.js 45 bytes [built] [code generated]
<<<<<<< HEAD
  chunk (runtime: main) custom-chunks-filter/main.js (main) 147 bytes (javascript) 6.68 KiB (runtime) >{334}< >{383}< >{457}< >{568}< >{659}< >{767}< >{794}< >{801}< [entry] [rendered]
=======
  chunk (runtime: main) custom-chunks-filter/main.js (main) 147 bytes (javascript) 6.67 KiB (runtime) >{282}< >{334}< >{383}< >{568}< >{767}< >{769}< >{794}< >{954}< [entry] [rendered]
>>>>>>> 0105bc1f
    > ./ main
    runtime modules 6.67 KiB 9 modules
    ./index.js 147 bytes [built] [code generated]
  chunk (runtime: main) custom-chunks-filter/async-b.js (async-b) 116 bytes <{179}> ={568}= ={659}= ={767}= ={801}= [rendered]
    > ./b ./index.js 2:0-47
    ./b.js 116 bytes [built] [code generated]
  chunk (runtime: main) custom-chunks-filter/async-c.js (async-c) 116 bytes <{179}> ={457}= ={568}= ={767}= ={801}= [rendered]
    > ./c ./index.js 3:0-47
    ./c.js 116 bytes [built] [code generated]
<<<<<<< HEAD
  chunk (runtime: c, main) custom-chunks-filter/457.js (id hint: vendors) 20 bytes <{179}> ={383}= ={459}= ={568}= ={767}= ={801}= [initial] [rendered] split chunk (cache group: defaultVendors)
    > ./c ./index.js 3:0-47
    > ./c c
    ./node_modules/z/index.js 20 bytes [built] [code generated]
  chunk (runtime: c) custom-chunks-filter/c.js (c) 116 bytes (javascript) 2.77 KiB (runtime) ={457}= ={568}= ={767}= ={801}= [entry] [rendered]
=======
  chunk (runtime: c) custom-chunks-filter/c.js (c) 116 bytes (javascript) 2.76 KiB (runtime) ={282}= ={568}= ={767}= ={769}= [entry] [rendered]
>>>>>>> 0105bc1f
    > ./c c
    runtime modules 2.76 KiB 4 modules
    ./c.js 116 bytes [built] [code generated]
  chunk (runtime: a, b, c, main) custom-chunks-filter/568.js 20 bytes <{179}> <{659}> <{767}> <{786}> <{794}> <{801}> ={128}= ={137}= ={334}= ={383}= ={457}= ={459}= ={659}= ={767}= ={801}= [initial] [rendered] split chunk (cache group: default)
    > ./b ./index.js 2:0-47
    > ./c ./index.js 3:0-47
    > ./g ./a.js 6:0-47
    > ./b b
    > ./c c
    ./f.js 20 bytes [built] [code generated]
  chunk (runtime: b, main) custom-chunks-filter/659.js (id hint: vendors) 20 bytes <{179}> ={128}= ={334}= ={568}= ={767}= ={794}= ={801}= >{137}< >{568}< [initial] [rendered] split chunk (cache group: defaultVendors)
    > ./a ./index.js 1:0-47
    > ./b ./index.js 2:0-47
    > ./b b
    ./node_modules/y/index.js 20 bytes [built] [code generated]
  chunk (runtime: b, c, main) custom-chunks-filter/767.js 20 bytes <{179}> ={128}= ={334}= ={383}= ={457}= ={459}= ={568}= ={659}= ={794}= ={801}= >{137}< >{568}< [initial] [rendered] split chunk (cache group: default)
    > ./a ./index.js 1:0-47
    > ./b ./index.js 2:0-47
    > ./c ./index.js 3:0-47
    > ./b b
    > ./c c
    ./d.js 20 bytes [built] [code generated]
  chunk (runtime: a) custom-chunks-filter/a.js (a) 245 bytes (javascript) 6.66 KiB (runtime) >{137}< >{568}< [entry] [rendered]
    > ./a a
    runtime modules 6.66 KiB 9 modules
    dependent modules 60 bytes [dependent] 3 modules
    ./a.js + 1 modules 185 bytes [built] [code generated]
  chunk (runtime: main) custom-chunks-filter/async-a.js (async-a) 185 bytes <{179}> ={659}= ={767}= ={801}= >{137}< >{568}< [rendered]
    > ./a ./index.js 1:0-47
    ./a.js + 1 modules 185 bytes [built] [code generated]
  chunk (runtime: b, c, main) custom-chunks-filter/801.js (id hint: vendors) 20 bytes <{179}> ={128}= ={334}= ={383}= ={457}= ={459}= ={568}= ={659}= ={767}= ={794}= >{137}< >{568}< [initial] [rendered] split chunk (cache group: defaultVendors)
    > ./a ./index.js 1:0-47
    > ./b ./index.js 2:0-47
    > ./c ./index.js 3:0-47
    > ./b b
    > ./c c
    ./node_modules/x/index.js 20 bytes [built] [code generated]
  custom-chunks-filter (webpack x.x.x) compiled successfully

custom-chunks-filter-in-cache-groups:
  Entrypoint main 11.3 KiB = custom-chunks-filter-in-cache-groups/main.js
<<<<<<< HEAD
  Entrypoint a 14.6 KiB = custom-chunks-filter-in-cache-groups/260.js 864 bytes custom-chunks-filter-in-cache-groups/a.js 13.7 KiB
  Entrypoint b 8.46 KiB = custom-chunks-filter-in-cache-groups/vendors.js 1.05 KiB custom-chunks-filter-in-cache-groups/b.js 7.4 KiB
  Entrypoint c 8.46 KiB = custom-chunks-filter-in-cache-groups/vendors.js 1.05 KiB custom-chunks-filter-in-cache-groups/c.js 7.4 KiB
  chunk (runtime: b) custom-chunks-filter-in-cache-groups/b.js (b) 156 bytes (javascript) 2.77 KiB (runtime) ={216}= [entry] [rendered]
=======
  Entrypoint a 14.6 KiB = custom-chunks-filter-in-cache-groups/176.js 864 bytes custom-chunks-filter-in-cache-groups/a.js 13.7 KiB
  Entrypoint b 8.45 KiB = custom-chunks-filter-in-cache-groups/vendors.js 1.05 KiB custom-chunks-filter-in-cache-groups/b.js 7.4 KiB
  Entrypoint c 8.45 KiB = custom-chunks-filter-in-cache-groups/vendors.js 1.05 KiB custom-chunks-filter-in-cache-groups/c.js 7.4 KiB
  chunk (runtime: b) custom-chunks-filter-in-cache-groups/b.js (b) 156 bytes (javascript) 2.76 KiB (runtime) ={216}= [entry] [rendered]
>>>>>>> 0105bc1f
    > ./b b
    > x b
    > y b
    > z b
    runtime modules 2.76 KiB 4 modules
    dependent modules 40 bytes [dependent] 2 modules
    ./b.js 116 bytes [built] [code generated]
  chunk (runtime: a, main) custom-chunks-filter-in-cache-groups/async-g.js (async-g) 65 bytes <{216}> <{260}> <{786}> <{794}> [rendered]
    > ./g ./a.js 6:0-47
    dependent modules 20 bytes [dependent] 1 module
    ./g.js 45 bytes [built] [code generated]
  chunk (runtime: main) custom-chunks-filter-in-cache-groups/main.js (main) 147 bytes (javascript) 6.69 KiB (runtime) >{216}< >{334}< >{383}< >{794}< [entry] [rendered]
    > ./ main
    runtime modules 6.69 KiB 9 modules
    ./index.js 147 bytes [built] [code generated]
  chunk (runtime: b, c, main) custom-chunks-filter-in-cache-groups/vendors.js (vendors) (id hint: vendors) 60 bytes <{179}> ={128}= ={334}= ={383}= ={459}= ={794}= >{137}< [initial] [rendered] split chunk (cache group: vendors) (name: vendors)
    > ./a ./index.js 1:0-47
    > ./b ./index.js 2:0-47
    > ./c ./index.js 3:0-47
    > ./b b
    > x b
    > y b
    > z b
    > ./c c
    > x c
    > y c
    > z c
    ./node_modules/x/index.js 20 bytes [built] [code generated]
    ./node_modules/y/index.js 20 bytes [built] [code generated]
    ./node_modules/z/index.js 20 bytes [built] [code generated]
  chunk (runtime: a) custom-chunks-filter-in-cache-groups/260.js (id hint: vendors) 60 bytes ={786}= >{137}< [initial] [rendered] split chunk (cache group: defaultVendors)
    > ./a a
    > x a
    > y a
    > z a
    ./node_modules/x/index.js 20 bytes [built] [code generated]
    ./node_modules/y/index.js 20 bytes [built] [code generated]
    ./node_modules/z/index.js 20 bytes [built] [code generated]
  chunk (runtime: main) custom-chunks-filter-in-cache-groups/async-b.js (async-b) 156 bytes <{179}> ={216}= [rendered]
    > ./b ./index.js 2:0-47
    dependent modules 40 bytes [dependent] 2 modules
    ./b.js 116 bytes [built] [code generated]
  chunk (runtime: main) custom-chunks-filter-in-cache-groups/async-c.js (async-c) 156 bytes <{179}> ={216}= [rendered]
    > ./c ./index.js 3:0-47
    dependent modules 40 bytes [dependent] 2 modules
    ./c.js 116 bytes [built] [code generated]
  chunk (runtime: c) custom-chunks-filter-in-cache-groups/c.js (c) 156 bytes (javascript) 2.76 KiB (runtime) ={216}= [entry] [rendered]
    > ./c c
    > x c
    > y c
    > z c
    runtime modules 2.76 KiB 4 modules
    dependent modules 40 bytes [dependent] 2 modules
    ./c.js 116 bytes [built] [code generated]
<<<<<<< HEAD
  chunk (runtime: a) custom-chunks-filter-in-cache-groups/a.js (a) 205 bytes (javascript) 7.58 KiB (runtime) ={260}= >{137}< [entry] [rendered]
=======
  chunk (runtime: a) custom-chunks-filter-in-cache-groups/a.js (a) 205 bytes (javascript) 7.57 KiB (runtime) ={176}= >{137}< [entry] [rendered]
>>>>>>> 0105bc1f
    > ./a a
    > x a
    > y a
    > z a
    runtime modules 7.57 KiB 10 modules
    dependent modules 20 bytes [dependent] 1 module
    ./a.js + 1 modules 185 bytes [built] [code generated]
  chunk (runtime: main) custom-chunks-filter-in-cache-groups/async-a.js (async-a) 205 bytes <{179}> ={216}= >{137}< [rendered]
    > ./a ./index.js 1:0-47
    dependent modules 20 bytes [dependent] 1 module
    ./a.js + 1 modules 185 bytes [built] [code generated]
  custom-chunks-filter-in-cache-groups (webpack x.x.x) compiled successfully"
`;

exports[`StatsTestCases should print correct stats for split-chunks-automatic-name 1`] = `
"Entrypoint main 11.6 KiB = main.js
chunk (runtime: main) async-a.js (async-a) 136 bytes <{main}> ={common-d_js}= ={common-node_modules_x_index_js}= ={common-node_modules_y_index_js}= [rendered]
  > ./a ./index.js 1:0-47
  ./a.js + 1 modules 136 bytes [built] [code generated]
chunk (runtime: main) async-b.js (async-b) 116 bytes <{main}> ={common-d_js}= ={common-f_js}= ={common-node_modules_x_index_js}= ={common-node_modules_y_index_js}= [rendered]
  > ./b ./index.js 2:0-47
  ./b.js 116 bytes [built] [code generated]
chunk (runtime: main) async-c.js (async-c) 116 bytes <{main}> ={common-d_js}= ={common-f_js}= ={common-node_modules_x_index_js}= ={common-node_modules_z_index_js}= [rendered]
  > ./c ./index.js 3:0-47
  ./c.js 116 bytes [built] [code generated]
chunk (runtime: main) common-d_js.js (id hint: common) 20 bytes <{main}> ={async-a}= ={async-b}= ={async-c}= ={common-f_js}= ={common-node_modules_x_index_js}= ={common-node_modules_y_index_js}= ={common-node_modules_z_index_js}= [rendered] split chunk (cache group: a)
  > ./a ./index.js 1:0-47
  > ./b ./index.js 2:0-47
  > ./c ./index.js 3:0-47
  ./d.js 20 bytes [built] [code generated]
chunk (runtime: main) common-f_js.js (id hint: common) 20 bytes <{main}> ={async-b}= ={async-c}= ={common-d_js}= ={common-node_modules_x_index_js}= ={common-node_modules_y_index_js}= ={common-node_modules_z_index_js}= [rendered] split chunk (cache group: a)
  > ./b ./index.js 2:0-47
  > ./c ./index.js 3:0-47
  ./f.js 20 bytes [built] [code generated]
chunk (runtime: main) common-node_modules_x_index_js.js (id hint: common) 20 bytes <{main}> ={async-a}= ={async-b}= ={async-c}= ={common-d_js}= ={common-f_js}= ={common-node_modules_y_index_js}= ={common-node_modules_z_index_js}= [rendered] split chunk (cache group: b)
  > ./a ./index.js 1:0-47
  > ./b ./index.js 2:0-47
  > ./c ./index.js 3:0-47
  ./node_modules/x/index.js 20 bytes [built] [code generated]
chunk (runtime: main) common-node_modules_y_index_js.js (id hint: common) 20 bytes <{main}> ={async-a}= ={async-b}= ={common-d_js}= ={common-f_js}= ={common-node_modules_x_index_js}= [rendered] split chunk (cache group: b)
  > ./a ./index.js 1:0-47
  > ./b ./index.js 2:0-47
  ./node_modules/y/index.js 20 bytes [built] [code generated]
chunk (runtime: main) common-node_modules_z_index_js.js (id hint: common) 20 bytes <{main}> ={async-c}= ={common-d_js}= ={common-f_js}= ={common-node_modules_x_index_js}= [rendered] split chunk (cache group: b)
  > ./c ./index.js 3:0-47
  ./node_modules/z/index.js 20 bytes [built] [code generated]
chunk (runtime: main) main.js (main) 147 bytes (javascript) 6.57 KiB (runtime) >{async-a}< >{async-b}< >{async-c}< >{common-d_js}< >{common-f_js}< >{common-node_modules_x_index_js}< >{common-node_modules_y_index_js}< >{common-node_modules_z_index_js}< [entry] [rendered]
  > ./ main
  runtime modules 6.57 KiB 9 modules
  ./index.js 147 bytes [built] [code generated]
production (webpack x.x.x) compiled successfully"
`;

exports[`StatsTestCases should print correct stats for split-chunks-chunk-name 1`] = `
"Entrypoint main 11.2 KiB = default/main.js
chunk (runtime: main) default/main.js (main) 192 bytes (javascript) 6.63 KiB (runtime) >{334}< >{709}< >{794}< [entry] [rendered]
  > ./ main
  runtime modules 6.63 KiB 9 modules
  ./index.js 192 bytes [built] [code generated]
chunk (runtime: main) default/async-b.js (async-b) (id hint: vendors) 122 bytes <{179}> [rendered] reused as split chunk (cache group: defaultVendors)
  > b ./index.js 2:0-45
  ./node_modules/b/index.js 122 bytes [built] [code generated]
chunk (runtime: main) default/async-c-1.js (async-c-1) (id hint: vendors) 122 bytes <{179}> [rendered] reused as split chunk (cache group: defaultVendors)
  > c ./index.js 3:0-47
  > c ./index.js 4:0-47
  ./node_modules/c/index.js 122 bytes [built] [code generated]
chunk (runtime: main) default/async-a.js (async-a) 20 bytes <{179}> [rendered]
  > a ./index.js 1:0-45
  ./node_modules/a/index.js 20 bytes [built] [code generated]
webpack x.x.x compiled successfully"
`;

exports[`StatsTestCases should print correct stats for split-chunks-combinations 1`] = `
"Entrypoint main 11.6 KiB = main.js
chunk (runtime: main) async-d.js (async-d) 132 bytes <{179}> [rendered]
  > ./d ./index.js 4:0-47
  dependent modules 87 bytes [dependent] 1 module
  ./d.js 45 bytes [built] [code generated]
chunk (runtime: main) async-g.js (async-g) 132 bytes <{179}> [rendered]
  > ./g ./index.js 7:0-47
  dependent modules 87 bytes [dependent] 1 module
  ./g.js 45 bytes [built] [code generated]
chunk (runtime: main) main.js (main) 343 bytes (javascript) 6.69 KiB (runtime) >{31}< >{137}< >{206}< >{334}< >{383}< >{449}< >{794}< >{804}< [entry] [rendered]
  > ./ main
  runtime modules 6.69 KiB 9 modules
  ./index.js 343 bytes [built] [code generated]
chunk (runtime: main) async-f.js (async-f) 132 bytes <{179}> [rendered]
  > ./f ./index.js 6:0-47
  dependent modules 87 bytes [dependent] 1 module
  ./f.js 45 bytes [built] [code generated]
chunk (runtime: main) async-b.js (async-b) 70 bytes <{179}> ={804}= [rendered]
  > ./b ./index.js 2:0-47
  ./b.js 70 bytes [built] [code generated]
chunk (runtime: main) async-c.js (async-c) 132 bytes <{179}> [rendered]
  > ./c ./index.js 3:0-47
  dependent modules 87 bytes [dependent] 1 module
  ./c.js 45 bytes [built] [code generated]
chunk (runtime: main) async-e.js (async-e) 132 bytes <{179}> [rendered]
  > ./e ./index.js 5:0-47
  dependent modules 87 bytes [dependent] 1 module
  ./e.js 45 bytes [built] [code generated]
chunk (runtime: main) async-a.js (async-a) 70 bytes <{179}> ={804}= [rendered]
  > ./a ./index.js 1:0-47
  ./a.js 70 bytes [built] [code generated]
chunk (runtime: main) 804.js 174 bytes <{179}> ={334}= ={794}= [rendered] split chunk (cache group: default)
  > ./a ./index.js 1:0-47
  > ./b ./index.js 2:0-47
  ./x.js 87 bytes [built] [code generated]
  ./y.js 87 bytes [built] [code generated]
webpack x.x.x compiled successfully"
`;

exports[`StatsTestCases should print correct stats for split-chunks-issue-6413 1`] = `
"Entrypoint main 11.3 KiB = main.js
chunk (runtime: main) main.js (main) 147 bytes (javascript) 6.63 KiB (runtime) >{334}< >{383}< >{543}< >{794}< >{801}< [entry] [rendered]
  > ./ main
  runtime modules 6.63 KiB 9 modules
  ./index.js 147 bytes [built] [code generated]
chunk (runtime: main) async-b.js (async-b) 36 bytes <{179}> ={543}= ={801}= [rendered]
  > ./b ./index.js 2:0-47
  ./b.js 36 bytes [built] [code generated]
chunk (runtime: main) async-c.js (async-c) 36 bytes <{179}> ={543}= ={801}= [rendered]
  > ./c ./index.js 3:0-47
  ./c.js 36 bytes [built] [code generated]
chunk (runtime: main) 543.js 45 bytes <{179}> ={334}= ={383}= ={794}= ={801}= [rendered] split chunk (cache group: default)
  > ./a ./index.js 1:0-47
  > ./b ./index.js 2:0-47
  > ./c ./index.js 3:0-47
  ./common.js 45 bytes [built] [code generated]
chunk (runtime: main) async-a.js (async-a) 36 bytes <{179}> ={543}= ={801}= [rendered]
  > ./a ./index.js 1:0-47
  ./a.js 36 bytes [built] [code generated]
chunk (runtime: main) 801.js (id hint: vendors) 20 bytes <{179}> ={334}= ={383}= ={543}= ={794}= [rendered] split chunk (cache group: defaultVendors)
  > ./a ./index.js 1:0-47
  > ./b ./index.js 2:0-47
  > ./c ./index.js 3:0-47
  ./node_modules/x/index.js 20 bytes [built] [code generated]
default (webpack x.x.x) compiled successfully"
`;

exports[`StatsTestCases should print correct stats for split-chunks-issue-6696 1`] = `
"Entrypoint main 13.3 KiB = vendors.js 414 bytes main.js 12.9 KiB
chunk (runtime: main) main.js (main) 134 bytes (javascript) 7.55 KiB (runtime) ={216}= >{334}< >{794}< [entry] [rendered]
  > ./ main
  runtime modules 7.55 KiB 10 modules
  ./index.js 134 bytes [built] [code generated]
chunk (runtime: main) vendors.js (vendors) (id hint: vendors) 20 bytes ={179}= >{334}< >{794}< [initial] [rendered] split chunk (cache group: vendors) (name: vendors)
  > ./ main
  ./node_modules/y/index.js 20 bytes [built] [code generated]
chunk (runtime: main) async-b.js (async-b) 49 bytes <{179}> <{216}> [rendered]
  > ./b ./index.js 3:0-47
  dependent modules 20 bytes [dependent] 1 module
  ./b.js 29 bytes [built] [code generated]
chunk (runtime: main) async-a.js (async-a) 49 bytes <{179}> <{216}> [rendered]
  > ./a ./index.js 2:0-47
  dependent modules 20 bytes [dependent] 1 module
  ./a.js 29 bytes [built] [code generated]
default (webpack x.x.x) compiled successfully"
`;

exports[`StatsTestCases should print correct stats for split-chunks-issue-7401 1`] = `
<<<<<<< HEAD
"Entrypoint a 6.43 KiB = 801.js 414 bytes a.js 6.02 KiB
=======
"Entrypoint a 6.42 KiB = 282.js 414 bytes a.js 6.02 KiB
>>>>>>> 0105bc1f
Entrypoint b 10.9 KiB = b.js
Chunk Group c 797 bytes = 801.js 414 bytes c.js 383 bytes
chunk (runtime: b) b.js (b) 43 bytes (javascript) 6.59 KiB (runtime) >{459}< >{801}< [entry] [rendered]
  > ./b b
  runtime modules 6.59 KiB 9 modules
  ./b.js 43 bytes [built] [code generated]
chunk (runtime: b) c.js (c) 35 bytes <{128}> ={801}= [rendered]
  > ./c ./b.js 1:0-41
  ./c.js 35 bytes [built] [code generated]
<<<<<<< HEAD
chunk (runtime: a) a.js (a) 35 bytes (javascript) 2.76 KiB (runtime) ={801}= [entry] [rendered]
=======
chunk (runtime: a) a.js (a) 35 bytes (javascript) 2.75 KiB (runtime) ={282}= [entry] [rendered]
>>>>>>> 0105bc1f
  > ./a a
  runtime modules 2.75 KiB 4 modules
  ./a.js 35 bytes [built] [code generated]
chunk (runtime: a, b) 801.js (id hint: vendors) 20 bytes <{128}> ={459}= ={786}= [initial] [rendered] split chunk (cache group: defaultVendors)
  > ./c ./b.js 1:0-41
  > ./a a
  ./node_modules/x/index.js 20 bytes [built] [code generated]
default (webpack x.x.x) compiled successfully"
`;

exports[`StatsTestCases should print correct stats for split-chunks-keep-remaining-size 1`] = `
"Entrypoint main 11.3 KiB = default/main.js
chunk (runtime: main) default/async-d.js (async-d) 84 bytes <{179}> ={428}= [rendered]
  > ./d ./index.js 4:0-47
  ./d.js 84 bytes [built] [code generated]
chunk (runtime: main) default/main.js (main) 196 bytes (javascript) 6.66 KiB (runtime) >{31}< >{334}< >{383}< >{428}< >{597}< >{794}< [entry] [rendered]
  > ./ main
  runtime modules 6.66 KiB 9 modules
  ./index.js 196 bytes [built] [code generated]
chunk (runtime: main) default/async-b.js (async-b) 50 bytes <{179}> ={597}= [rendered]
  > ./b ./index.js 2:0-47
  ./b.js 50 bytes [built] [code generated]
chunk (runtime: main) default/async-c.js (async-c) 50 bytes <{179}> ={597}= [rendered]
  > ./c ./index.js 3:0-47
  ./c.js 50 bytes [built] [code generated]
chunk (runtime: main) default/428.js (id hint: vendors) 252 bytes <{179}> ={31}= [rendered] split chunk (cache group: defaultVendors)
  > ./d ./index.js 4:0-47
  ./node_modules/shared/index.js?3 126 bytes [built] [code generated]
  ./node_modules/shared/index.js?4 126 bytes [built] [code generated]
chunk (runtime: main) default/597.js (id hint: vendors) 126 bytes <{179}> ={334}= ={383}= [rendered] split chunk (cache group: defaultVendors)
  > ./b ./index.js 2:0-47
  > ./c ./index.js 3:0-47
  ./node_modules/shared/index.js?2 126 bytes [built] [code generated]
chunk (runtime: main) default/async-a.js (async-a) 176 bytes <{179}> [rendered]
  > ./a ./index.js 1:0-47
  ./a.js + 1 modules 176 bytes [built] [code generated]
webpack x.x.x compiled successfully"
`;

exports[`StatsTestCases should print correct stats for split-chunks-max-size 1`] = `
"production:
  Entrypoint main 31.8 KiB = 13 assets
  chunk (runtime: main) prod-main-4fe75836.js (main-4fe75836) 594 bytes ={26}= ={96}= ={143}= ={198}= ={310}= ={316}= ={485}= ={521}= ={578}= ={597}= ={840}= ={959}= [initial] [rendered]
    > ./ main
    ./small.js?1 66 bytes [built] [code generated]
    ./small.js?2 66 bytes [built] [code generated]
    ./small.js?3 66 bytes [built] [code generated]
    ./small.js?4 66 bytes [built] [code generated]
    ./small.js?5 66 bytes [built] [code generated]
    ./small.js?6 66 bytes [built] [code generated]
    ./small.js?7 66 bytes [built] [code generated]
    ./small.js?8 66 bytes [built] [code generated]
    ./small.js?9 66 bytes [built] [code generated]
  chunk (runtime: main) prod-main-1fbbc9b1.js (main-1fbbc9b1) 534 bytes ={24}= ={96}= ={143}= ={198}= ={310}= ={316}= ={485}= ={521}= ={578}= ={597}= ={840}= ={959}= [initial] [rendered]
    > ./ main
    ./subfolder/big.js?1 267 bytes [built] [code generated]
    ./subfolder/big.js?2 267 bytes [built] [code generated]
  chunk (runtime: main) prod-main-facf8b96.js (main-facf8b96) 531 bytes ={24}= ={26}= ={143}= ={198}= ={310}= ={316}= ={485}= ={521}= ={578}= ={597}= ={840}= ={959}= [initial] [rendered]
    > ./ main
    ./in-some-directory/big.js?1 267 bytes [built] [code generated]
    ./in-some-directory/small.js?1 66 bytes [built] [code generated]
    ./in-some-directory/small.js?2 66 bytes [built] [code generated]
    ./in-some-directory/small.js?3 66 bytes [built] [code generated]
    ./in-some-directory/small.js?4 66 bytes [built] [code generated]
  chunk (runtime: main) prod-main-d902d54f.js (main-d902d54f) 594 bytes ={24}= ={26}= ={96}= ={198}= ={310}= ={316}= ={485}= ={521}= ={578}= ={597}= ={840}= ={959}= [initial] [rendered]
    > ./ main
    ./subfolder/small.js?1 66 bytes [built] [code generated]
    ./subfolder/small.js?2 66 bytes [built] [code generated]
    ./subfolder/small.js?3 66 bytes [built] [code generated]
    ./subfolder/small.js?4 66 bytes [built] [code generated]
    ./subfolder/small.js?5 66 bytes [built] [code generated]
    ./subfolder/small.js?6 66 bytes [built] [code generated]
    ./subfolder/small.js?7 66 bytes [built] [code generated]
    ./subfolder/small.js?8 66 bytes [built] [code generated]
    ./subfolder/small.js?9 66 bytes [built] [code generated]
  chunk (runtime: main) prod-main-e6c990e6.js (main-e6c990e6) 1.19 KiB ={24}= ={26}= ={96}= ={143}= ={310}= ={316}= ={485}= ={521}= ={578}= ={597}= ={840}= ={959}= [initial] [rendered]
    > ./ main
    ./index.js 1.19 KiB [built] [code generated]
  chunk (runtime: main) prod-main-c3560ad9.js (main-c3560ad9) 594 bytes ={24}= ={26}= ={96}= ={143}= ={198}= ={316}= ={485}= ={521}= ={578}= ={597}= ={840}= ={959}= [initial] [rendered]
    > ./ main
    ./inner-module/small.js?1 66 bytes [built] [code generated]
    ./inner-module/small.js?2 66 bytes [built] [code generated]
    ./inner-module/small.js?3 66 bytes [built] [code generated]
    ./inner-module/small.js?4 66 bytes [built] [code generated]
    ./inner-module/small.js?5 66 bytes [built] [code generated]
    ./inner-module/small.js?6 66 bytes [built] [code generated]
    ./inner-module/small.js?7 66 bytes [built] [code generated]
    ./inner-module/small.js?8 66 bytes [built] [code generated]
    ./inner-module/small.js?9 66 bytes [built] [code generated]
  chunk (runtime: main) prod-main-ce4ec317.js (main-ce4ec317) 1.57 KiB (javascript) 3.02 KiB (runtime) ={24}= ={26}= ={96}= ={143}= ={198}= ={310}= ={485}= ={521}= ={578}= ={597}= ={840}= ={959}= [entry] [rendered]
    > ./ main
    runtime modules 3.02 KiB 5 modules
    ./very-big.js?3 1.57 KiB [built] [code generated]
  chunk (runtime: main) prod-main-fdf9ab42.js (main-fdf9ab42) 534 bytes ={24}= ={26}= ={96}= ={143}= ={198}= ={310}= ={316}= ={521}= ={578}= ={597}= ={840}= ={959}= [initial] [rendered]
    > ./ main
    ./big.js?1 267 bytes [built] [code generated]
    ./big.js?2 267 bytes [built] [code generated]
<<<<<<< HEAD
  chunk (runtime: main) prod-main-7e6cc53d.js (main-7e6cc53d) 1.57 KiB ={24}= ={26}= ={96}= ={143}= ={198}= ={310}= ={316}= ={485}= ={578}= ={597}= ={840}= ={959}= [initial] [rendered]
    > ./ main
    ./very-big.js?2 1.57 KiB [built] [code generated]
  chunk (runtime: main) prod-578.js (id hint: vendors) 399 bytes ={24}= ={26}= ={96}= ={143}= ={198}= ={310}= ={316}= ={485}= ={521}= ={597}= ={840}= ={959}= [initial] [rendered] split chunk (cache group: defaultVendors)
    > ./ main
    ./node_modules/big/index.js?1 267 bytes [built] [code generated]
    ./node_modules/small/index.js?1 66 bytes [built] [code generated]
    ./node_modules/small/index.js?2 66 bytes [built] [code generated]
  chunk (runtime: main) prod-main-9b3d5737.js (main-9b3d5737) 1.57 KiB ={24}= ={26}= ={96}= ={143}= ={198}= ={310}= ={316}= ={485}= ={521}= ={578}= ={840}= ={959}= [initial] [rendered]
    > ./ main
=======
  chunk (runtime: main) prod-main-12217e1d.js (main-12217e1d) 1.57 KiB (javascript) 3.01 KiB (runtime) ={1}= ={59}= ={198}= ={204}= ={318}= ={358}= ={400}= ={410}= ={490}= ={520}= ={662}= ={869}= [entry] [rendered]
    > ./ main
    runtime modules 3.01 KiB 5 modules
>>>>>>> 0105bc1f
    ./very-big.js?1 1.57 KiB [built] [code generated]
  chunk (runtime: main) prod-main-c777bd29.js (main-c777bd29) 1.57 KiB ={24}= ={26}= ={96}= ={143}= ={198}= ={310}= ={316}= ={485}= ={521}= ={578}= ={597}= ={959}= [initial] [rendered]
    > ./ main
    ./in-some-directory/very-big.js?1 1.57 KiB [built] [code generated]
  chunk (runtime: main) prod-959.js (id hint: vendors) 1.57 KiB ={24}= ={26}= ={96}= ={143}= ={198}= ={310}= ={316}= ={485}= ={521}= ={578}= ={597}= ={840}= [initial] [rendered] split chunk (cache group: defaultVendors)
    > ./ main
    ./node_modules/very-big/index.js?1 1.57 KiB [built] [code generated]
  production (webpack x.x.x) compiled successfully

development:
  Entrypoint main 50.6 KiB = 13 assets
  chunk (runtime: main) dev-main-big_js-1.js (main-big_js-1) 534 bytes ={main-in-some-directory_b}= ={main-in-some-directory_very-big_js-72ca98bc}= ={main-index_js-bff0b8c4}= ={main-inner-module_small_js-0}= ={main-small_js-0}= ={main-subfolder_big_js-3}= ={main-subfolder_small_js-1}= ={main-very-big_js-0f140adf}= ={main-very-big_js-11080375}= ={main-very-big_js-ccb7762f}= ={vendors-node_modules_big_index_js_1-node_modules_small_index_js_1-node_modules_small_index_js_2}= ={vendors-node_modules_very-big_index_js_1}= [initial] [rendered]
    > ./ main
    ./big.js?1 267 bytes [built] [code generated]
    ./big.js?2 267 bytes [built] [code generated]
  chunk (runtime: main) dev-main-in-some-directory_b.js (main-in-some-directory_b) 531 bytes ={main-big_js-1}= ={main-in-some-directory_very-big_js-72ca98bc}= ={main-index_js-bff0b8c4}= ={main-inner-module_small_js-0}= ={main-small_js-0}= ={main-subfolder_big_js-3}= ={main-subfolder_small_js-1}= ={main-very-big_js-0f140adf}= ={main-very-big_js-11080375}= ={main-very-big_js-ccb7762f}= ={vendors-node_modules_big_index_js_1-node_modules_small_index_js_1-node_modules_small_index_js_2}= ={vendors-node_modules_very-big_index_js_1}= [initial] [rendered]
    > ./ main
    ./in-some-directory/big.js?1 267 bytes [built] [code generated]
    ./in-some-directory/small.js?1 66 bytes [built] [code generated]
    ./in-some-directory/small.js?2 66 bytes [built] [code generated]
    ./in-some-directory/small.js?3 66 bytes [built] [code generated]
    ./in-some-directory/small.js?4 66 bytes [built] [code generated]
  chunk (runtime: main) dev-main-in-some-directory_very-big_js-72ca98bc.js (main-in-some-directory_very-big_js-72ca98bc) 1.57 KiB ={main-big_js-1}= ={main-in-some-directory_b}= ={main-index_js-bff0b8c4}= ={main-inner-module_small_js-0}= ={main-small_js-0}= ={main-subfolder_big_js-3}= ={main-subfolder_small_js-1}= ={main-very-big_js-0f140adf}= ={main-very-big_js-11080375}= ={main-very-big_js-ccb7762f}= ={vendors-node_modules_big_index_js_1-node_modules_small_index_js_1-node_modules_small_index_js_2}= ={vendors-node_modules_very-big_index_js_1}= [initial] [rendered]
    > ./ main
    ./in-some-directory/very-big.js?1 1.57 KiB [built] [code generated]
  chunk (runtime: main) dev-main-index_js-bff0b8c4.js (main-index_js-bff0b8c4) 1.19 KiB ={main-big_js-1}= ={main-in-some-directory_b}= ={main-in-some-directory_very-big_js-72ca98bc}= ={main-inner-module_small_js-0}= ={main-small_js-0}= ={main-subfolder_big_js-3}= ={main-subfolder_small_js-1}= ={main-very-big_js-0f140adf}= ={main-very-big_js-11080375}= ={main-very-big_js-ccb7762f}= ={vendors-node_modules_big_index_js_1-node_modules_small_index_js_1-node_modules_small_index_js_2}= ={vendors-node_modules_very-big_index_js_1}= [initial] [rendered]
    > ./ main
    ./index.js 1.19 KiB [built] [code generated]
  chunk (runtime: main) dev-main-inner-module_small_js-0.js (main-inner-module_small_js-0) 594 bytes ={main-big_js-1}= ={main-in-some-directory_b}= ={main-in-some-directory_very-big_js-72ca98bc}= ={main-index_js-bff0b8c4}= ={main-small_js-0}= ={main-subfolder_big_js-3}= ={main-subfolder_small_js-1}= ={main-very-big_js-0f140adf}= ={main-very-big_js-11080375}= ={main-very-big_js-ccb7762f}= ={vendors-node_modules_big_index_js_1-node_modules_small_index_js_1-node_modules_small_index_js_2}= ={vendors-node_modules_very-big_index_js_1}= [initial] [rendered]
    > ./ main
    ./inner-module/small.js?1 66 bytes [built] [code generated]
    ./inner-module/small.js?2 66 bytes [built] [code generated]
    ./inner-module/small.js?3 66 bytes [built] [code generated]
    ./inner-module/small.js?4 66 bytes [built] [code generated]
    ./inner-module/small.js?5 66 bytes [built] [code generated]
    ./inner-module/small.js?6 66 bytes [built] [code generated]
    ./inner-module/small.js?7 66 bytes [built] [code generated]
    ./inner-module/small.js?8 66 bytes [built] [code generated]
    ./inner-module/small.js?9 66 bytes [built] [code generated]
  chunk (runtime: main) dev-main-small_js-0.js (main-small_js-0) 594 bytes ={main-big_js-1}= ={main-in-some-directory_b}= ={main-in-some-directory_very-big_js-72ca98bc}= ={main-index_js-bff0b8c4}= ={main-inner-module_small_js-0}= ={main-subfolder_big_js-3}= ={main-subfolder_small_js-1}= ={main-very-big_js-0f140adf}= ={main-very-big_js-11080375}= ={main-very-big_js-ccb7762f}= ={vendors-node_modules_big_index_js_1-node_modules_small_index_js_1-node_modules_small_index_js_2}= ={vendors-node_modules_very-big_index_js_1}= [initial] [rendered]
    > ./ main
    ./small.js?1 66 bytes [built] [code generated]
    ./small.js?2 66 bytes [built] [code generated]
    ./small.js?3 66 bytes [built] [code generated]
    ./small.js?4 66 bytes [built] [code generated]
    ./small.js?5 66 bytes [built] [code generated]
    ./small.js?6 66 bytes [built] [code generated]
    ./small.js?7 66 bytes [built] [code generated]
    ./small.js?8 66 bytes [built] [code generated]
    ./small.js?9 66 bytes [built] [code generated]
  chunk (runtime: main) dev-main-subfolder_big_js-3.js (main-subfolder_big_js-3) 534 bytes ={main-big_js-1}= ={main-in-some-directory_b}= ={main-in-some-directory_very-big_js-72ca98bc}= ={main-index_js-bff0b8c4}= ={main-inner-module_small_js-0}= ={main-small_js-0}= ={main-subfolder_small_js-1}= ={main-very-big_js-0f140adf}= ={main-very-big_js-11080375}= ={main-very-big_js-ccb7762f}= ={vendors-node_modules_big_index_js_1-node_modules_small_index_js_1-node_modules_small_index_js_2}= ={vendors-node_modules_very-big_index_js_1}= [initial] [rendered]
    > ./ main
    ./subfolder/big.js?1 267 bytes [built] [code generated]
    ./subfolder/big.js?2 267 bytes [built] [code generated]
  chunk (runtime: main) dev-main-subfolder_small_js-1.js (main-subfolder_small_js-1) 594 bytes ={main-big_js-1}= ={main-in-some-directory_b}= ={main-in-some-directory_very-big_js-72ca98bc}= ={main-index_js-bff0b8c4}= ={main-inner-module_small_js-0}= ={main-small_js-0}= ={main-subfolder_big_js-3}= ={main-very-big_js-0f140adf}= ={main-very-big_js-11080375}= ={main-very-big_js-ccb7762f}= ={vendors-node_modules_big_index_js_1-node_modules_small_index_js_1-node_modules_small_index_js_2}= ={vendors-node_modules_very-big_index_js_1}= [initial] [rendered]
    > ./ main
    ./subfolder/small.js?1 66 bytes [built] [code generated]
    ./subfolder/small.js?2 66 bytes [built] [code generated]
    ./subfolder/small.js?3 66 bytes [built] [code generated]
    ./subfolder/small.js?4 66 bytes [built] [code generated]
    ./subfolder/small.js?5 66 bytes [built] [code generated]
    ./subfolder/small.js?6 66 bytes [built] [code generated]
    ./subfolder/small.js?7 66 bytes [built] [code generated]
    ./subfolder/small.js?8 66 bytes [built] [code generated]
    ./subfolder/small.js?9 66 bytes [built] [code generated]
  chunk (runtime: main) dev-main-very-big_js-0f140adf.js (main-very-big_js-0f140adf) 1.57 KiB ={main-big_js-1}= ={main-in-some-directory_b}= ={main-in-some-directory_very-big_js-72ca98bc}= ={main-index_js-bff0b8c4}= ={main-inner-module_small_js-0}= ={main-small_js-0}= ={main-subfolder_big_js-3}= ={main-subfolder_small_js-1}= ={main-very-big_js-11080375}= ={main-very-big_js-ccb7762f}= ={vendors-node_modules_big_index_js_1-node_modules_small_index_js_1-node_modules_small_index_js_2}= ={vendors-node_modules_very-big_index_js_1}= [initial] [rendered]
    > ./ main
    ./very-big.js?2 1.57 KiB [built] [code generated]
  chunk (runtime: main) dev-main-very-big_js-11080375.js (main-very-big_js-11080375) 1.57 KiB ={main-big_js-1}= ={main-in-some-directory_b}= ={main-in-some-directory_very-big_js-72ca98bc}= ={main-index_js-bff0b8c4}= ={main-inner-module_small_js-0}= ={main-small_js-0}= ={main-subfolder_big_js-3}= ={main-subfolder_small_js-1}= ={main-very-big_js-0f140adf}= ={main-very-big_js-ccb7762f}= ={vendors-node_modules_big_index_js_1-node_modules_small_index_js_1-node_modules_small_index_js_2}= ={vendors-node_modules_very-big_index_js_1}= [initial] [rendered]
    > ./ main
    ./very-big.js?1 1.57 KiB [built] [code generated]
  chunk (runtime: main) dev-main-very-big_js-ccb7762f.js (main-very-big_js-ccb7762f) 1.57 KiB (javascript) 3.31 KiB (runtime) ={main-big_js-1}= ={main-in-some-directory_b}= ={main-in-some-directory_very-big_js-72ca98bc}= ={main-index_js-bff0b8c4}= ={main-inner-module_small_js-0}= ={main-small_js-0}= ={main-subfolder_big_js-3}= ={main-subfolder_small_js-1}= ={main-very-big_js-0f140adf}= ={main-very-big_js-11080375}= ={vendors-node_modules_big_index_js_1-node_modules_small_index_js_1-node_modules_small_index_js_2}= ={vendors-node_modules_very-big_index_js_1}= [entry] [rendered]
    > ./ main
    runtime modules 3.31 KiB 6 modules
    ./very-big.js?3 1.57 KiB [built] [code generated]
  chunk (runtime: main) dev-vendors-node_modules_big_index_js_1-node_modules_small_index_js_1-node_modules_small_index_js_2.js (id hint: vendors) 399 bytes ={main-big_js-1}= ={main-in-some-directory_b}= ={main-in-some-directory_very-big_js-72ca98bc}= ={main-index_js-bff0b8c4}= ={main-inner-module_small_js-0}= ={main-small_js-0}= ={main-subfolder_big_js-3}= ={main-subfolder_small_js-1}= ={main-very-big_js-0f140adf}= ={main-very-big_js-11080375}= ={main-very-big_js-ccb7762f}= ={vendors-node_modules_very-big_index_js_1}= [initial] [rendered] split chunk (cache group: defaultVendors)
    > ./ main
    ./node_modules/big/index.js?1 267 bytes [built] [code generated]
    ./node_modules/small/index.js?1 66 bytes [built] [code generated]
    ./node_modules/small/index.js?2 66 bytes [built] [code generated]
  chunk (runtime: main) dev-vendors-node_modules_very-big_index_js_1.js (id hint: vendors) 1.57 KiB ={main-big_js-1}= ={main-in-some-directory_b}= ={main-in-some-directory_very-big_js-72ca98bc}= ={main-index_js-bff0b8c4}= ={main-inner-module_small_js-0}= ={main-small_js-0}= ={main-subfolder_big_js-3}= ={main-subfolder_small_js-1}= ={main-very-big_js-0f140adf}= ={main-very-big_js-11080375}= ={main-very-big_js-ccb7762f}= ={vendors-node_modules_big_index_js_1-node_modules_small_index_js_1-node_modules_small_index_js_2}= [initial] [rendered] split chunk (cache group: defaultVendors)
    > ./ main
    ./node_modules/very-big/index.js?1 1.57 KiB [built] [code generated]
  development (webpack x.x.x) compiled successfully

switched:
  Entrypoint main 31.5 KiB = 9 assets
<<<<<<< HEAD
  chunk (runtime: main) switched-main-78452aa1.js (main-78452aa1) 1.62 KiB ={198}= ={316}= ={327}= ={521}= ={578}= ={597}= ={840}= ={959}= [initial] [rendered]
=======
  chunk (runtime: main) switched-main-6bb16544.js (main-6bb16544) 1.57 KiB ={59}= ={318}= ={410}= ={520}= ={581}= ={663}= ={869}= ={997}= [initial] [rendered]
    > ./ main
    ./in-some-directory/very-big.js?1 1.57 KiB [built] [code generated]
  chunk (runtime: main) switched-main-77a8c116.js (main-77a8c116) 1.57 KiB ={1}= ={318}= ={410}= ={520}= ={581}= ={663}= ={869}= ={997}= [initial] [rendered]
    > ./ main
    ./very-big.js?2 1.57 KiB [built] [code generated]
  chunk (runtime: main) switched-main-89a43a0f.js (main-89a43a0f) 1.57 KiB ={1}= ={59}= ={410}= ={520}= ={581}= ={663}= ={869}= ={997}= [initial] [rendered]
    > ./ main
    ./very-big.js?3 1.57 KiB [built] [code generated]
  chunk (runtime: main) switched-410.js (id hint: vendors) 1.57 KiB ={1}= ={59}= ={318}= ={520}= ={581}= ={663}= ={869}= ={997}= [initial] [rendered] split chunk (cache group: defaultVendors)
    > ./ main
    ./node_modules/very-big.js?1 1.57 KiB [built] [code generated]
  chunk (runtime: main) switched-main-1df31ce3.js (main-1df31ce3) 1.19 KiB ={1}= ={59}= ={318}= ={410}= ={581}= ={663}= ={869}= ={997}= [initial] [rendered]
    > ./ main
    ./index.js 1.19 KiB [built] [code generated]
  chunk (runtime: main) switched-main-879072e3.js (main-879072e3) 1.68 KiB ={1}= ={59}= ={318}= ={410}= ={520}= ={663}= ={869}= ={997}= [initial] [rendered]
    > ./ main
    modules by path ./subfolder/*.js 1.1 KiB 11 modules
    modules by path ./*.js 594 bytes 9 modules
  chunk (runtime: main) switched-main-12217e1d.js (main-12217e1d) 1.57 KiB (javascript) 3.01 KiB (runtime) ={1}= ={59}= ={318}= ={410}= ={520}= ={581}= ={869}= ={997}= [entry] [rendered]
    > ./ main
    runtime modules 3.01 KiB 5 modules
    ./very-big.js?1 1.57 KiB [built] [code generated]
  chunk (runtime: main) switched-869.js (id hint: vendors) 399 bytes ={1}= ={59}= ={318}= ={410}= ={520}= ={581}= ={663}= ={997}= [initial] [rendered] split chunk (cache group: defaultVendors)
    > ./ main
    ./node_modules/big.js?1 267 bytes [built] [code generated]
    ./node_modules/small.js?1 66 bytes [built] [code generated]
    ./node_modules/small.js?2 66 bytes [built] [code generated]
  chunk (runtime: main) switched-main-7aeafcb2.js (main-7aeafcb2) 1.62 KiB ={1}= ={59}= ={318}= ={410}= ={520}= ={581}= ={663}= ={869}= [initial] [rendered]
>>>>>>> 0105bc1f
    > ./ main
    modules by path ./inner-module/*.js 594 bytes 9 modules
    modules by path ./in-some-directory/*.js 531 bytes
      ./in-some-directory/big.js?1 267 bytes [built] [code generated]
      ./in-some-directory/small.js?1 66 bytes [built] [code generated]
      ./in-some-directory/small.js?2 66 bytes [built] [code generated]
      ./in-some-directory/small.js?3 66 bytes [built] [code generated]
      ./in-some-directory/small.js?4 66 bytes [built] [code generated]
    modules by path ./*.js 534 bytes
      ./big.js?1 267 bytes [built] [code generated]
      ./big.js?2 267 bytes [built] [code generated]
  chunk (runtime: main) switched-main-e6c990e6.js (main-e6c990e6) 1.19 KiB ={147}= ={316}= ={327}= ={521}= ={578}= ={597}= ={840}= ={959}= [initial] [rendered]
    > ./ main
    ./index.js 1.19 KiB [built] [code generated]
  chunk (runtime: main) switched-main-ce4ec317.js (main-ce4ec317) 1.57 KiB (javascript) 3.02 KiB (runtime) ={147}= ={198}= ={327}= ={521}= ={578}= ={597}= ={840}= ={959}= [entry] [rendered]
    > ./ main
    runtime modules 3.02 KiB 5 modules
    ./very-big.js?3 1.57 KiB [built] [code generated]
  chunk (runtime: main) switched-main-c9a16528.js (main-c9a16528) 1.68 KiB ={147}= ={198}= ={316}= ={521}= ={578}= ={597}= ={840}= ={959}= [initial] [rendered]
    > ./ main
    modules by path ./subfolder/*.js 1.1 KiB 11 modules
    modules by path ./*.js 594 bytes 9 modules
  chunk (runtime: main) switched-main-7e6cc53d.js (main-7e6cc53d) 1.57 KiB ={147}= ={198}= ={316}= ={327}= ={578}= ={597}= ={840}= ={959}= [initial] [rendered]
    > ./ main
    ./very-big.js?2 1.57 KiB [built] [code generated]
  chunk (runtime: main) switched-578.js (id hint: vendors) 399 bytes ={147}= ={198}= ={316}= ={327}= ={521}= ={597}= ={840}= ={959}= [initial] [rendered] split chunk (cache group: defaultVendors)
    > ./ main
    ./node_modules/big/index.js?1 267 bytes [built] [code generated]
    ./node_modules/small/index.js?1 66 bytes [built] [code generated]
    ./node_modules/small/index.js?2 66 bytes [built] [code generated]
  chunk (runtime: main) switched-main-9b3d5737.js (main-9b3d5737) 1.57 KiB ={147}= ={198}= ={316}= ={327}= ={521}= ={578}= ={840}= ={959}= [initial] [rendered]
    > ./ main
    ./very-big.js?1 1.57 KiB [built] [code generated]
  chunk (runtime: main) switched-main-c777bd29.js (main-c777bd29) 1.57 KiB ={147}= ={198}= ={316}= ={327}= ={521}= ={578}= ={597}= ={959}= [initial] [rendered]
    > ./ main
    ./in-some-directory/very-big.js?1 1.57 KiB [built] [code generated]
  chunk (runtime: main) switched-959.js (id hint: vendors) 1.57 KiB ={147}= ={198}= ={316}= ={327}= ={521}= ={578}= ={597}= ={840}= [initial] [rendered] split chunk (cache group: defaultVendors)
    > ./ main
    ./node_modules/very-big/index.js?1 1.57 KiB [built] [code generated]

  WARNING in SplitChunksPlugin
  Cache group defaultVendors
  Configured minSize (1000 bytes) is bigger than maxSize (100 bytes).
  This seem to be a invalid optimization.splitChunks configuration.

  WARNING in SplitChunksPlugin
  Fallback cache group
  Configured minSize (1000 bytes) is bigger than maxSize (100 bytes).
  This seem to be a invalid optimization.splitChunks configuration.

  switched (webpack x.x.x) compiled with 2 warnings

zero-min:
  Entrypoint main 31.8 KiB = 13 assets
  chunk (runtime: main) zero-min-main-4fe75836.js (main-4fe75836) 594 bytes ={26}= ={96}= ={143}= ={198}= ={310}= ={316}= ={485}= ={521}= ={578}= ={597}= ={840}= ={959}= [initial] [rendered]
    > ./ main
    ./small.js?1 66 bytes [built] [code generated]
    ./small.js?2 66 bytes [built] [code generated]
    ./small.js?3 66 bytes [built] [code generated]
    ./small.js?4 66 bytes [built] [code generated]
    ./small.js?5 66 bytes [built] [code generated]
    ./small.js?6 66 bytes [built] [code generated]
    ./small.js?7 66 bytes [built] [code generated]
    ./small.js?8 66 bytes [built] [code generated]
    ./small.js?9 66 bytes [built] [code generated]
  chunk (runtime: main) zero-min-main-1fbbc9b1.js (main-1fbbc9b1) 534 bytes ={24}= ={96}= ={143}= ={198}= ={310}= ={316}= ={485}= ={521}= ={578}= ={597}= ={840}= ={959}= [initial] [rendered]
    > ./ main
    ./subfolder/big.js?1 267 bytes [built] [code generated]
    ./subfolder/big.js?2 267 bytes [built] [code generated]
  chunk (runtime: main) zero-min-main-facf8b96.js (main-facf8b96) 531 bytes ={24}= ={26}= ={143}= ={198}= ={310}= ={316}= ={485}= ={521}= ={578}= ={597}= ={840}= ={959}= [initial] [rendered]
    > ./ main
    ./in-some-directory/big.js?1 267 bytes [built] [code generated]
    ./in-some-directory/small.js?1 66 bytes [built] [code generated]
    ./in-some-directory/small.js?2 66 bytes [built] [code generated]
    ./in-some-directory/small.js?3 66 bytes [built] [code generated]
    ./in-some-directory/small.js?4 66 bytes [built] [code generated]
  chunk (runtime: main) zero-min-main-d902d54f.js (main-d902d54f) 594 bytes ={24}= ={26}= ={96}= ={198}= ={310}= ={316}= ={485}= ={521}= ={578}= ={597}= ={840}= ={959}= [initial] [rendered]
    > ./ main
    ./subfolder/small.js?1 66 bytes [built] [code generated]
    ./subfolder/small.js?2 66 bytes [built] [code generated]
    ./subfolder/small.js?3 66 bytes [built] [code generated]
    ./subfolder/small.js?4 66 bytes [built] [code generated]
    ./subfolder/small.js?5 66 bytes [built] [code generated]
    ./subfolder/small.js?6 66 bytes [built] [code generated]
    ./subfolder/small.js?7 66 bytes [built] [code generated]
    ./subfolder/small.js?8 66 bytes [built] [code generated]
    ./subfolder/small.js?9 66 bytes [built] [code generated]
  chunk (runtime: main) zero-min-main-e6c990e6.js (main-e6c990e6) 1.19 KiB ={24}= ={26}= ={96}= ={143}= ={310}= ={316}= ={485}= ={521}= ={578}= ={597}= ={840}= ={959}= [initial] [rendered]
    > ./ main
    ./index.js 1.19 KiB [built] [code generated]
  chunk (runtime: main) zero-min-main-c3560ad9.js (main-c3560ad9) 594 bytes ={24}= ={26}= ={96}= ={143}= ={198}= ={316}= ={485}= ={521}= ={578}= ={597}= ={840}= ={959}= [initial] [rendered]
    > ./ main
    ./inner-module/small.js?1 66 bytes [built] [code generated]
    ./inner-module/small.js?2 66 bytes [built] [code generated]
    ./inner-module/small.js?3 66 bytes [built] [code generated]
    ./inner-module/small.js?4 66 bytes [built] [code generated]
    ./inner-module/small.js?5 66 bytes [built] [code generated]
    ./inner-module/small.js?6 66 bytes [built] [code generated]
    ./inner-module/small.js?7 66 bytes [built] [code generated]
    ./inner-module/small.js?8 66 bytes [built] [code generated]
    ./inner-module/small.js?9 66 bytes [built] [code generated]
  chunk (runtime: main) zero-min-main-ce4ec317.js (main-ce4ec317) 1.57 KiB (javascript) 3.02 KiB (runtime) ={24}= ={26}= ={96}= ={143}= ={198}= ={310}= ={485}= ={521}= ={578}= ={597}= ={840}= ={959}= [entry] [rendered]
    > ./ main
    runtime modules 3.02 KiB 5 modules
    ./very-big.js?3 1.57 KiB [built] [code generated]
  chunk (runtime: main) zero-min-main-fdf9ab42.js (main-fdf9ab42) 534 bytes ={24}= ={26}= ={96}= ={143}= ={198}= ={310}= ={316}= ={521}= ={578}= ={597}= ={840}= ={959}= [initial] [rendered]
    > ./ main
    ./big.js?1 267 bytes [built] [code generated]
    ./big.js?2 267 bytes [built] [code generated]
<<<<<<< HEAD
  chunk (runtime: main) zero-min-main-7e6cc53d.js (main-7e6cc53d) 1.57 KiB ={24}= ={26}= ={96}= ={143}= ={198}= ={310}= ={316}= ={485}= ={578}= ={597}= ={840}= ={959}= [initial] [rendered]
    > ./ main
    ./very-big.js?2 1.57 KiB [built] [code generated]
  chunk (runtime: main) zero-min-578.js (id hint: vendors) 399 bytes ={24}= ={26}= ={96}= ={143}= ={198}= ={310}= ={316}= ={485}= ={521}= ={597}= ={840}= ={959}= [initial] [rendered] split chunk (cache group: defaultVendors)
    > ./ main
    ./node_modules/big/index.js?1 267 bytes [built] [code generated]
    ./node_modules/small/index.js?1 66 bytes [built] [code generated]
    ./node_modules/small/index.js?2 66 bytes [built] [code generated]
  chunk (runtime: main) zero-min-main-9b3d5737.js (main-9b3d5737) 1.57 KiB ={24}= ={26}= ={96}= ={143}= ={198}= ={310}= ={316}= ={485}= ={521}= ={578}= ={840}= ={959}= [initial] [rendered]
    > ./ main
=======
  chunk (runtime: main) zero-min-main-12217e1d.js (main-12217e1d) 1.57 KiB (javascript) 3.01 KiB (runtime) ={1}= ={59}= ={198}= ={204}= ={318}= ={358}= ={400}= ={410}= ={490}= ={520}= ={662}= ={869}= [entry] [rendered]
    > ./ main
    runtime modules 3.01 KiB 5 modules
>>>>>>> 0105bc1f
    ./very-big.js?1 1.57 KiB [built] [code generated]
  chunk (runtime: main) zero-min-main-c777bd29.js (main-c777bd29) 1.57 KiB ={24}= ={26}= ={96}= ={143}= ={198}= ={310}= ={316}= ={485}= ={521}= ={578}= ={597}= ={959}= [initial] [rendered]
    > ./ main
    ./in-some-directory/very-big.js?1 1.57 KiB [built] [code generated]
  chunk (runtime: main) zero-min-959.js (id hint: vendors) 1.57 KiB ={24}= ={26}= ={96}= ={143}= ={198}= ={310}= ={316}= ={485}= ={521}= ={578}= ={597}= ={840}= [initial] [rendered] split chunk (cache group: defaultVendors)
    > ./ main
    ./node_modules/very-big/index.js?1 1.57 KiB [built] [code generated]
  zero-min (webpack x.x.x) compiled successfully

max-async-size:
  Entrypoint main 15.9 KiB = max-async-size-main.js
<<<<<<< HEAD
  chunk (runtime: main) max-async-size-async-b-ce4ec317.js (async-b-ce4ec317) 1.57 KiB <{179}> ={210}= ={698}= ={795}= [rendered]
    > ./b ./async/index.js 10:2-49
    > ./a ./async/index.js 9:2-49
    ./very-big.js?3 1.57 KiB [built] [code generated]
  chunk (runtime: main) max-async-size-main.js (main) 2.46 KiB (javascript) 6.95 KiB (runtime) >{108}< >{210}< >{698}< >{795}< [entry] [rendered]
=======
  chunk (runtime: main) max-async-size-main.js (main) 2.46 KiB (javascript) 6.94 KiB (runtime) >{342}< >{385}< >{820}< >{920}< [entry] [rendered]
>>>>>>> 0105bc1f
    > ./async main
    runtime modules 6.94 KiB 10 modules
    dependent modules 2.09 KiB [dependent] 6 modules
    ./async/index.js 386 bytes [built] [code generated]
  chunk (runtime: main) max-async-size-async-b-d24ec4f1.js (async-b-d24ec4f1) 855 bytes <{179}> ={108}= ={698}= ={795}= [rendered]
    > ./b ./async/index.js 10:2-49
    > ./a ./async/index.js 9:2-49
    dependent modules 594 bytes [dependent] 9 modules
    cacheable modules 261 bytes
      ./async/a.js 189 bytes [built] [code generated]
      ./async/b.js 72 bytes [built] [code generated]
  chunk (runtime: main) max-async-size-async-b-7e6cc53d.js (async-b-7e6cc53d) 1.57 KiB <{179}> ={108}= ={210}= ={795}= [rendered]
    > ./b ./async/index.js 10:2-49
    > ./a ./async/index.js 9:2-49
    ./very-big.js?2 1.57 KiB [built] [code generated]
  chunk (runtime: main) max-async-size-async-b-9b3d5737.js (async-b-9b3d5737) 1.57 KiB <{179}> ={108}= ={210}= ={698}= [rendered]
    > ./b ./async/index.js 10:2-49
    > ./a ./async/index.js 9:2-49
    ./very-big.js?1 1.57 KiB [built] [code generated]
  max-async-size (webpack x.x.x) compiled successfully

enforce-min-size:
  Entrypoint main 31.9 KiB = 14 assets
  chunk (runtime: main) enforce-min-size-10.js (id hint: all) 1.19 KiB ={179}= ={221}= ={262}= ={434}= ={463}= ={519}= ={575}= ={578}= ={614}= ={692}= ={822}= ={825}= ={959}= [initial] [rendered] split chunk (cache group: all)
    > ./ main
    ./index.js 1.19 KiB [built] [code generated]
<<<<<<< HEAD
  chunk (runtime: main) enforce-min-size-main.js (main) 3.02 KiB ={10}= ={221}= ={262}= ={434}= ={463}= ={519}= ={575}= ={578}= ={614}= ={692}= ={822}= ={825}= ={959}= [entry] [rendered]
    > ./ main
    runtime modules 3.02 KiB 5 modules
  chunk (runtime: main) enforce-min-size-221.js (id hint: all) 1.57 KiB ={10}= ={179}= ={262}= ={434}= ={463}= ={519}= ={575}= ={578}= ={614}= ={692}= ={822}= ={825}= ={959}= [initial] [rendered] split chunk (cache group: all)
=======
  chunk (runtime: main) enforce-min-size-main.js (main) 3.01 KiB ={10}= ={221}= ={262}= ={410}= ={434}= ={463}= ={519}= ={575}= ={614}= ={692}= ={822}= ={825}= ={869}= [entry] [rendered]
    > ./ main
    runtime modules 3.01 KiB 5 modules
  chunk (runtime: main) enforce-min-size-221.js (id hint: all) 1.57 KiB ={10}= ={179}= ={262}= ={410}= ={434}= ={463}= ={519}= ={575}= ={614}= ={692}= ={822}= ={825}= ={869}= [initial] [rendered] split chunk (cache group: all)
>>>>>>> 0105bc1f
    > ./ main
    ./very-big.js?3 1.57 KiB [built] [code generated]
  chunk (runtime: main) enforce-min-size-262.js (id hint: all) 1.57 KiB ={10}= ={179}= ={221}= ={434}= ={463}= ={519}= ={575}= ={578}= ={614}= ={692}= ={822}= ={825}= ={959}= [initial] [rendered] split chunk (cache group: all)
    > ./ main
    ./in-some-directory/very-big.js?1 1.57 KiB [built] [code generated]
  chunk (runtime: main) enforce-min-size-434.js (id hint: all) 594 bytes ={10}= ={179}= ={221}= ={262}= ={463}= ={519}= ={575}= ={578}= ={614}= ={692}= ={822}= ={825}= ={959}= [initial] [rendered] split chunk (cache group: all)
    > ./ main
    ./inner-module/small.js?1 66 bytes [built] [code generated]
    ./inner-module/small.js?2 66 bytes [built] [code generated]
    ./inner-module/small.js?3 66 bytes [built] [code generated]
    ./inner-module/small.js?4 66 bytes [built] [code generated]
    ./inner-module/small.js?5 66 bytes [built] [code generated]
    ./inner-module/small.js?6 66 bytes [built] [code generated]
    ./inner-module/small.js?7 66 bytes [built] [code generated]
    ./inner-module/small.js?8 66 bytes [built] [code generated]
    ./inner-module/small.js?9 66 bytes [built] [code generated]
  chunk (runtime: main) enforce-min-size-463.js (id hint: all) 1.57 KiB ={10}= ={179}= ={221}= ={262}= ={434}= ={519}= ={575}= ={578}= ={614}= ={692}= ={822}= ={825}= ={959}= [initial] [rendered] split chunk (cache group: all)
    > ./ main
    ./very-big.js?1 1.57 KiB [built] [code generated]
  chunk (runtime: main) enforce-min-size-519.js (id hint: all) 534 bytes ={10}= ={179}= ={221}= ={262}= ={434}= ={463}= ={575}= ={578}= ={614}= ={692}= ={822}= ={825}= ={959}= [initial] [rendered] split chunk (cache group: all)
    > ./ main
    ./big.js?1 267 bytes [built] [code generated]
    ./big.js?2 267 bytes [built] [code generated]
  chunk (runtime: main) enforce-min-size-575.js (id hint: all) 1.57 KiB ={10}= ={179}= ={221}= ={262}= ={434}= ={463}= ={519}= ={578}= ={614}= ={692}= ={822}= ={825}= ={959}= [initial] [rendered] split chunk (cache group: all)
    > ./ main
    ./very-big.js?2 1.57 KiB [built] [code generated]
  chunk (runtime: main) enforce-min-size-578.js (id hint: all) 399 bytes ={10}= ={179}= ={221}= ={262}= ={434}= ={463}= ={519}= ={575}= ={614}= ={692}= ={822}= ={825}= ={959}= [initial] [rendered] split chunk (cache group: all)
    > ./ main
    ./node_modules/big/index.js?1 267 bytes [built] [code generated]
    ./node_modules/small/index.js?1 66 bytes [built] [code generated]
    ./node_modules/small/index.js?2 66 bytes [built] [code generated]
  chunk (runtime: main) enforce-min-size-614.js (id hint: all) 531 bytes ={10}= ={179}= ={221}= ={262}= ={434}= ={463}= ={519}= ={575}= ={578}= ={692}= ={822}= ={825}= ={959}= [initial] [rendered] split chunk (cache group: all)
    > ./ main
    ./in-some-directory/big.js?1 267 bytes [built] [code generated]
    ./in-some-directory/small.js?1 66 bytes [built] [code generated]
    ./in-some-directory/small.js?2 66 bytes [built] [code generated]
    ./in-some-directory/small.js?3 66 bytes [built] [code generated]
    ./in-some-directory/small.js?4 66 bytes [built] [code generated]
  chunk (runtime: main) enforce-min-size-692.js (id hint: all) 594 bytes ={10}= ={179}= ={221}= ={262}= ={434}= ={463}= ={519}= ={575}= ={578}= ={614}= ={822}= ={825}= ={959}= [initial] [rendered] split chunk (cache group: all)
    > ./ main
    ./small.js?1 66 bytes [built] [code generated]
    ./small.js?2 66 bytes [built] [code generated]
    ./small.js?3 66 bytes [built] [code generated]
    ./small.js?4 66 bytes [built] [code generated]
    ./small.js?5 66 bytes [built] [code generated]
    ./small.js?6 66 bytes [built] [code generated]
    ./small.js?7 66 bytes [built] [code generated]
    ./small.js?8 66 bytes [built] [code generated]
    ./small.js?9 66 bytes [built] [code generated]
  chunk (runtime: main) enforce-min-size-822.js (id hint: all) 594 bytes ={10}= ={179}= ={221}= ={262}= ={434}= ={463}= ={519}= ={575}= ={578}= ={614}= ={692}= ={825}= ={959}= [initial] [rendered] split chunk (cache group: all)
    > ./ main
    ./subfolder/small.js?1 66 bytes [built] [code generated]
    ./subfolder/small.js?2 66 bytes [built] [code generated]
    ./subfolder/small.js?3 66 bytes [built] [code generated]
    ./subfolder/small.js?4 66 bytes [built] [code generated]
    ./subfolder/small.js?5 66 bytes [built] [code generated]
    ./subfolder/small.js?6 66 bytes [built] [code generated]
    ./subfolder/small.js?7 66 bytes [built] [code generated]
    ./subfolder/small.js?8 66 bytes [built] [code generated]
    ./subfolder/small.js?9 66 bytes [built] [code generated]
  chunk (runtime: main) enforce-min-size-825.js (id hint: all) 534 bytes ={10}= ={179}= ={221}= ={262}= ={434}= ={463}= ={519}= ={575}= ={578}= ={614}= ={692}= ={822}= ={959}= [initial] [rendered] split chunk (cache group: all)
    > ./ main
    ./subfolder/big.js?1 267 bytes [built] [code generated]
    ./subfolder/big.js?2 267 bytes [built] [code generated]
  chunk (runtime: main) enforce-min-size-959.js (id hint: all) 1.57 KiB ={10}= ={179}= ={221}= ={262}= ={434}= ={463}= ={519}= ={575}= ={578}= ={614}= ={692}= ={822}= ={825}= [initial] [rendered] split chunk (cache group: all)
    > ./ main
    ./node_modules/very-big/index.js?1 1.57 KiB [built] [code generated]
  enforce-min-size (webpack x.x.x) compiled successfully

only-async:
  Entrypoint main 27.1 KiB = only-async-main.js
  chunk (runtime: main) only-async-main.js (main) 12.7 KiB (javascript) 663 bytes (runtime) [entry] [rendered]
    > ./ main
    dependent modules 11.5 KiB [dependent] 44 modules
    runtime modules 663 bytes 3 modules
    ./index.js 1.19 KiB [built] [code generated]
  only-async (webpack x.x.x) compiled successfully"
`;

exports[`StatsTestCases should print correct stats for split-chunks-min-size-reduction 1`] = `
"Entrypoint main 11.5 KiB = default/main.js
chunk (runtime: main) default/async-d.js (async-d) 50 bytes <{179}> ={597}= [rendered]
  > ./d ./index.js 4:0-47
  ./d.js 50 bytes [built] [code generated]
<<<<<<< HEAD
chunk (runtime: main) default/main.js (main) 245 bytes (javascript) 6.68 KiB (runtime) >{31}< >{334}< >{383}< >{449}< >{597}< >{794}< [entry] [rendered]
=======
chunk (runtime: main) default/main.js (main) 245 bytes (javascript) 6.67 KiB (runtime) >{31}< >{334}< >{383}< >{449}< >{794}< >{821}< [entry] [rendered]
>>>>>>> 0105bc1f
  > ./ main
  runtime modules 6.67 KiB 9 modules
  ./index.js 245 bytes [built] [code generated]
chunk (runtime: main) default/async-b.js (async-b) 176 bytes <{179}> [rendered]
  > ./b ./index.js 2:0-47
  ./b.js 50 bytes [built] [code generated]
  ./node_modules/shared/index.js?1 126 bytes [dependent] [built] [code generated]
chunk (runtime: main) default/async-c.js (async-c) 50 bytes <{179}> ={597}= [rendered]
  > ./c ./index.js 3:0-47
  ./c.js 50 bytes [built] [code generated]
chunk (runtime: main) default/async-e.js (async-e) 50 bytes <{179}> ={597}= [rendered]
  > ./e ./index.js 5:0-47
  ./e.js 50 bytes [built] [code generated]
chunk (runtime: main) default/597.js (id hint: vendors) 126 bytes <{179}> ={31}= ={383}= ={449}= [rendered] split chunk (cache group: defaultVendors)
  > ./c ./index.js 3:0-47
  > ./d ./index.js 4:0-47
  > ./e ./index.js 5:0-47
  ./node_modules/shared/index.js?2 126 bytes [built] [code generated]
chunk (runtime: main) default/async-a.js (async-a) 176 bytes <{179}> [rendered]
  > ./a ./index.js 1:0-47
  ./a.js 50 bytes [built] [code generated]
  ./node_modules/shared/index.js?1 126 bytes [dependent] [built] [code generated]
webpack x.x.x compiled successfully"
`;

exports[`StatsTestCases should print correct stats for split-chunks-prefer-bigger-splits 1`] = `
"Entrypoint main 11.2 KiB = default/main.js
chunk (runtime: main) default/118.js 150 bytes <{179}> ={334}= ={383}= [rendered] split chunk (cache group: default)
  > ./b ./index.js 2:0-47
  > ./c ./index.js 3:0-47
  ./d.js 63 bytes [built] [code generated]
  ./f.js 87 bytes [built] [code generated]
chunk (runtime: main) default/main.js (main) 147 bytes (javascript) 6.64 KiB (runtime) >{118}< >{334}< >{383}< >{794}< [entry] [rendered]
  > ./ main
  runtime modules 6.64 KiB 9 modules
  ./index.js 147 bytes [built] [code generated]
chunk (runtime: main) default/async-b.js (async-b) 158 bytes <{179}> ={118}= [rendered]
  > ./b ./index.js 2:0-47
  dependent modules 63 bytes [dependent] 1 module
  ./b.js 95 bytes [built] [code generated]
chunk (runtime: main) default/async-c.js (async-c) 70 bytes <{179}> ={118}= [rendered]
  > ./c ./index.js 3:0-47
  ./c.js 70 bytes [built] [code generated]
chunk (runtime: main) default/async-a.js (async-a) 196 bytes <{179}> [rendered]
  > ./a ./index.js 1:0-47
  dependent modules 126 bytes [dependent] 2 modules
  ./a.js 70 bytes [built] [code generated]
webpack x.x.x compiled successfully"
`;

exports[`StatsTestCases should print correct stats for split-chunks-runtime-specific 1`] = `
"used-exports:
  asset used-exports-c.js 6.04 KiB [emitted] (name: c)
  asset used-exports-b.js 6.03 KiB [emitted] (name: b)
  asset used-exports-332.js 424 bytes [emitted]
  asset used-exports-a.js 257 bytes [emitted] (name: a)
  Entrypoint a 257 bytes = used-exports-a.js
  Entrypoint b 6.44 KiB = used-exports-332.js 424 bytes used-exports-b.js 6.03 KiB
  Entrypoint c 6.45 KiB = used-exports-332.js 424 bytes used-exports-c.js 6.04 KiB
  chunk (runtime: b) used-exports-b.js (b) 54 bytes (javascript) 2.75 KiB (runtime) [entry] [rendered]
    runtime modules 2.75 KiB 4 modules
    ./b.js 54 bytes [built] [code generated]
  chunk (runtime: b, c) used-exports-332.js 72 bytes [initial] [rendered] split chunk (cache group: default)
    ./objects.js 72 bytes [built] [code generated]
  chunk (runtime: c) used-exports-c.js (c) 59 bytes (javascript) 2.75 KiB (runtime) [entry] [rendered]
    runtime modules 2.75 KiB 4 modules
    ./c.js 59 bytes [built] [code generated]
  chunk (runtime: a) used-exports-a.js (a) 126 bytes [entry] [rendered]
    ./a.js + 1 modules 126 bytes [built] [code generated]
  used-exports (webpack x.x.x) compiled successfully in X ms

no-used-exports:
  asset no-used-exports-c.js 6.04 KiB [emitted] (name: c)
  asset no-used-exports-a.js 6.03 KiB [emitted] (name: a)
  asset no-used-exports-b.js 6.03 KiB [emitted] (name: b)
  asset no-used-exports-332.js 447 bytes [emitted]
  Entrypoint a 6.47 KiB = no-used-exports-332.js 447 bytes no-used-exports-a.js 6.03 KiB
  Entrypoint b 6.47 KiB = no-used-exports-332.js 447 bytes no-used-exports-b.js 6.03 KiB
  Entrypoint c 6.47 KiB = no-used-exports-332.js 447 bytes no-used-exports-c.js 6.04 KiB
  chunk (runtime: b) no-used-exports-b.js (b) 54 bytes (javascript) 2.75 KiB (runtime) [entry] [rendered]
    runtime modules 2.75 KiB 4 modules
    ./b.js 54 bytes [built] [code generated]
  chunk (runtime: a, b, c) no-used-exports-332.js 72 bytes [initial] [rendered] split chunk (cache group: default)
    ./objects.js 72 bytes [built] [code generated]
  chunk (runtime: c) no-used-exports-c.js (c) 59 bytes (javascript) 2.75 KiB (runtime) [entry] [rendered]
    runtime modules 2.75 KiB 4 modules
    ./c.js 59 bytes [built] [code generated]
  chunk (runtime: a) no-used-exports-a.js (a) 54 bytes (javascript) 2.75 KiB (runtime) [entry] [rendered]
    runtime modules 2.75 KiB 4 modules
    ./a.js 54 bytes [built] [code generated]
  no-used-exports (webpack x.x.x) compiled successfully in X ms

global:
  asset global-c.js 6.04 KiB [emitted] (name: c)
  asset global-a.js 6.03 KiB [emitted] (name: a)
  asset global-b.js 6.03 KiB [emitted] (name: b)
  asset global-332.js 447 bytes [emitted]
  Entrypoint a 6.47 KiB = global-332.js 447 bytes global-a.js 6.03 KiB
  Entrypoint b 6.47 KiB = global-332.js 447 bytes global-b.js 6.03 KiB
  Entrypoint c 6.47 KiB = global-332.js 447 bytes global-c.js 6.04 KiB
  chunk (runtime: b) global-b.js (b) 54 bytes (javascript) 2.75 KiB (runtime) [entry] [rendered]
    runtime modules 2.75 KiB 4 modules
    ./b.js 54 bytes [built] [code generated]
  chunk (runtime: a, b, c) global-332.js 72 bytes [initial] [rendered] split chunk (cache group: default)
    ./objects.js 72 bytes [built] [code generated]
  chunk (runtime: c) global-c.js (c) 59 bytes (javascript) 2.75 KiB (runtime) [entry] [rendered]
    runtime modules 2.75 KiB 4 modules
    ./c.js 59 bytes [built] [code generated]
  chunk (runtime: a) global-a.js (a) 54 bytes (javascript) 2.75 KiB (runtime) [entry] [rendered]
    runtime modules 2.75 KiB 4 modules
    ./a.js 54 bytes [built] [code generated]
  global (webpack x.x.x) compiled successfully in X ms"
`;

exports[`StatsTestCases should print correct stats for tree-shaking 1`] = `
"asset bundle.js 6.89 KiB [emitted] (name: main)
runtime modules 663 bytes 3 modules
orphan modules 14 bytes [orphan] 1 module
cacheable modules 782 bytes
  ./index.js 316 bytes [built] [code generated] [1 warning]
    [no exports]
    [no exports used]
  ./reexport-known.js 49 bytes [built] [code generated]
    [exports: a, b]
    [only some exports used: a]
  ./reexport-unknown.js 100 bytes [built] [code generated]
    [exports: a, b, c, d]
    [only some exports used: a, c]
  ./reexport-star-known.js 58 bytes [built] [code generated]
    [exports: a, b]
    [only some exports used: a]
  ./reexport-star-unknown.js 85 bytes [built] [code generated]
    [only some exports used: a, c]
  ./edge.js 62 bytes [built] [code generated]
    [only some exports used: y]
  ./require.include.js 52 bytes [built] [code generated]
    [exports: a, default]
    [no exports used]
  ./a.js 30 bytes [built] [code generated]
    [exports: a]
    [all exports used]
  ./unknown.js 15 bytes [built] [code generated]
    [used exports unknown]
  ./unknown2.js 15 bytes [built] [code generated]
    [used exports unknown]

WARNING in ./index.js 9:0-36
require.include() is deprecated and will be removed soon.

webpack x.x.x compiled with 1 warning in X ms"
`;

exports[`StatsTestCases should print correct stats for wasm-explorer-examples-sync 1`] = `
"assets by path *.js 21.5 KiB
  asset bundle.js 16.2 KiB [emitted] (name: main)
  asset 325.bundle.js 3.94 KiB [emitted]
  asset 795.bundle.js 549 bytes [emitted]
  asset 577.bundle.js 366 bytes [emitted] (id hint: vendors)
  asset 189.bundle.js 239 bytes [emitted]
  asset 20.bundle.js 237 bytes [emitted]
assets by path *.wasm 1.37 KiB
  asset 0aea0324bc52f839.module.wasm 531 bytes [emitted] [immutable]
  asset f5a99230a7a1813a.module.wasm 290 bytes [emitted] [immutable]
  asset 187b338cc28ce2ad.module.wasm 156 bytes [emitted] [immutable]
  asset 4e7d2fd0c97185e1.module.wasm 154 bytes [emitted] [immutable]
  asset be1b78a8df9f6cbf.module.wasm 154 bytes [emitted] [immutable]
  asset c8602ca7029b72f7.module.wasm 120 bytes [emitted] [immutable]
chunk (runtime: main) 20.bundle.js 50 bytes (javascript) 531 bytes (webassembly) [rendered]
  ./duff.wasm 50 bytes (javascript) 531 bytes (webassembly) [built] [code generated]
chunk (runtime: main) bundle.js (main) 586 bytes (javascript) 9.25 KiB (runtime) [entry] [rendered]
  runtime modules 9.25 KiB 11 modules
  ./index.js 586 bytes [built] [code generated]
chunk (runtime: main) 189.bundle.js 50 bytes (javascript) 156 bytes (webassembly) [rendered]
  ./Q_rsqrt.wasm 50 bytes (javascript) 156 bytes (webassembly) [built] [code generated]
chunk (runtime: main) 325.bundle.js 1.5 KiB (javascript) 274 bytes (webassembly) [rendered]
  ./popcnt.wasm 50 bytes (javascript) 120 bytes (webassembly) [dependent] [built] [code generated]
  ./testFunction.wasm 50 bytes (javascript) 154 bytes (webassembly) [dependent] [built] [code generated]
  ./tests.js 1.4 KiB [built] [code generated]
chunk (runtime: main) 577.bundle.js (id hint: vendors) 34 bytes [rendered] split chunk (cache group: defaultVendors)
  ./node_modules/env/index.js 34 bytes [built] [code generated]
chunk (runtime: main) 795.bundle.js 110 bytes (javascript) 444 bytes (webassembly) [rendered]
  ./fact.wasm 50 bytes (javascript) 154 bytes (webassembly) [built] [code generated]
  ./fast-math.wasm 60 bytes (javascript) 290 bytes (webassembly) [built] [code generated]
runtime modules 9.25 KiB 11 modules
cacheable modules 2.31 KiB (javascript) 1.37 KiB (webassembly)
  webassembly modules 310 bytes (javascript) 1.37 KiB (webassembly)
    ./Q_rsqrt.wasm 50 bytes (javascript) 156 bytes (webassembly) [built] [code generated]
    ./testFunction.wasm 50 bytes (javascript) 154 bytes (webassembly) [built] [code generated]
    ./fact.wasm 50 bytes (javascript) 154 bytes (webassembly) [built] [code generated]
    ./popcnt.wasm 50 bytes (javascript) 120 bytes (webassembly) [built] [code generated]
    ./fast-math.wasm 60 bytes (javascript) 290 bytes (webassembly) [built] [code generated]
    ./duff.wasm 50 bytes (javascript) 531 bytes (webassembly) [built] [code generated]
  javascript modules 2.01 KiB
    ./index.js 586 bytes [built] [code generated]
    ./tests.js 1.4 KiB [built] [code generated]
    ./node_modules/env/index.js 34 bytes [built] [code generated]
webpack x.x.x compiled successfully in X ms"
`;<|MERGE_RESOLUTION|>--- conflicted
+++ resolved
@@ -3,21 +3,12 @@
 exports[`StatsTestCases should print correct stats for aggressive-splitting-entry 1`] = `
 "fitting:
   PublicPath: auto
-<<<<<<< HEAD
-  asset fitting-f0d34e0522ccfc7a.js 16.1 KiB [emitted] [immutable]
+  asset fitting-b832cbe500a75a16.js 16.1 KiB [emitted] [immutable]
   asset fitting-59048793d84e191c.js 1.9 KiB [emitted] [immutable]
   asset fitting-df13829fecff5d6c.js 1.9 KiB [emitted] [immutable]
   asset fitting-be85f650174cce8c.js 1.08 KiB [emitted] [immutable]
-  Entrypoint main 19.9 KiB = fitting-df13829fecff5d6c.js 1.9 KiB fitting-59048793d84e191c.js 1.9 KiB fitting-f0d34e0522ccfc7a.js 16.1 KiB
-  chunk (runtime: main) fitting-f0d34e0522ccfc7a.js 1.87 KiB (javascript) 8.65 KiB (runtime) [entry] [rendered]
-=======
-  asset fitting-b29b201896658775937e.js 16.1 KiB [emitted] [immutable]
-  asset fitting-50595d23e8f97d7ccd2a.js 1.9 KiB [emitted] [immutable]
-  asset fitting-5bc77880fdc9e2bf09ee.js 1.9 KiB [emitted] [immutable]
-  asset fitting-72afdc913f6cf884b457.js 1.08 KiB [emitted] [immutable]
-  Entrypoint main 19.9 KiB = fitting-50595d23e8f97d7ccd2a.js 1.9 KiB fitting-5bc77880fdc9e2bf09ee.js 1.9 KiB fitting-b29b201896658775937e.js 16.1 KiB
-  chunk (runtime: main) fitting-b29b201896658775937e.js 1.87 KiB (javascript) 8.65 KiB (runtime) [entry] [rendered]
->>>>>>> 0105bc1f
+  Entrypoint main 19.9 KiB = fitting-df13829fecff5d6c.js 1.9 KiB fitting-59048793d84e191c.js 1.9 KiB fitting-b832cbe500a75a16.js 16.1 KiB
+  chunk (runtime: main) fitting-b832cbe500a75a16.js 1.87 KiB (javascript) 8.65 KiB (runtime) [entry] [rendered]
     > ./index main
     runtime modules 8.65 KiB 11 modules
     cacheable modules 1.87 KiB
@@ -39,21 +30,12 @@
 
 content-change:
   PublicPath: auto
-<<<<<<< HEAD
-  asset content-change-8cdf00cfef0051e5.js 16.1 KiB [emitted] [immutable]
+  asset content-change-7eb9cf97e750da71.js 16.1 KiB [emitted] [immutable]
   asset content-change-59048793d84e191c.js 1.9 KiB [emitted] [immutable]
   asset content-change-df13829fecff5d6c.js 1.9 KiB [emitted] [immutable]
   asset content-change-be85f650174cce8c.js 1.08 KiB [emitted] [immutable]
-  Entrypoint main 19.9 KiB = content-change-df13829fecff5d6c.js 1.9 KiB content-change-59048793d84e191c.js 1.9 KiB content-change-8cdf00cfef0051e5.js 16.1 KiB
-  chunk (runtime: main) content-change-8cdf00cfef0051e5.js 1.87 KiB (javascript) 8.66 KiB (runtime) [entry] [rendered]
-=======
-  asset content-change-0f45784341116b92349f.js 16.1 KiB [emitted] [immutable]
-  asset content-change-50595d23e8f97d7ccd2a.js 1.9 KiB [emitted] [immutable]
-  asset content-change-5bc77880fdc9e2bf09ee.js 1.9 KiB [emitted] [immutable]
-  asset content-change-72afdc913f6cf884b457.js 1.08 KiB [emitted] [immutable]
-  Entrypoint main 19.9 KiB = content-change-50595d23e8f97d7ccd2a.js 1.9 KiB content-change-5bc77880fdc9e2bf09ee.js 1.9 KiB content-change-0f45784341116b92349f.js 16.1 KiB
-  chunk (runtime: main) content-change-0f45784341116b92349f.js 1.87 KiB (javascript) 8.66 KiB (runtime) [entry] [rendered]
->>>>>>> 0105bc1f
+  Entrypoint main 19.9 KiB = content-change-df13829fecff5d6c.js 1.9 KiB content-change-59048793d84e191c.js 1.9 KiB content-change-7eb9cf97e750da71.js 16.1 KiB
+  chunk (runtime: main) content-change-7eb9cf97e750da71.js 1.87 KiB (javascript) 8.66 KiB (runtime) [entry] [rendered]
     > ./index main
     runtime modules 8.66 KiB 11 modules
     cacheable modules 1.87 KiB
@@ -76,8 +58,7 @@
 
 exports[`StatsTestCases should print correct stats for aggressive-splitting-on-demand 1`] = `
 "PublicPath: auto
-<<<<<<< HEAD
-asset 99ba7829eddede15.js 11.6 KiB [emitted] [immutable] (name: main)
+asset 5eeaa6d7ceb697ac.js 11.6 KiB [emitted] [immutable] (name: main)
 asset 17f86cb3fa66c610.js 1.91 KiB [emitted] [immutable]
 asset 422fa1706cddf234.js 1.91 KiB [emitted] [immutable]
 asset 205151281a16a2f5.js 1.9 KiB [emitted] [immutable]
@@ -89,36 +70,14 @@
 asset 39e8322fc7bccadf.js 1010 bytes [emitted] [immutable]
 asset 79dd645898fa8379.js 1010 bytes [emitted] [immutable]
 asset db75e8ff880d279a.js 1010 bytes [emitted] [immutable]
-Entrypoint main 11.6 KiB = 99ba7829eddede15.js
+Entrypoint main 11.6 KiB = 5eeaa6d7ceb697ac.js
 chunk (runtime: main) 59048793d84e191c.js 1.76 KiB [rendered] [recorded] aggressive splitted
   > ./c ./d ./e ./index.js 3:0-30
   ./c.js 899 bytes [built] [code generated]
   ./d.js 899 bytes [built] [code generated]
-chunk (runtime: main) 99ba7829eddede15.js (main) 248 bytes (javascript) 6.27 KiB (runtime) [entry] [rendered]
+chunk (runtime: main) 5eeaa6d7ceb697ac.js (main) 248 bytes (javascript) 6.27 KiB (runtime) [entry] [rendered]
   > ./index main
   runtime modules 6.27 KiB 7 modules
-=======
-asset 765acd6985b8297d8cb6.js 11.6 KiB [emitted] [immutable] (name: main)
-asset 3fc6535262efa7e4fa3b.js 1.91 KiB [emitted] [immutable]
-asset 56815935c535fbc0e462.js 1.91 KiB [emitted] [immutable]
-asset 2b8c8882bd4326b27013.js 1.9 KiB [emitted] [immutable]
-asset 7fcee6253a8c1f9fd714.js 1.9 KiB [emitted] [immutable]
-asset 5bc77880fdc9e2bf09ee.js 1.9 KiB [emitted] [immutable]
-asset abdab88d0dc9ea1a41ab.js 1.9 KiB [emitted] [immutable]
-asset d0fbb9e0f5d00615a52e.js 1.9 KiB [emitted] [immutable]
-asset f79c60cc3faba968a476.js 1.9 KiB [emitted] [immutable]
-asset 7294786e49319a98f5af.js 1010 bytes [emitted] [immutable]
-asset c5861419d7f3f6ea6c19.js 1010 bytes [emitted] [immutable]
-asset f897ac9956540163d002.js 1010 bytes [emitted] [immutable]
-Entrypoint main 11.6 KiB = 765acd6985b8297d8cb6.js
-chunk (runtime: main) 5bc77880fdc9e2bf09ee.js 1.76 KiB [rendered] [recorded] aggressive splitted
-  > ./c ./d ./e ./index.js 3:0-30
-  ./c.js 899 bytes [built] [code generated]
-  ./d.js 899 bytes [built] [code generated]
-chunk (runtime: main) 765acd6985b8297d8cb6.js (main) 248 bytes (javascript) 6.31 KiB (runtime) [entry] [rendered]
-  > ./index main
-  runtime modules 6.31 KiB 7 modules
->>>>>>> 0105bc1f
   ./index.js 248 bytes [built] [code generated]
 chunk (runtime: main) 17f86cb3fa66c610.js 1.76 KiB [rendered]
   > ./f ./g ./h ./i ./j ./k ./index.js 4:0-51
@@ -343,40 +302,19 @@
 
 multiple-vendors:
   Entrypoint main 11.5 KiB = multiple-vendors/main.js
-<<<<<<< HEAD
   Entrypoint a 15 KiB = multiple-vendors/801.js 414 bytes multiple-vendors/659.js 414 bytes multiple-vendors/767.js 414 bytes multiple-vendors/390.js 414 bytes multiple-vendors/a.js 13.4 KiB
   Entrypoint b 8.14 KiB = multiple-vendors/801.js 414 bytes multiple-vendors/659.js 414 bytes multiple-vendors/767.js 414 bytes multiple-vendors/568.js 414 bytes multiple-vendors/b.js 6.52 KiB
   Entrypoint c 8.14 KiB = multiple-vendors/801.js 414 bytes multiple-vendors/457.js 414 bytes multiple-vendors/767.js 414 bytes multiple-vendors/568.js 414 bytes multiple-vendors/c.js 6.52 KiB
-  chunk (runtime: b) multiple-vendors/b.js (b) 116 bytes (javascript) 2.77 KiB (runtime) [entry] [rendered]
-=======
-  Entrypoint a 15 KiB = multiple-vendors/libs-x.js 414 bytes multiple-vendors/954.js 414 bytes multiple-vendors/767.js 414 bytes multiple-vendors/390.js 414 bytes multiple-vendors/a.js 13.4 KiB
-  Entrypoint b 8.14 KiB = multiple-vendors/libs-x.js 414 bytes multiple-vendors/954.js 414 bytes multiple-vendors/767.js 414 bytes multiple-vendors/568.js 414 bytes multiple-vendors/b.js 6.52 KiB
-  Entrypoint c 8.14 KiB = multiple-vendors/libs-x.js 414 bytes multiple-vendors/769.js 414 bytes multiple-vendors/767.js 414 bytes multiple-vendors/568.js 414 bytes multiple-vendors/c.js 6.52 KiB
-  chunk (runtime: a, b, c, main) multiple-vendors/libs-x.js (libs-x) (id hint: libs) 20 bytes [initial] [rendered] split chunk (cache group: libs) (name: libs-x)
-    > ./a ./index.js 1:0-47
-    > ./b ./index.js 2:0-47
-    > ./c ./index.js 3:0-47
-    > ./a a
-    > ./b b
-    > ./c c
-    ./node_modules/x.js 20 bytes [built] [code generated]
   chunk (runtime: b) multiple-vendors/b.js (b) 116 bytes (javascript) 2.76 KiB (runtime) [entry] [rendered]
->>>>>>> 0105bc1f
     > ./b b
     runtime modules 2.76 KiB 4 modules
     ./b.js 116 bytes [built] [code generated]
   chunk (runtime: a, main) multiple-vendors/async-g.js (async-g) 45 bytes [rendered]
     > ./g ./a.js 6:0-47
     ./g.js 45 bytes [built] [code generated]
-<<<<<<< HEAD
   chunk (runtime: main) multiple-vendors/main.js (main) 147 bytes (javascript) 6.67 KiB (runtime) [entry] [rendered]
     > ./ main
     runtime modules 6.67 KiB 9 modules
-=======
-  chunk (runtime: main) multiple-vendors/main.js (main) 147 bytes (javascript) 6.68 KiB (runtime) [entry] [rendered]
-    > ./ main
-    runtime modules 6.68 KiB 9 modules
->>>>>>> 0105bc1f
     ./index.js 147 bytes [built] [code generated]
   chunk (runtime: main) multiple-vendors/async-b.js (async-b) 116 bytes [rendered]
     > ./b ./index.js 2:0-47
@@ -388,15 +326,11 @@
     > ./a ./index.js 1:0-47
     > ./a a
     ./e.js 20 bytes [built] [code generated]
-<<<<<<< HEAD
   chunk (runtime: c, main) multiple-vendors/457.js (id hint: vendors) 20 bytes [initial] [rendered] split chunk (cache group: vendors)
     > ./c ./index.js 3:0-47
     > ./c c
     ./node_modules/z/index.js 20 bytes [built] [code generated]
-  chunk (runtime: c) multiple-vendors/c.js (c) 116 bytes (javascript) 2.77 KiB (runtime) [entry] [rendered]
-=======
   chunk (runtime: c) multiple-vendors/c.js (c) 116 bytes (javascript) 2.76 KiB (runtime) [entry] [rendered]
->>>>>>> 0105bc1f
     > ./c c
     runtime modules 2.76 KiB 4 modules
     ./c.js 116 bytes [built] [code generated]
@@ -440,17 +374,10 @@
 
 all:
   Entrypoint main 11.5 KiB = all/main.js
-<<<<<<< HEAD
   Entrypoint a 15 KiB = all/801.js 414 bytes all/659.js 414 bytes all/767.js 414 bytes all/390.js 414 bytes all/a.js 13.4 KiB
   Entrypoint b 8.14 KiB = all/801.js 414 bytes all/659.js 414 bytes all/767.js 414 bytes all/568.js 414 bytes all/b.js 6.52 KiB
   Entrypoint c 8.14 KiB = all/801.js 414 bytes all/457.js 414 bytes all/767.js 414 bytes all/568.js 414 bytes all/c.js 6.52 KiB
-  chunk (runtime: b) all/b.js (b) 116 bytes (javascript) 2.77 KiB (runtime) [entry] [rendered]
-=======
-  Entrypoint a 15 KiB = all/282.js 414 bytes all/954.js 414 bytes all/767.js 414 bytes all/390.js 414 bytes all/a.js 13.4 KiB
-  Entrypoint b 8.14 KiB = all/282.js 414 bytes all/954.js 414 bytes all/767.js 414 bytes all/568.js 414 bytes all/b.js 6.52 KiB
-  Entrypoint c 8.14 KiB = all/282.js 414 bytes all/769.js 414 bytes all/767.js 414 bytes all/568.js 414 bytes all/c.js 6.52 KiB
   chunk (runtime: b) all/b.js (b) 116 bytes (javascript) 2.76 KiB (runtime) [entry] [rendered]
->>>>>>> 0105bc1f
     > ./b b
     runtime modules 2.76 KiB 4 modules
     ./b.js 116 bytes [built] [code generated]
@@ -471,15 +398,11 @@
     > ./a ./index.js 1:0-47
     > ./a a
     ./e.js 20 bytes [built] [code generated]
-<<<<<<< HEAD
   chunk (runtime: c, main) all/457.js (id hint: vendors) 20 bytes [initial] [rendered] split chunk (cache group: vendors)
     > ./c ./index.js 3:0-47
     > ./c c
     ./node_modules/z/index.js 20 bytes [built] [code generated]
-  chunk (runtime: c) all/c.js (c) 116 bytes (javascript) 2.77 KiB (runtime) [entry] [rendered]
-=======
   chunk (runtime: c) all/c.js (c) 116 bytes (javascript) 2.76 KiB (runtime) [entry] [rendered]
->>>>>>> 0105bc1f
     > ./c c
     runtime modules 2.76 KiB 4 modules
     ./c.js 116 bytes [built] [code generated]
@@ -735,34 +658,20 @@
 `;
 
 exports[`StatsTestCases should print correct stats for commons-plugin-issue-4980 1`] = `
-<<<<<<< HEAD
-"asset app.0e2320236c12c79b-1.js 6.24 KiB [emitted] [immutable] (name: app)
+"asset app.1d8aee262dcb449f-1.js 6.24 KiB [emitted] [immutable] (name: app)
 asset vendor.85aa7021780a3849-1.js 619 bytes [emitted] [immutable] (name: vendor) (id hint: vendor)
-Entrypoint app 6.85 KiB = vendor.85aa7021780a3849-1.js 619 bytes app.0e2320236c12c79b-1.js 6.24 KiB
-runtime modules 2.76 KiB 4 modules
-=======
-"asset app.a304ced30e50efdd246d-1.js 6.24 KiB [emitted] [immutable] (name: app)
-asset vendor.e8705eba33f92df1cf62-1.js 619 bytes [emitted] [immutable] (name: vendor) (id hint: vendor)
-Entrypoint app 6.84 KiB = vendor.e8705eba33f92df1cf62-1.js 619 bytes app.a304ced30e50efdd246d-1.js 6.24 KiB
+Entrypoint app 6.84 KiB = vendor.85aa7021780a3849-1.js 619 bytes app.1d8aee262dcb449f-1.js 6.24 KiB
 runtime modules 2.75 KiB 4 modules
->>>>>>> 0105bc1f
 orphan modules 118 bytes [orphan] 2 modules
 cacheable modules 272 bytes
   ./entry-1.js + 2 modules 185 bytes [built] [code generated]
   ./constants.js 87 bytes [built] [code generated]
 webpack x.x.x compiled successfully in X ms
 
-<<<<<<< HEAD
-asset app.b1345af40e2ef484-2.js 6.26 KiB [emitted] [immutable] (name: app)
+asset app.abd0123d303210b1-2.js 6.25 KiB [emitted] [immutable] (name: app)
 asset vendor.85aa7021780a3849-2.js 619 bytes [emitted] [immutable] (name: vendor) (id hint: vendor)
-Entrypoint app 6.86 KiB = vendor.85aa7021780a3849-2.js 619 bytes app.b1345af40e2ef484-2.js 6.26 KiB
-runtime modules 2.76 KiB 4 modules
-=======
-asset app.8f403eca7a1e59a7ce89-2.js 6.25 KiB [emitted] [immutable] (name: app)
-asset vendor.e8705eba33f92df1cf62-2.js 619 bytes [emitted] [immutable] (name: vendor) (id hint: vendor)
-Entrypoint app 6.86 KiB = vendor.e8705eba33f92df1cf62-2.js 619 bytes app.8f403eca7a1e59a7ce89-2.js 6.25 KiB
+Entrypoint app 6.86 KiB = vendor.85aa7021780a3849-2.js 619 bytes app.abd0123d303210b1-2.js 6.25 KiB
 runtime modules 2.75 KiB 4 modules
->>>>>>> 0105bc1f
 orphan modules 125 bytes [orphan] 2 modules
 cacheable modules 279 bytes
   ./entry-2.js + 2 modules 192 bytes [built] [code generated]
@@ -791,17 +700,10 @@
 `;
 
 exports[`StatsTestCases should print correct stats for context-independence 1`] = `
-<<<<<<< HEAD
-"asset main-b9a204234b7a68f4.js 10.4 KiB [emitted] [immutable] (name: main)
-  sourceMap main-b9a204234b7a68f4.js.map 9.26 KiB [emitted] [dev] (auxiliary name: main)
+"asset main-51ff1bc3c798735c.js 10.4 KiB [emitted] [immutable] (name: main)
+  sourceMap main-51ff1bc3c798735c.js.map 9.25 KiB [emitted] [dev] (auxiliary name: main)
 asset 936-da178f4bf074f940.js 451 bytes [emitted] [immutable]
   sourceMap 936-da178f4bf074f940.js.map 338 bytes [emitted] [dev]
-=======
-"asset main-9eb37fb0850a854f8074.js 10.4 KiB [emitted] [immutable] (name: main)
-  sourceMap main-9eb37fb0850a854f8074.js.map 9.26 KiB [emitted] [dev] (auxiliary name: main)
-asset 695-4dd37417c69a0af66bac.js 455 bytes [emitted] [immutable]
-  sourceMap 695-4dd37417c69a0af66bac.js.map 342 bytes [emitted] [dev]
->>>>>>> 0105bc1f
 runtime modules 6.29 KiB 8 modules
 orphan modules 19 bytes [orphan] 1 module
 cacheable modules 106 bytes
@@ -809,17 +711,10 @@
   ./a/chunk.js + 1 modules (in Xdir/context-independence/a) 66 bytes [built] [code generated]
 webpack x.x.x compiled successfully in X ms
 
-<<<<<<< HEAD
-asset main-b9a204234b7a68f4.js 10.4 KiB [emitted] [immutable] (name: main)
-  sourceMap main-b9a204234b7a68f4.js.map 9.26 KiB [emitted] [dev] (auxiliary name: main)
+asset main-51ff1bc3c798735c.js 10.4 KiB [emitted] [immutable] (name: main)
+  sourceMap main-51ff1bc3c798735c.js.map 9.25 KiB [emitted] [dev] (auxiliary name: main)
 asset 936-da178f4bf074f940.js 451 bytes [emitted] [immutable]
   sourceMap 936-da178f4bf074f940.js.map 338 bytes [emitted] [dev]
-=======
-asset main-9eb37fb0850a854f8074.js 10.4 KiB [emitted] [immutable] (name: main)
-  sourceMap main-9eb37fb0850a854f8074.js.map 9.26 KiB [emitted] [dev] (auxiliary name: main)
-asset 695-4dd37417c69a0af66bac.js 455 bytes [emitted] [immutable]
-  sourceMap 695-4dd37417c69a0af66bac.js.map 342 bytes [emitted] [dev]
->>>>>>> 0105bc1f
 runtime modules 6.29 KiB 8 modules
 orphan modules 19 bytes [orphan] 1 module
 cacheable modules 106 bytes
@@ -827,13 +722,8 @@
   ./b/chunk.js + 1 modules (in Xdir/context-independence/b) 66 bytes [built] [code generated]
 webpack x.x.x compiled successfully in X ms
 
-<<<<<<< HEAD
-asset main-e155b82bd91d44f8.js 11.6 KiB [emitted] [immutable] (name: main)
+asset main-888083192562fffc.js 11.6 KiB [emitted] [immutable] (name: main)
 asset 936-40359ac2bff27953.js 1.5 KiB [emitted] [immutable]
-=======
-asset main-180aaac92930f4aab865.js 11.6 KiB [emitted] [immutable] (name: main)
-asset 695-828eb5c7418e1b8270bb.js 1.5 KiB [emitted] [immutable]
->>>>>>> 0105bc1f
 runtime modules 6.29 KiB 8 modules
 orphan modules 19 bytes [orphan] 1 module
 cacheable modules 106 bytes
@@ -841,13 +731,8 @@
   ./a/chunk.js + 1 modules (in Xdir/context-independence/a) 66 bytes [built] [code generated]
 webpack x.x.x compiled successfully in X ms
 
-<<<<<<< HEAD
-asset main-e155b82bd91d44f8.js 11.6 KiB [emitted] [immutable] (name: main)
+asset main-888083192562fffc.js 11.6 KiB [emitted] [immutable] (name: main)
 asset 936-40359ac2bff27953.js 1.5 KiB [emitted] [immutable]
-=======
-asset main-180aaac92930f4aab865.js 11.6 KiB [emitted] [immutable] (name: main)
-asset 695-828eb5c7418e1b8270bb.js 1.5 KiB [emitted] [immutable]
->>>>>>> 0105bc1f
 runtime modules 6.29 KiB 8 modules
 orphan modules 19 bytes [orphan] 1 module
 cacheable modules 106 bytes
@@ -855,13 +740,8 @@
   ./b/chunk.js + 1 modules (in Xdir/context-independence/b) 66 bytes [built] [code generated]
 webpack x.x.x compiled successfully in X ms
 
-<<<<<<< HEAD
-asset main-ad4fe8fd5fbac0ff.js 11.3 KiB [emitted] [immutable] (name: main)
+asset main-ca6346e9313dce3f.js 11.3 KiB [emitted] [immutable] (name: main)
 asset 936-c77061ba1127a4ec.js 1.01 KiB [emitted] [immutable]
-=======
-asset main-633b38bd6be14d7e5f1e.js 11.3 KiB [emitted] [immutable] (name: main)
-asset 695-ace208366ce0ce2556ef.js 1.01 KiB [emitted] [immutable]
->>>>>>> 0105bc1f
 runtime modules 6.29 KiB 8 modules
 orphan modules 19 bytes [orphan] 1 module
 cacheable modules 106 bytes
@@ -869,13 +749,8 @@
   ./a/chunk.js + 1 modules (in Xdir/context-independence/a) 66 bytes [built] [code generated]
 webpack x.x.x compiled successfully in X ms
 
-<<<<<<< HEAD
-asset main-ad4fe8fd5fbac0ff.js 11.3 KiB [emitted] [immutable] (name: main)
+asset main-ca6346e9313dce3f.js 11.3 KiB [emitted] [immutable] (name: main)
 asset 936-c77061ba1127a4ec.js 1.01 KiB [emitted] [immutable]
-=======
-asset main-633b38bd6be14d7e5f1e.js 11.3 KiB [emitted] [immutable] (name: main)
-asset 695-ace208366ce0ce2556ef.js 1.01 KiB [emitted] [immutable]
->>>>>>> 0105bc1f
 runtime modules 6.29 KiB 8 modules
 orphan modules 19 bytes [orphan] 1 module
 cacheable modules 106 bytes
@@ -1203,13 +1078,8 @@
 `;
 
 exports[`StatsTestCases should print correct stats for immutable 1`] = `
-<<<<<<< HEAD
-"asset 269fcd39a3cc7742.js 13.4 KiB [emitted] [immutable] (name: main)
+"asset c9aa47de5d0b619c.js 13.3 KiB [emitted] [immutable] (name: main)
 asset f38957a76b404782.js 809 bytes [emitted] [immutable]"
-=======
-"asset 0e05fd23a5dbc3703724.js 13.4 KiB [emitted] [immutable] (name: main)
-asset 22c24a3b26d46118dc06.js 809 bytes [emitted] [immutable]"
->>>>>>> 0105bc1f
 `;
 
 exports[`StatsTestCases should print correct stats for import-context-filter 1`] = `
@@ -1265,58 +1135,32 @@
 `;
 
 exports[`StatsTestCases should print correct stats for issue-7577 1`] = `
-<<<<<<< HEAD
-"asset a-runtime~main-93a5de30c515c58b.js 4.92 KiB [emitted] [immutable] (name: runtime~main)
+"asset a-runtime~main-e4d9ead811941acc.js 4.92 KiB [emitted] [immutable] (name: runtime~main)
 asset a-main-1f86f79876f44db5.js 405 bytes [emitted] [immutable] (name: main)
 asset a-all-a_js-d6a102e84932889d.js 140 bytes [emitted] [immutable] (id hint: all)
-Entrypoint main 5.46 KiB = a-runtime~main-93a5de30c515c58b.js 4.92 KiB a-all-a_js-d6a102e84932889d.js 140 bytes a-main-1f86f79876f44db5.js 405 bytes
-runtime modules 2.47 KiB 3 modules
+Entrypoint main 5.45 KiB = a-runtime~main-e4d9ead811941acc.js 4.92 KiB a-all-a_js-d6a102e84932889d.js 140 bytes a-main-1f86f79876f44db5.js 405 bytes
+runtime modules 2.46 KiB 3 modules
 ./a.js 18 bytes [built] [code generated]
 webpack x.x.x compiled successfully in X ms
 
-asset b-runtime~main-df145778910215d9.js 5.86 KiB [emitted] [immutable] (name: runtime~main)
+asset b-runtime~main-33c0e1d4d3adc512.js 5.86 KiB [emitted] [immutable] (name: runtime~main)
 asset b-all-b_js-7e748eb09d87dc07.js 481 bytes [emitted] [immutable] (id hint: all)
 asset b-main-9e296e3ef67ffd8e.js 444 bytes [emitted] [immutable] (name: main)
 asset b-vendors-node_modules_vendor_index_js-2b087269ff48dc25.js 197 bytes [emitted] [immutable] (id hint: vendors)
-Entrypoint main 6.96 KiB = b-runtime~main-df145778910215d9.js 5.86 KiB b-vendors-node_modules_vendor_index_js-2b087269ff48dc25.js 197 bytes b-all-b_js-7e748eb09d87dc07.js 481 bytes b-main-9e296e3ef67ffd8e.js 444 bytes
-=======
-"asset a-runtime~main-92872ba8425c7f1a75a6.js 4.92 KiB [emitted] [immutable] (name: runtime~main)
-asset a-main-5b238661c342d3c63636.js 405 bytes [emitted] [immutable] (name: main)
-asset a-all-a_js-52fb35892f514e05c220.js 140 bytes [emitted] [immutable] (id hint: all)
-Entrypoint main 5.45 KiB = a-runtime~main-92872ba8425c7f1a75a6.js 4.92 KiB a-all-a_js-52fb35892f514e05c220.js 140 bytes a-main-5b238661c342d3c63636.js 405 bytes
-runtime modules 2.46 KiB 3 modules
-./a.js 18 bytes [built] [code generated]
-webpack x.x.x compiled successfully in X ms
-
-asset b-runtime~main-b6957ac1c3a86ce8164e.js 5.86 KiB [emitted] [immutable] (name: runtime~main)
-asset b-all-b_js-1ccae3120aa8d62e9877.js 475 bytes [emitted] [immutable] (id hint: all)
-asset b-main-503688157f1b1be3d9ac.js 438 bytes [emitted] [immutable] (name: main)
-asset b-vendors-node_modules_vendor_js-7320f018dbab7e34ead5.js 185 bytes [emitted] [immutable] (id hint: vendors)
-Entrypoint main 6.93 KiB = b-runtime~main-b6957ac1c3a86ce8164e.js 5.86 KiB b-vendors-node_modules_vendor_js-7320f018dbab7e34ead5.js 185 bytes b-all-b_js-1ccae3120aa8d62e9877.js 475 bytes b-main-503688157f1b1be3d9ac.js 438 bytes
->>>>>>> 0105bc1f
+Entrypoint main 6.95 KiB = b-runtime~main-33c0e1d4d3adc512.js 5.86 KiB b-vendors-node_modules_vendor_index_js-2b087269ff48dc25.js 197 bytes b-all-b_js-7e748eb09d87dc07.js 481 bytes b-main-9e296e3ef67ffd8e.js 444 bytes
 runtime modules 3.03 KiB 5 modules
 cacheable modules 40 bytes
   ./b.js 17 bytes [built] [code generated]
   ./node_modules/vendor/index.js 23 bytes [built] [code generated]
 webpack x.x.x compiled successfully in X ms
 
-<<<<<<< HEAD
 assets by chunk 907 bytes (id hint: all)
   asset c-all-b_js-bdf59764a7c3c127.js 508 bytes [emitted] [immutable] (id hint: all)
   asset c-all-c_js-3a009ee622ec0b36.js 399 bytes [emitted] [immutable] (id hint: all)
-asset c-runtime~main-bcc366c77e151750.js 13.6 KiB [emitted] [immutable] (name: runtime~main)
+asset c-runtime~main-d2f07b095e2823fd.js 13.5 KiB [emitted] [immutable] (name: runtime~main)
 asset c-main-c7d077a6bdeafa04.js 686 bytes [emitted] [immutable] (name: main)
 asset c-vendors-node_modules_vendor_index_js-2b087269ff48dc25.js 197 bytes [emitted] [immutable] (id hint: vendors)
-Entrypoint main 14.6 KiB = c-runtime~main-bcc366c77e151750.js 13.6 KiB c-all-c_js-3a009ee622ec0b36.js 399 bytes c-main-c7d077a6bdeafa04.js 686 bytes
-=======
-assets by chunk 895 bytes (id hint: all)
-  asset c-all-b_js-d2d64fdaadbf1936503b.js 502 bytes [emitted] [immutable] (id hint: all)
-  asset c-all-c_js-0552c7cbb8c1a12b6b9c.js 393 bytes [emitted] [immutable] (id hint: all)
-asset c-runtime~main-9feecb76e2fda0c5fc0d.js 13.5 KiB [emitted] [immutable] (name: runtime~main)
-asset c-main-463838c803f48fe97bb6.js 680 bytes [emitted] [immutable] (name: main)
-asset c-vendors-node_modules_vendor_js-7320f018dbab7e34ead5.js 185 bytes [emitted] [immutable] (id hint: vendors)
-Entrypoint main 14.6 KiB = c-runtime~main-9feecb76e2fda0c5fc0d.js 13.5 KiB c-all-c_js-0552c7cbb8c1a12b6b9c.js 393 bytes c-main-463838c803f48fe97bb6.js 680 bytes
->>>>>>> 0105bc1f
+Entrypoint main 14.6 KiB = c-runtime~main-d2f07b095e2823fd.js 13.5 KiB c-all-c_js-3a009ee622ec0b36.js 399 bytes c-main-c7d077a6bdeafa04.js 686 bytes
 runtime modules 8.67 KiB 13 modules
 cacheable modules 101 bytes
   ./c.js 61 bytes [built] [code generated]
@@ -2240,11 +2084,7 @@
     Directory info in cache: 0 timestamps 0 hashes 0 timestamp hash combinations
     Managed items info in cache: 0 items
 
-<<<<<<< HEAD
-1970-04-20 12:42:42: webpack x.x.x compiled successfully in X ms (07ba722827422b72)"
-=======
-1970-04-20 12:42:42: webpack x.x.x compiled successfully in X ms (e660cd491247c45742cc)"
->>>>>>> 0105bc1f
+1970-04-20 12:42:42: webpack x.x.x compiled successfully in X ms (48f67628fad1ff38)"
 `;
 
 exports[`StatsTestCases should print correct stats for preset-errors-only 1`] = `""`;
@@ -2620,18 +2460,13 @@
     Directory info in cache: 0 timestamps 0 hashes 0 timestamp hash combinations
     Managed items info in cache: 0 items
 
-<<<<<<< HEAD
-1970-04-20 12:42:42: webpack x.x.x compiled successfully in X ms (07ba722827422b72)"
-=======
-1970-04-20 12:42:42: webpack x.x.x compiled successfully in X ms (e660cd491247c45742cc)"
->>>>>>> 0105bc1f
+1970-04-20 12:42:42: webpack x.x.x compiled successfully in X ms (48f67628fad1ff38)"
 `;
 
 exports[`StatsTestCases should print correct stats for real-content-hash 1`] = `
 "a-normal:
-<<<<<<< HEAD
-  assets by path *.js 3.22 KiB
-    asset eff322af10f79d07-eff322.js 2.75 KiB [emitted] [immutable] [minimized] (name: runtime)
+  assets by path *.js 3.21 KiB
+    asset 7de7c179f061ade1-7de7c1.js 2.74 KiB [emitted] [immutable] [minimized] (name: runtime)
     asset ec1745796a7396ed-ec1745.js 253 bytes [emitted] [immutable] [minimized] (name: lazy)
     asset 7723df6a54c5d993-7723df.js 207 bytes [emitted] [immutable] [minimized] (name: index)
     asset 3f2142a5c40e3523-3f2142.js 21 bytes [emitted] [immutable] [minimized] (name: a, b)
@@ -2639,23 +2474,9 @@
     asset c560fa876f51d750.png 14.6 KiB [emitted] [immutable] [from: file.png] (auxiliary name: lazy)
     asset 3660df341976f5ad.jpg?query 5.89 KiB [cached] [immutable] [from: file.jpg?query] (auxiliary name: lazy)
   asset 3660df341976f5ad.jpg 5.89 KiB [emitted] [immutable] [from: file.jpg] (auxiliary name: index)
-  Entrypoint index 2.95 KiB (5.89 KiB) = eff322af10f79d07-eff322.js 2.75 KiB 7723df6a54c5d993-7723df.js 207 bytes 1 auxiliary asset
+  Entrypoint index 2.95 KiB (5.89 KiB) = 7de7c179f061ade1-7de7c1.js 2.74 KiB 7723df6a54c5d993-7723df.js 207 bytes 1 auxiliary asset
   Entrypoint a 21 bytes = 3f2142a5c40e3523-3f2142.js
   Entrypoint b 21 bytes = 3f2142a5c40e3523-3f2142.js
-=======
-  assets by path *.js 3.23 KiB
-    asset 8b31b7e863da4eb900ec-8b31b7.js 2.75 KiB [emitted] [immutable] [minimized] (name: runtime)
-    asset a6d438a0676f93383d79-a6d438.js 262 bytes [emitted] [immutable] [minimized] (name: lazy)
-    asset cbb9c74e42f00ada40f7-cbb9c7.js 212 bytes [emitted] [immutable] [minimized] (name: index)
-    asset 666f2b8847021ccc7608-666f2b.js 21 bytes [emitted] [immutable] [minimized] (name: a, b)
-  assets by chunk 20.4 KiB (auxiliary name: lazy)
-    asset 89a353e9c515885abd8e.png 14.6 KiB [emitted] [immutable] [from: file.png] (auxiliary name: lazy)
-    asset 7382fad5b015914e0811.jpg?query 5.89 KiB [cached] [immutable] [from: file.jpg?query] (auxiliary name: lazy)
-  asset 7382fad5b015914e0811.jpg 5.89 KiB [emitted] [immutable] [from: file.jpg] (auxiliary name: index)
-  Entrypoint index 2.96 KiB (5.89 KiB) = 8b31b7e863da4eb900ec-8b31b7.js 2.75 KiB cbb9c74e42f00ada40f7-cbb9c7.js 212 bytes 1 auxiliary asset
-  Entrypoint a 21 bytes = 666f2b8847021ccc7608-666f2b.js
-  Entrypoint b 21 bytes = 666f2b8847021ccc7608-666f2b.js
->>>>>>> 0105bc1f
   runtime modules 7.28 KiB 9 modules
   orphan modules 23 bytes [orphan] 1 module
   cacheable modules 514 bytes (javascript) 26.3 KiB (asset)
@@ -2671,9 +2492,8 @@
   a-normal (webpack x.x.x) compiled successfully in X ms
 
 b-normal:
-<<<<<<< HEAD
-  assets by path *.js 3.22 KiB
-    asset c9ed3be2fc66af83-c9ed3b.js 2.75 KiB [emitted] [immutable] [minimized] (name: runtime)
+  assets by path *.js 3.21 KiB
+    asset ae89e6ea37180d9e-ae89e6.js 2.74 KiB [emitted] [immutable] [minimized] (name: runtime)
     asset ec1745796a7396ed-ec1745.js 253 bytes [emitted] [immutable] [minimized] (name: lazy)
     asset 7723df6a54c5d993-7723df.js 207 bytes [emitted] [immutable] [minimized] (name: index)
     asset 3f2142a5c40e3523-3f2142.js 21 bytes [emitted] [immutable] [minimized] (name: a, b)
@@ -2681,23 +2501,9 @@
     asset c560fa876f51d750.png 14.6 KiB [emitted] [immutable] [from: file.png] (auxiliary name: lazy)
     asset 3660df341976f5ad.jpg?query 5.89 KiB [cached] [immutable] [from: file.jpg?query] (auxiliary name: lazy)
   asset 3660df341976f5ad.jpg 5.89 KiB [emitted] [immutable] [from: file.jpg] (auxiliary name: index)
-  Entrypoint index 2.95 KiB (5.89 KiB) = c9ed3be2fc66af83-c9ed3b.js 2.75 KiB 7723df6a54c5d993-7723df.js 207 bytes 1 auxiliary asset
+  Entrypoint index 2.95 KiB (5.89 KiB) = ae89e6ea37180d9e-ae89e6.js 2.74 KiB 7723df6a54c5d993-7723df.js 207 bytes 1 auxiliary asset
   Entrypoint a 21 bytes = 3f2142a5c40e3523-3f2142.js
   Entrypoint b 21 bytes = 3f2142a5c40e3523-3f2142.js
-=======
-  assets by path *.js 3.23 KiB
-    asset 702aa6917fd66fd4d364-702aa6.js 2.75 KiB [emitted] [immutable] [minimized] (name: runtime)
-    asset a6d438a0676f93383d79-a6d438.js 262 bytes [emitted] [immutable] [minimized] (name: lazy)
-    asset cbb9c74e42f00ada40f7-cbb9c7.js 212 bytes [emitted] [immutable] [minimized] (name: index)
-    asset 666f2b8847021ccc7608-666f2b.js 21 bytes [emitted] [immutable] [minimized] (name: a, b)
-  assets by chunk 20.4 KiB (auxiliary name: lazy)
-    asset 89a353e9c515885abd8e.png 14.6 KiB [emitted] [immutable] [from: file.png] (auxiliary name: lazy)
-    asset 7382fad5b015914e0811.jpg?query 5.89 KiB [cached] [immutable] [from: file.jpg?query] (auxiliary name: lazy)
-  asset 7382fad5b015914e0811.jpg 5.89 KiB [emitted] [immutable] [from: file.jpg] (auxiliary name: index)
-  Entrypoint index 2.96 KiB (5.89 KiB) = 702aa6917fd66fd4d364-702aa6.js 2.75 KiB cbb9c74e42f00ada40f7-cbb9c7.js 212 bytes 1 auxiliary asset
-  Entrypoint a 21 bytes = 666f2b8847021ccc7608-666f2b.js
-  Entrypoint b 21 bytes = 666f2b8847021ccc7608-666f2b.js
->>>>>>> 0105bc1f
   runtime modules 7.28 KiB 9 modules
   orphan modules 19 bytes [orphan] 1 module
   cacheable modules 469 bytes (javascript) 26.3 KiB (asset)
@@ -2713,10 +2519,9 @@
   b-normal (webpack x.x.x) compiled successfully in X ms
 
 a-source-map:
-<<<<<<< HEAD
   assets by path *.js 3.42 KiB
-    asset 50315c59451c2ca5-50315c.js 2.8 KiB [emitted] [immutable] [minimized] (name: runtime)
-      sourceMap 50315c59451c2ca5-50315c.js.map 14.5 KiB [emitted] [dev] (auxiliary name: runtime)
+    asset c5173f81dfbff662-c5173f.js 2.79 KiB [emitted] [immutable] [minimized] (name: runtime)
+      sourceMap c5173f81dfbff662-c5173f.js.map 14.4 KiB [emitted] [dev] (auxiliary name: runtime)
     asset fd1a9eac162e043a-fd1a9e.js 305 bytes [emitted] [immutable] [minimized] (name: lazy)
       sourceMap fd1a9eac162e043a-fd1a9e.js.map 397 bytes [emitted] [dev] (auxiliary name: lazy)
     asset 442518335c6381e4-442518.js 259 bytes [emitted] [immutable] [minimized] (name: index)
@@ -2727,27 +2532,9 @@
     asset c560fa876f51d750.png 14.6 KiB [emitted] [immutable] [from: file.png] (auxiliary name: lazy)
     asset 3660df341976f5ad.jpg?query 5.89 KiB [cached] [immutable] [from: file.jpg?query] (auxiliary name: lazy)
   asset 3660df341976f5ad.jpg 5.89 KiB [emitted] [immutable] [from: file.jpg] (auxiliary name: index)
-  Entrypoint index 3.05 KiB (20.7 KiB) = 50315c59451c2ca5-50315c.js 2.8 KiB 442518335c6381e4-442518.js 259 bytes 3 auxiliary assets
+  Entrypoint index 3.05 KiB (20.7 KiB) = c5173f81dfbff662-c5173f.js 2.79 KiB 442518335c6381e4-442518.js 259 bytes 3 auxiliary assets
   Entrypoint a 73 bytes (250 bytes) = 0fa320c3c856eacf-0fa320.js 1 auxiliary asset
   Entrypoint b 73 bytes (250 bytes) = 0fa320c3c856eacf-0fa320.js 1 auxiliary asset
-=======
-  assets by path *.js 3.45 KiB
-    asset 779b93c06fb6f6229be7-779b93.js 2.8 KiB [emitted] [immutable] [minimized] (name: runtime)
-      sourceMap 779b93c06fb6f6229be7-779b93.js.map 14.5 KiB [emitted] [dev] (auxiliary name: runtime)
-    asset da6ceedb86c86e79a49a-da6cee.js 318 bytes [emitted] [immutable] [minimized] (name: lazy)
-      sourceMap da6ceedb86c86e79a49a-da6cee.js.map 401 bytes [emitted] [dev] (auxiliary name: lazy)
-    asset 9e0ae6ff74fb2c3c821b-9e0ae6.js 268 bytes [emitted] [immutable] [minimized] (name: index)
-      sourceMap 9e0ae6ff74fb2c3c821b-9e0ae6.js.map 366 bytes [emitted] [dev] (auxiliary name: index)
-    asset 222c2acc68675174e6b2-222c2a.js 77 bytes [emitted] [immutable] [minimized] (name: a, b)
-      sourceMap 222c2acc68675174e6b2-222c2a.js.map 254 bytes [emitted] [dev] (auxiliary name: a, b)
-  assets by chunk 20.4 KiB (auxiliary name: lazy)
-    asset 89a353e9c515885abd8e.png 14.6 KiB [emitted] [immutable] [from: file.png] (auxiliary name: lazy)
-    asset 7382fad5b015914e0811.jpg?query 5.89 KiB [cached] [immutable] [from: file.jpg?query] (auxiliary name: lazy)
-  asset 7382fad5b015914e0811.jpg 5.89 KiB [emitted] [immutable] [from: file.jpg] (auxiliary name: index)
-  Entrypoint index 3.06 KiB (20.7 KiB) = 779b93c06fb6f6229be7-779b93.js 2.8 KiB 9e0ae6ff74fb2c3c821b-9e0ae6.js 268 bytes 3 auxiliary assets
-  Entrypoint a 77 bytes (254 bytes) = 222c2acc68675174e6b2-222c2a.js 1 auxiliary asset
-  Entrypoint b 77 bytes (254 bytes) = 222c2acc68675174e6b2-222c2a.js 1 auxiliary asset
->>>>>>> 0105bc1f
   runtime modules 7.28 KiB 9 modules
   orphan modules 23 bytes [orphan] 1 module
   cacheable modules 514 bytes (javascript) 26.3 KiB (asset)
@@ -2763,10 +2550,9 @@
   a-source-map (webpack x.x.x) compiled successfully in X ms
 
 b-source-map:
-<<<<<<< HEAD
   assets by path *.js 3.42 KiB
-    asset 00d9d251bca87812-00d9d2.js 2.8 KiB [emitted] [immutable] [minimized] (name: runtime)
-      sourceMap 00d9d251bca87812-00d9d2.js.map 14.5 KiB [emitted] [dev] (auxiliary name: runtime)
+    asset 9363f7591bea1721-9363f7.js 2.79 KiB [emitted] [immutable] [minimized] (name: runtime)
+      sourceMap 9363f7591bea1721-9363f7.js.map 14.4 KiB [emitted] [dev] (auxiliary name: runtime)
     asset fd1a9eac162e043a-fd1a9e.js 305 bytes [emitted] [immutable] [minimized] (name: lazy)
       sourceMap fd1a9eac162e043a-fd1a9e.js.map 393 bytes [emitted] [dev] (auxiliary name: lazy)
     asset 442518335c6381e4-442518.js 259 bytes [emitted] [immutable] [minimized] (name: index)
@@ -2777,27 +2563,9 @@
     asset c560fa876f51d750.png 14.6 KiB [emitted] [immutable] [from: file.png] (auxiliary name: lazy)
     asset 3660df341976f5ad.jpg?query 5.89 KiB [cached] [immutable] [from: file.jpg?query] (auxiliary name: lazy)
   asset 3660df341976f5ad.jpg 5.89 KiB [emitted] [immutable] [from: file.jpg] (auxiliary name: index)
-  Entrypoint index 3.05 KiB (20.6 KiB) = 00d9d251bca87812-00d9d2.js 2.8 KiB 442518335c6381e4-442518.js 259 bytes 3 auxiliary assets
+  Entrypoint index 3.05 KiB (20.6 KiB) = 9363f7591bea1721-9363f7.js 2.79 KiB 442518335c6381e4-442518.js 259 bytes 3 auxiliary assets
   Entrypoint a 73 bytes (250 bytes) = 0fa320c3c856eacf-0fa320.js 1 auxiliary asset
   Entrypoint b 73 bytes (250 bytes) = 0fa320c3c856eacf-0fa320.js 1 auxiliary asset
-=======
-  assets by path *.js 3.45 KiB
-    asset 796d1329e3aa20b86016-796d13.js 2.8 KiB [emitted] [immutable] [minimized] (name: runtime)
-      sourceMap 796d1329e3aa20b86016-796d13.js.map 14.5 KiB [emitted] [dev] (auxiliary name: runtime)
-    asset da6ceedb86c86e79a49a-da6cee.js 318 bytes [emitted] [immutable] [minimized] (name: lazy)
-      sourceMap da6ceedb86c86e79a49a-da6cee.js.map 397 bytes [emitted] [dev] (auxiliary name: lazy)
-    asset 9e0ae6ff74fb2c3c821b-9e0ae6.js 268 bytes [emitted] [immutable] [minimized] (name: index)
-      sourceMap 9e0ae6ff74fb2c3c821b-9e0ae6.js.map 323 bytes [emitted] [dev] (auxiliary name: index)
-    asset 222c2acc68675174e6b2-222c2a.js 77 bytes [emitted] [immutable] [minimized] (name: a, b)
-      sourceMap 222c2acc68675174e6b2-222c2a.js.map 254 bytes [emitted] [dev] (auxiliary name: a, b)
-  assets by chunk 20.4 KiB (auxiliary name: lazy)
-    asset 89a353e9c515885abd8e.png 14.6 KiB [emitted] [immutable] [from: file.png] (auxiliary name: lazy)
-    asset 7382fad5b015914e0811.jpg?query 5.89 KiB [cached] [immutable] [from: file.jpg?query] (auxiliary name: lazy)
-  asset 7382fad5b015914e0811.jpg 5.89 KiB [emitted] [immutable] [from: file.jpg] (auxiliary name: index)
-  Entrypoint index 3.06 KiB (20.7 KiB) = 796d1329e3aa20b86016-796d13.js 2.8 KiB 9e0ae6ff74fb2c3c821b-9e0ae6.js 268 bytes 3 auxiliary assets
-  Entrypoint a 77 bytes (254 bytes) = 222c2acc68675174e6b2-222c2a.js 1 auxiliary asset
-  Entrypoint b 77 bytes (254 bytes) = 222c2acc68675174e6b2-222c2a.js 1 auxiliary asset
->>>>>>> 0105bc1f
   runtime modules 7.28 KiB 9 modules
   orphan modules 19 bytes [orphan] 1 module
   cacheable modules 469 bytes (javascript) 26.3 KiB (asset)
@@ -3522,13 +3290,8 @@
 
 exports[`StatsTestCases should print correct stats for split-chunks 1`] = `
 "default:
-<<<<<<< HEAD
-  Entrypoint main 11.5 KiB = default/main.js
+  Entrypoint main 11.4 KiB = default/main.js
   Entrypoint a 12.6 KiB = default/a.js
-=======
-  Entrypoint main 11.4 KiB = default/main.js
-  Entrypoint a 12.5 KiB = default/a.js
->>>>>>> 0105bc1f
   Entrypoint b 3.94 KiB = default/b.js
   Entrypoint c 3.94 KiB = default/c.js
   chunk (runtime: b) default/b.js (b) 196 bytes (javascript) 396 bytes (runtime) [entry] [rendered]
@@ -3588,28 +3351,17 @@
 
 all-chunks:
   Entrypoint main 11.5 KiB = all-chunks/main.js
-<<<<<<< HEAD
   Entrypoint a 15 KiB = all-chunks/801.js 414 bytes all-chunks/659.js 414 bytes all-chunks/767.js 414 bytes all-chunks/390.js 414 bytes all-chunks/a.js 13.4 KiB
   Entrypoint b 8.14 KiB = all-chunks/801.js 414 bytes all-chunks/659.js 414 bytes all-chunks/767.js 414 bytes all-chunks/568.js 414 bytes all-chunks/b.js 6.52 KiB
   Entrypoint c 8.14 KiB = all-chunks/801.js 414 bytes all-chunks/457.js 414 bytes all-chunks/767.js 414 bytes all-chunks/568.js 414 bytes all-chunks/c.js 6.52 KiB
-  chunk (runtime: b) all-chunks/b.js (b) 116 bytes (javascript) 2.77 KiB (runtime) ={568}= ={659}= ={767}= ={801}= [entry] [rendered]
-=======
-  Entrypoint a 15 KiB = all-chunks/282.js 414 bytes all-chunks/954.js 414 bytes all-chunks/767.js 414 bytes all-chunks/390.js 414 bytes all-chunks/a.js 13.4 KiB
-  Entrypoint b 8.14 KiB = all-chunks/282.js 414 bytes all-chunks/954.js 414 bytes all-chunks/767.js 414 bytes all-chunks/568.js 414 bytes all-chunks/b.js 6.52 KiB
-  Entrypoint c 8.14 KiB = all-chunks/282.js 414 bytes all-chunks/769.js 414 bytes all-chunks/767.js 414 bytes all-chunks/568.js 414 bytes all-chunks/c.js 6.52 KiB
-  chunk (runtime: b) all-chunks/b.js (b) 116 bytes (javascript) 2.76 KiB (runtime) ={282}= ={568}= ={767}= ={954}= [entry] [rendered]
->>>>>>> 0105bc1f
+  chunk (runtime: b) all-chunks/b.js (b) 116 bytes (javascript) 2.76 KiB (runtime) ={568}= ={659}= ={767}= ={801}= [entry] [rendered]
     > ./b b
     runtime modules 2.76 KiB 4 modules
     ./b.js 116 bytes [built] [code generated]
   chunk (runtime: a, main) all-chunks/async-g.js (async-g) 45 bytes <{390}> <{659}> <{767}> <{786}> <{794}> <{801}> ={568}= [rendered]
     > ./g ./a.js 6:0-47
     ./g.js 45 bytes [built] [code generated]
-<<<<<<< HEAD
-  chunk (runtime: main) all-chunks/main.js (main) 147 bytes (javascript) 6.67 KiB (runtime) >{334}< >{383}< >{390}< >{457}< >{568}< >{659}< >{767}< >{794}< >{801}< [entry] [rendered]
-=======
-  chunk (runtime: main) all-chunks/main.js (main) 147 bytes (javascript) 6.66 KiB (runtime) >{282}< >{334}< >{383}< >{390}< >{568}< >{767}< >{769}< >{794}< >{954}< [entry] [rendered]
->>>>>>> 0105bc1f
+  chunk (runtime: main) all-chunks/main.js (main) 147 bytes (javascript) 6.66 KiB (runtime) >{334}< >{383}< >{390}< >{457}< >{568}< >{659}< >{767}< >{794}< >{801}< [entry] [rendered]
     > ./ main
     runtime modules 6.66 KiB 9 modules
     ./index.js 147 bytes [built] [code generated]
@@ -3623,15 +3375,11 @@
     > ./a ./index.js 1:0-47
     > ./a a
     ./e.js 20 bytes [built] [code generated]
-<<<<<<< HEAD
   chunk (runtime: c, main) all-chunks/457.js (id hint: vendors) 20 bytes <{179}> ={383}= ={459}= ={568}= ={767}= ={801}= [initial] [rendered] split chunk (cache group: defaultVendors)
     > ./c ./index.js 3:0-47
     > ./c c
     ./node_modules/z/index.js 20 bytes [built] [code generated]
-  chunk (runtime: c) all-chunks/c.js (c) 116 bytes (javascript) 2.77 KiB (runtime) ={457}= ={568}= ={767}= ={801}= [entry] [rendered]
-=======
-  chunk (runtime: c) all-chunks/c.js (c) 116 bytes (javascript) 2.76 KiB (runtime) ={282}= ={568}= ={767}= ={769}= [entry] [rendered]
->>>>>>> 0105bc1f
+  chunk (runtime: c) all-chunks/c.js (c) 116 bytes (javascript) 2.76 KiB (runtime) ={457}= ={568}= ={767}= ={801}= [entry] [rendered]
     > ./c c
     runtime modules 2.76 KiB 4 modules
     ./c.js 116 bytes [built] [code generated]
@@ -3776,11 +3524,7 @@
     > ./b bbbbbbbbbbbbbbbbbbbbbbbbbbbbbb
     > ./c cccccccccccccccccccccccccccccc
     ./f.js 20 bytes [built] [code generated]
-<<<<<<< HEAD
-  chunk (runtime: cccccccccccccccccccccccccccccc) name-too-long/cccccccccccccccccccccccccccccc.js (cccccccccccccccccccccccccccccc) 116 bytes (javascript) 2.77 KiB (runtime) ={457}= ={568}= ={767}= ={801}= [entry] [rendered]
-=======
-  chunk (runtime: cccccccccccccccccccccccccccccc) name-too-long/cccccccccccccccccccccccccccccc.js (cccccccccccccccccccccccccccccc) 116 bytes (javascript) 2.76 KiB (runtime) ={282}= ={568}= ={767}= ={769}= [entry] [rendered]
->>>>>>> 0105bc1f
+  chunk (runtime: cccccccccccccccccccccccccccccc) name-too-long/cccccccccccccccccccccccccccccc.js (cccccccccccccccccccccccccccccc) 116 bytes (javascript) 2.76 KiB (runtime) ={457}= ={568}= ={767}= ={801}= [entry] [rendered]
     > ./c cccccccccccccccccccccccccccccc
     runtime modules 2.76 KiB 4 modules
     ./c.js 116 bytes [built] [code generated]
@@ -3794,11 +3538,7 @@
     > ./a aaaaaaaaaaaaaaaaaaaaaaaaaaaaaa
     runtime modules 7.58 KiB 10 modules
     ./a.js 165 bytes [built] [code generated]
-<<<<<<< HEAD
-  chunk (runtime: bbbbbbbbbbbbbbbbbbbbbbbbbbbbbb) name-too-long/bbbbbbbbbbbbbbbbbbbbbbbbbbbbbb.js (bbbbbbbbbbbbbbbbbbbbbbbbbbbbbb) 116 bytes (javascript) 2.77 KiB (runtime) ={568}= ={659}= ={767}= ={801}= [entry] [rendered]
-=======
-  chunk (runtime: bbbbbbbbbbbbbbbbbbbbbbbbbbbbbb) name-too-long/bbbbbbbbbbbbbbbbbbbbbbbbbbbbbb.js (bbbbbbbbbbbbbbbbbbbbbbbbbbbbbb) 116 bytes (javascript) 2.76 KiB (runtime) ={282}= ={568}= ={767}= ={954}= [entry] [rendered]
->>>>>>> 0105bc1f
+  chunk (runtime: bbbbbbbbbbbbbbbbbbbbbbbbbbbbbb) name-too-long/bbbbbbbbbbbbbbbbbbbbbbbbbbbbbb.js (bbbbbbbbbbbbbbbbbbbbbbbbbbbbbb) 116 bytes (javascript) 2.76 KiB (runtime) ={568}= ={659}= ={767}= ={801}= [entry] [rendered]
     > ./b bbbbbbbbbbbbbbbbbbbbbbbbbbbbbb
     runtime modules 2.76 KiB 4 modules
     ./b.js 116 bytes [built] [code generated]
@@ -3826,26 +3566,16 @@
 custom-chunks-filter:
   Entrypoint main 11.5 KiB = custom-chunks-filter/main.js
   Entrypoint a 12.6 KiB = custom-chunks-filter/a.js
-<<<<<<< HEAD
   Entrypoint b 8.14 KiB = custom-chunks-filter/801.js 414 bytes custom-chunks-filter/659.js 414 bytes custom-chunks-filter/568.js 414 bytes custom-chunks-filter/767.js 414 bytes custom-chunks-filter/b.js 6.52 KiB
   Entrypoint c 8.14 KiB = custom-chunks-filter/801.js 414 bytes custom-chunks-filter/457.js 414 bytes custom-chunks-filter/568.js 414 bytes custom-chunks-filter/767.js 414 bytes custom-chunks-filter/c.js 6.52 KiB
-  chunk (runtime: b) custom-chunks-filter/b.js (b) 116 bytes (javascript) 2.77 KiB (runtime) ={568}= ={659}= ={767}= ={801}= [entry] [rendered]
-=======
-  Entrypoint b 8.14 KiB = custom-chunks-filter/282.js 414 bytes custom-chunks-filter/954.js 414 bytes custom-chunks-filter/568.js 414 bytes custom-chunks-filter/767.js 414 bytes custom-chunks-filter/b.js 6.52 KiB
-  Entrypoint c 8.14 KiB = custom-chunks-filter/282.js 414 bytes custom-chunks-filter/769.js 414 bytes custom-chunks-filter/568.js 414 bytes custom-chunks-filter/767.js 414 bytes custom-chunks-filter/c.js 6.52 KiB
-  chunk (runtime: b) custom-chunks-filter/b.js (b) 116 bytes (javascript) 2.76 KiB (runtime) ={282}= ={568}= ={767}= ={954}= [entry] [rendered]
->>>>>>> 0105bc1f
+  chunk (runtime: b) custom-chunks-filter/b.js (b) 116 bytes (javascript) 2.76 KiB (runtime) ={568}= ={659}= ={767}= ={801}= [entry] [rendered]
     > ./b b
     runtime modules 2.76 KiB 4 modules
     ./b.js 116 bytes [built] [code generated]
   chunk (runtime: a, main) custom-chunks-filter/async-g.js (async-g) 45 bytes <{659}> <{767}> <{786}> <{794}> <{801}> ={568}= [rendered]
     > ./g ./a.js 6:0-47
     ./g.js 45 bytes [built] [code generated]
-<<<<<<< HEAD
-  chunk (runtime: main) custom-chunks-filter/main.js (main) 147 bytes (javascript) 6.68 KiB (runtime) >{334}< >{383}< >{457}< >{568}< >{659}< >{767}< >{794}< >{801}< [entry] [rendered]
-=======
-  chunk (runtime: main) custom-chunks-filter/main.js (main) 147 bytes (javascript) 6.67 KiB (runtime) >{282}< >{334}< >{383}< >{568}< >{767}< >{769}< >{794}< >{954}< [entry] [rendered]
->>>>>>> 0105bc1f
+  chunk (runtime: main) custom-chunks-filter/main.js (main) 147 bytes (javascript) 6.67 KiB (runtime) >{334}< >{383}< >{457}< >{568}< >{659}< >{767}< >{794}< >{801}< [entry] [rendered]
     > ./ main
     runtime modules 6.67 KiB 9 modules
     ./index.js 147 bytes [built] [code generated]
@@ -3855,15 +3585,11 @@
   chunk (runtime: main) custom-chunks-filter/async-c.js (async-c) 116 bytes <{179}> ={457}= ={568}= ={767}= ={801}= [rendered]
     > ./c ./index.js 3:0-47
     ./c.js 116 bytes [built] [code generated]
-<<<<<<< HEAD
   chunk (runtime: c, main) custom-chunks-filter/457.js (id hint: vendors) 20 bytes <{179}> ={383}= ={459}= ={568}= ={767}= ={801}= [initial] [rendered] split chunk (cache group: defaultVendors)
     > ./c ./index.js 3:0-47
     > ./c c
     ./node_modules/z/index.js 20 bytes [built] [code generated]
-  chunk (runtime: c) custom-chunks-filter/c.js (c) 116 bytes (javascript) 2.77 KiB (runtime) ={457}= ={568}= ={767}= ={801}= [entry] [rendered]
-=======
-  chunk (runtime: c) custom-chunks-filter/c.js (c) 116 bytes (javascript) 2.76 KiB (runtime) ={282}= ={568}= ={767}= ={769}= [entry] [rendered]
->>>>>>> 0105bc1f
+  chunk (runtime: c) custom-chunks-filter/c.js (c) 116 bytes (javascript) 2.76 KiB (runtime) ={457}= ={568}= ={767}= ={801}= [entry] [rendered]
     > ./c c
     runtime modules 2.76 KiB 4 modules
     ./c.js 116 bytes [built] [code generated]
@@ -3905,17 +3631,10 @@
 
 custom-chunks-filter-in-cache-groups:
   Entrypoint main 11.3 KiB = custom-chunks-filter-in-cache-groups/main.js
-<<<<<<< HEAD
   Entrypoint a 14.6 KiB = custom-chunks-filter-in-cache-groups/260.js 864 bytes custom-chunks-filter-in-cache-groups/a.js 13.7 KiB
-  Entrypoint b 8.46 KiB = custom-chunks-filter-in-cache-groups/vendors.js 1.05 KiB custom-chunks-filter-in-cache-groups/b.js 7.4 KiB
-  Entrypoint c 8.46 KiB = custom-chunks-filter-in-cache-groups/vendors.js 1.05 KiB custom-chunks-filter-in-cache-groups/c.js 7.4 KiB
-  chunk (runtime: b) custom-chunks-filter-in-cache-groups/b.js (b) 156 bytes (javascript) 2.77 KiB (runtime) ={216}= [entry] [rendered]
-=======
-  Entrypoint a 14.6 KiB = custom-chunks-filter-in-cache-groups/176.js 864 bytes custom-chunks-filter-in-cache-groups/a.js 13.7 KiB
   Entrypoint b 8.45 KiB = custom-chunks-filter-in-cache-groups/vendors.js 1.05 KiB custom-chunks-filter-in-cache-groups/b.js 7.4 KiB
   Entrypoint c 8.45 KiB = custom-chunks-filter-in-cache-groups/vendors.js 1.05 KiB custom-chunks-filter-in-cache-groups/c.js 7.4 KiB
   chunk (runtime: b) custom-chunks-filter-in-cache-groups/b.js (b) 156 bytes (javascript) 2.76 KiB (runtime) ={216}= [entry] [rendered]
->>>>>>> 0105bc1f
     > ./b b
     > x b
     > y b
@@ -3970,11 +3689,7 @@
     runtime modules 2.76 KiB 4 modules
     dependent modules 40 bytes [dependent] 2 modules
     ./c.js 116 bytes [built] [code generated]
-<<<<<<< HEAD
-  chunk (runtime: a) custom-chunks-filter-in-cache-groups/a.js (a) 205 bytes (javascript) 7.58 KiB (runtime) ={260}= >{137}< [entry] [rendered]
-=======
-  chunk (runtime: a) custom-chunks-filter-in-cache-groups/a.js (a) 205 bytes (javascript) 7.57 KiB (runtime) ={176}= >{137}< [entry] [rendered]
->>>>>>> 0105bc1f
+  chunk (runtime: a) custom-chunks-filter-in-cache-groups/a.js (a) 205 bytes (javascript) 7.57 KiB (runtime) ={260}= >{137}< [entry] [rendered]
     > ./a a
     > x a
     > y a
@@ -4136,11 +3851,7 @@
 `;
 
 exports[`StatsTestCases should print correct stats for split-chunks-issue-7401 1`] = `
-<<<<<<< HEAD
-"Entrypoint a 6.43 KiB = 801.js 414 bytes a.js 6.02 KiB
-=======
-"Entrypoint a 6.42 KiB = 282.js 414 bytes a.js 6.02 KiB
->>>>>>> 0105bc1f
+"Entrypoint a 6.42 KiB = 801.js 414 bytes a.js 6.02 KiB
 Entrypoint b 10.9 KiB = b.js
 Chunk Group c 797 bytes = 801.js 414 bytes c.js 383 bytes
 chunk (runtime: b) b.js (b) 43 bytes (javascript) 6.59 KiB (runtime) >{459}< >{801}< [entry] [rendered]
@@ -4150,11 +3861,7 @@
 chunk (runtime: b) c.js (c) 35 bytes <{128}> ={801}= [rendered]
   > ./c ./b.js 1:0-41
   ./c.js 35 bytes [built] [code generated]
-<<<<<<< HEAD
-chunk (runtime: a) a.js (a) 35 bytes (javascript) 2.76 KiB (runtime) ={801}= [entry] [rendered]
-=======
-chunk (runtime: a) a.js (a) 35 bytes (javascript) 2.75 KiB (runtime) ={282}= [entry] [rendered]
->>>>>>> 0105bc1f
+chunk (runtime: a) a.js (a) 35 bytes (javascript) 2.75 KiB (runtime) ={801}= [entry] [rendered]
   > ./a a
   runtime modules 2.75 KiB 4 modules
   ./a.js 35 bytes [built] [code generated]
@@ -4244,15 +3951,14 @@
     ./inner-module/small.js?7 66 bytes [built] [code generated]
     ./inner-module/small.js?8 66 bytes [built] [code generated]
     ./inner-module/small.js?9 66 bytes [built] [code generated]
-  chunk (runtime: main) prod-main-ce4ec317.js (main-ce4ec317) 1.57 KiB (javascript) 3.02 KiB (runtime) ={24}= ={26}= ={96}= ={143}= ={198}= ={310}= ={485}= ={521}= ={578}= ={597}= ={840}= ={959}= [entry] [rendered]
-    > ./ main
-    runtime modules 3.02 KiB 5 modules
+  chunk (runtime: main) prod-main-ce4ec317.js (main-ce4ec317) 1.57 KiB (javascript) 3.01 KiB (runtime) ={24}= ={26}= ={96}= ={143}= ={198}= ={310}= ={485}= ={521}= ={578}= ={597}= ={840}= ={959}= [entry] [rendered]
+    > ./ main
+    runtime modules 3.01 KiB 5 modules
     ./very-big.js?3 1.57 KiB [built] [code generated]
   chunk (runtime: main) prod-main-fdf9ab42.js (main-fdf9ab42) 534 bytes ={24}= ={26}= ={96}= ={143}= ={198}= ={310}= ={316}= ={521}= ={578}= ={597}= ={840}= ={959}= [initial] [rendered]
     > ./ main
     ./big.js?1 267 bytes [built] [code generated]
     ./big.js?2 267 bytes [built] [code generated]
-<<<<<<< HEAD
   chunk (runtime: main) prod-main-7e6cc53d.js (main-7e6cc53d) 1.57 KiB ={24}= ={26}= ={96}= ={143}= ={198}= ={310}= ={316}= ={485}= ={578}= ={597}= ={840}= ={959}= [initial] [rendered]
     > ./ main
     ./very-big.js?2 1.57 KiB [built] [code generated]
@@ -4263,11 +3969,6 @@
     ./node_modules/small/index.js?2 66 bytes [built] [code generated]
   chunk (runtime: main) prod-main-9b3d5737.js (main-9b3d5737) 1.57 KiB ={24}= ={26}= ={96}= ={143}= ={198}= ={310}= ={316}= ={485}= ={521}= ={578}= ={840}= ={959}= [initial] [rendered]
     > ./ main
-=======
-  chunk (runtime: main) prod-main-12217e1d.js (main-12217e1d) 1.57 KiB (javascript) 3.01 KiB (runtime) ={1}= ={59}= ={198}= ={204}= ={318}= ={358}= ={400}= ={410}= ={490}= ={520}= ={662}= ={869}= [entry] [rendered]
-    > ./ main
-    runtime modules 3.01 KiB 5 modules
->>>>>>> 0105bc1f
     ./very-big.js?1 1.57 KiB [built] [code generated]
   chunk (runtime: main) prod-main-c777bd29.js (main-c777bd29) 1.57 KiB ={24}= ={26}= ={96}= ={143}= ={198}= ={310}= ={316}= ={485}= ={521}= ={578}= ={597}= ={959}= [initial] [rendered]
     > ./ main
@@ -4355,39 +4056,7 @@
 
 switched:
   Entrypoint main 31.5 KiB = 9 assets
-<<<<<<< HEAD
   chunk (runtime: main) switched-main-78452aa1.js (main-78452aa1) 1.62 KiB ={198}= ={316}= ={327}= ={521}= ={578}= ={597}= ={840}= ={959}= [initial] [rendered]
-=======
-  chunk (runtime: main) switched-main-6bb16544.js (main-6bb16544) 1.57 KiB ={59}= ={318}= ={410}= ={520}= ={581}= ={663}= ={869}= ={997}= [initial] [rendered]
-    > ./ main
-    ./in-some-directory/very-big.js?1 1.57 KiB [built] [code generated]
-  chunk (runtime: main) switched-main-77a8c116.js (main-77a8c116) 1.57 KiB ={1}= ={318}= ={410}= ={520}= ={581}= ={663}= ={869}= ={997}= [initial] [rendered]
-    > ./ main
-    ./very-big.js?2 1.57 KiB [built] [code generated]
-  chunk (runtime: main) switched-main-89a43a0f.js (main-89a43a0f) 1.57 KiB ={1}= ={59}= ={410}= ={520}= ={581}= ={663}= ={869}= ={997}= [initial] [rendered]
-    > ./ main
-    ./very-big.js?3 1.57 KiB [built] [code generated]
-  chunk (runtime: main) switched-410.js (id hint: vendors) 1.57 KiB ={1}= ={59}= ={318}= ={520}= ={581}= ={663}= ={869}= ={997}= [initial] [rendered] split chunk (cache group: defaultVendors)
-    > ./ main
-    ./node_modules/very-big.js?1 1.57 KiB [built] [code generated]
-  chunk (runtime: main) switched-main-1df31ce3.js (main-1df31ce3) 1.19 KiB ={1}= ={59}= ={318}= ={410}= ={581}= ={663}= ={869}= ={997}= [initial] [rendered]
-    > ./ main
-    ./index.js 1.19 KiB [built] [code generated]
-  chunk (runtime: main) switched-main-879072e3.js (main-879072e3) 1.68 KiB ={1}= ={59}= ={318}= ={410}= ={520}= ={663}= ={869}= ={997}= [initial] [rendered]
-    > ./ main
-    modules by path ./subfolder/*.js 1.1 KiB 11 modules
-    modules by path ./*.js 594 bytes 9 modules
-  chunk (runtime: main) switched-main-12217e1d.js (main-12217e1d) 1.57 KiB (javascript) 3.01 KiB (runtime) ={1}= ={59}= ={318}= ={410}= ={520}= ={581}= ={869}= ={997}= [entry] [rendered]
-    > ./ main
-    runtime modules 3.01 KiB 5 modules
-    ./very-big.js?1 1.57 KiB [built] [code generated]
-  chunk (runtime: main) switched-869.js (id hint: vendors) 399 bytes ={1}= ={59}= ={318}= ={410}= ={520}= ={581}= ={663}= ={997}= [initial] [rendered] split chunk (cache group: defaultVendors)
-    > ./ main
-    ./node_modules/big.js?1 267 bytes [built] [code generated]
-    ./node_modules/small.js?1 66 bytes [built] [code generated]
-    ./node_modules/small.js?2 66 bytes [built] [code generated]
-  chunk (runtime: main) switched-main-7aeafcb2.js (main-7aeafcb2) 1.62 KiB ={1}= ={59}= ={318}= ={410}= ={520}= ={581}= ={663}= ={869}= [initial] [rendered]
->>>>>>> 0105bc1f
     > ./ main
     modules by path ./inner-module/*.js 594 bytes 9 modules
     modules by path ./in-some-directory/*.js 531 bytes
@@ -4402,9 +4071,9 @@
   chunk (runtime: main) switched-main-e6c990e6.js (main-e6c990e6) 1.19 KiB ={147}= ={316}= ={327}= ={521}= ={578}= ={597}= ={840}= ={959}= [initial] [rendered]
     > ./ main
     ./index.js 1.19 KiB [built] [code generated]
-  chunk (runtime: main) switched-main-ce4ec317.js (main-ce4ec317) 1.57 KiB (javascript) 3.02 KiB (runtime) ={147}= ={198}= ={327}= ={521}= ={578}= ={597}= ={840}= ={959}= [entry] [rendered]
-    > ./ main
-    runtime modules 3.02 KiB 5 modules
+  chunk (runtime: main) switched-main-ce4ec317.js (main-ce4ec317) 1.57 KiB (javascript) 3.01 KiB (runtime) ={147}= ={198}= ={327}= ={521}= ={578}= ={597}= ={840}= ={959}= [entry] [rendered]
+    > ./ main
+    runtime modules 3.01 KiB 5 modules
     ./very-big.js?3 1.57 KiB [built] [code generated]
   chunk (runtime: main) switched-main-c9a16528.js (main-c9a16528) 1.68 KiB ={147}= ={198}= ={316}= ={521}= ={578}= ={597}= ={840}= ={959}= [initial] [rendered]
     > ./ main
@@ -4489,15 +4158,14 @@
     ./inner-module/small.js?7 66 bytes [built] [code generated]
     ./inner-module/small.js?8 66 bytes [built] [code generated]
     ./inner-module/small.js?9 66 bytes [built] [code generated]
-  chunk (runtime: main) zero-min-main-ce4ec317.js (main-ce4ec317) 1.57 KiB (javascript) 3.02 KiB (runtime) ={24}= ={26}= ={96}= ={143}= ={198}= ={310}= ={485}= ={521}= ={578}= ={597}= ={840}= ={959}= [entry] [rendered]
-    > ./ main
-    runtime modules 3.02 KiB 5 modules
+  chunk (runtime: main) zero-min-main-ce4ec317.js (main-ce4ec317) 1.57 KiB (javascript) 3.01 KiB (runtime) ={24}= ={26}= ={96}= ={143}= ={198}= ={310}= ={485}= ={521}= ={578}= ={597}= ={840}= ={959}= [entry] [rendered]
+    > ./ main
+    runtime modules 3.01 KiB 5 modules
     ./very-big.js?3 1.57 KiB [built] [code generated]
   chunk (runtime: main) zero-min-main-fdf9ab42.js (main-fdf9ab42) 534 bytes ={24}= ={26}= ={96}= ={143}= ={198}= ={310}= ={316}= ={521}= ={578}= ={597}= ={840}= ={959}= [initial] [rendered]
     > ./ main
     ./big.js?1 267 bytes [built] [code generated]
     ./big.js?2 267 bytes [built] [code generated]
-<<<<<<< HEAD
   chunk (runtime: main) zero-min-main-7e6cc53d.js (main-7e6cc53d) 1.57 KiB ={24}= ={26}= ={96}= ={143}= ={198}= ={310}= ={316}= ={485}= ={578}= ={597}= ={840}= ={959}= [initial] [rendered]
     > ./ main
     ./very-big.js?2 1.57 KiB [built] [code generated]
@@ -4508,11 +4176,6 @@
     ./node_modules/small/index.js?2 66 bytes [built] [code generated]
   chunk (runtime: main) zero-min-main-9b3d5737.js (main-9b3d5737) 1.57 KiB ={24}= ={26}= ={96}= ={143}= ={198}= ={310}= ={316}= ={485}= ={521}= ={578}= ={840}= ={959}= [initial] [rendered]
     > ./ main
-=======
-  chunk (runtime: main) zero-min-main-12217e1d.js (main-12217e1d) 1.57 KiB (javascript) 3.01 KiB (runtime) ={1}= ={59}= ={198}= ={204}= ={318}= ={358}= ={400}= ={410}= ={490}= ={520}= ={662}= ={869}= [entry] [rendered]
-    > ./ main
-    runtime modules 3.01 KiB 5 modules
->>>>>>> 0105bc1f
     ./very-big.js?1 1.57 KiB [built] [code generated]
   chunk (runtime: main) zero-min-main-c777bd29.js (main-c777bd29) 1.57 KiB ={24}= ={26}= ={96}= ={143}= ={198}= ={310}= ={316}= ={485}= ={521}= ={578}= ={597}= ={959}= [initial] [rendered]
     > ./ main
@@ -4524,15 +4187,11 @@
 
 max-async-size:
   Entrypoint main 15.9 KiB = max-async-size-main.js
-<<<<<<< HEAD
   chunk (runtime: main) max-async-size-async-b-ce4ec317.js (async-b-ce4ec317) 1.57 KiB <{179}> ={210}= ={698}= ={795}= [rendered]
     > ./b ./async/index.js 10:2-49
     > ./a ./async/index.js 9:2-49
     ./very-big.js?3 1.57 KiB [built] [code generated]
-  chunk (runtime: main) max-async-size-main.js (main) 2.46 KiB (javascript) 6.95 KiB (runtime) >{108}< >{210}< >{698}< >{795}< [entry] [rendered]
-=======
-  chunk (runtime: main) max-async-size-main.js (main) 2.46 KiB (javascript) 6.94 KiB (runtime) >{342}< >{385}< >{820}< >{920}< [entry] [rendered]
->>>>>>> 0105bc1f
+  chunk (runtime: main) max-async-size-main.js (main) 2.46 KiB (javascript) 6.94 KiB (runtime) >{108}< >{210}< >{698}< >{795}< [entry] [rendered]
     > ./async main
     runtime modules 6.94 KiB 10 modules
     dependent modules 2.09 KiB [dependent] 6 modules
@@ -4559,17 +4218,10 @@
   chunk (runtime: main) enforce-min-size-10.js (id hint: all) 1.19 KiB ={179}= ={221}= ={262}= ={434}= ={463}= ={519}= ={575}= ={578}= ={614}= ={692}= ={822}= ={825}= ={959}= [initial] [rendered] split chunk (cache group: all)
     > ./ main
     ./index.js 1.19 KiB [built] [code generated]
-<<<<<<< HEAD
-  chunk (runtime: main) enforce-min-size-main.js (main) 3.02 KiB ={10}= ={221}= ={262}= ={434}= ={463}= ={519}= ={575}= ={578}= ={614}= ={692}= ={822}= ={825}= ={959}= [entry] [rendered]
-    > ./ main
-    runtime modules 3.02 KiB 5 modules
+  chunk (runtime: main) enforce-min-size-main.js (main) 3.01 KiB ={10}= ={221}= ={262}= ={434}= ={463}= ={519}= ={575}= ={578}= ={614}= ={692}= ={822}= ={825}= ={959}= [entry] [rendered]
+    > ./ main
+    runtime modules 3.01 KiB 5 modules
   chunk (runtime: main) enforce-min-size-221.js (id hint: all) 1.57 KiB ={10}= ={179}= ={262}= ={434}= ={463}= ={519}= ={575}= ={578}= ={614}= ={692}= ={822}= ={825}= ={959}= [initial] [rendered] split chunk (cache group: all)
-=======
-  chunk (runtime: main) enforce-min-size-main.js (main) 3.01 KiB ={10}= ={221}= ={262}= ={410}= ={434}= ={463}= ={519}= ={575}= ={614}= ={692}= ={822}= ={825}= ={869}= [entry] [rendered]
-    > ./ main
-    runtime modules 3.01 KiB 5 modules
-  chunk (runtime: main) enforce-min-size-221.js (id hint: all) 1.57 KiB ={10}= ={179}= ={262}= ={410}= ={434}= ={463}= ={519}= ={575}= ={614}= ={692}= ={822}= ={825}= ={869}= [initial] [rendered] split chunk (cache group: all)
->>>>>>> 0105bc1f
     > ./ main
     ./very-big.js?3 1.57 KiB [built] [code generated]
   chunk (runtime: main) enforce-min-size-262.js (id hint: all) 1.57 KiB ={10}= ={179}= ={221}= ={434}= ={463}= ={519}= ={575}= ={578}= ={614}= ={692}= ={822}= ={825}= ={959}= [initial] [rendered] split chunk (cache group: all)
@@ -4654,11 +4306,7 @@
 chunk (runtime: main) default/async-d.js (async-d) 50 bytes <{179}> ={597}= [rendered]
   > ./d ./index.js 4:0-47
   ./d.js 50 bytes [built] [code generated]
-<<<<<<< HEAD
-chunk (runtime: main) default/main.js (main) 245 bytes (javascript) 6.68 KiB (runtime) >{31}< >{334}< >{383}< >{449}< >{597}< >{794}< [entry] [rendered]
-=======
-chunk (runtime: main) default/main.js (main) 245 bytes (javascript) 6.67 KiB (runtime) >{31}< >{334}< >{383}< >{449}< >{794}< >{821}< [entry] [rendered]
->>>>>>> 0105bc1f
+chunk (runtime: main) default/main.js (main) 245 bytes (javascript) 6.67 KiB (runtime) >{31}< >{334}< >{383}< >{449}< >{597}< >{794}< [entry] [rendered]
   > ./ main
   runtime modules 6.67 KiB 9 modules
   ./index.js 245 bytes [built] [code generated]
