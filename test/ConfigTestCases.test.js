--- conflicted
+++ resolved
@@ -55,23 +55,6 @@
 					);
 					const optionsArr = [].concat(options);
 					optionsArr.forEach((options, idx) => {
-<<<<<<< HEAD
-						if(!options.context) options.context = testDirectory;
-						if(!options.mode) options.mode = "production";
-						if(!options.optimization) options.optimization = {};
-						if(options.optimization.minimize === undefined) options.optimization.minimize = false;
-						if(!options.entry) options.entry = "./index.js";
-						if(!options.target) options.target = "async-node";
-						if(!options.output) options.output = {};
-						// converting to relative to cover relative output paths
-						if(!options.output.path) options.output.path = path.relative(testDirectory, outputDirectory);
-						if(typeof options.output.pathinfo === "undefined") options.output.pathinfo = true;
-						if(!options.output.filename) options.output.filename = "bundle" + idx + ".js";
-					});
-					let testConfig = {
-						findBundle: function(i, options) {
-							if(fs.existsSync(path.join(options.context, options.output.path, "bundle" + i + ".js"))) {
-=======
 						if (!options.context) options.context = testDirectory;
 						if (!options.mode) options.mode = "production";
 						if (!options.optimization) options.optimization = {};
@@ -80,7 +63,9 @@
 						if (!options.entry) options.entry = "./index.js";
 						if (!options.target) options.target = "async-node";
 						if (!options.output) options.output = {};
-						if (!options.output.path) options.output.path = outputDirectory;
+						// converting to relative to cover relative output paths
+						if (!options.output.path)
+							options.output.path = path.relative(testDirectory, outputDirectory);
 						if (typeof options.output.pathinfo === "undefined")
 							options.output.pathinfo = true;
 						if (!options.output.filename)
@@ -90,10 +75,9 @@
 						findBundle: function(i, options) {
 							if (
 								fs.existsSync(
-									path.join(options.output.path, "bundle" + i + ".js")
+									path.join(options.context, options.output.path, "bundle" + i + ".js")
 								)
 							) {
->>>>>>> 00f70fc6
 								return "./bundle" + i + ".js";
 							}
 						},
