"use strict";

const _ = require("lodash");
const path = require("path");
const MemoryFs = require("memory-fs");
<<<<<<< HEAD
const webpack = require("..");
=======
const webpack = require("../");
const captureStdio = require("./helpers/captureStdio");

describe("ProgressPlugin", function() {
	let _env;
	let stderr;

	beforeEach(() => {
		_env = process.env;
		stderr = captureStdio(process.stderr);
	});
	afterEach(() => {
		process.env = _env;
		stderr && stderr.restore();
	});

	it("should not contain NaN as a percentage when it is applied to MultiCompiler", () => {
		const compiler = createMultiCompiler();

		return RunCompilerAsync(compiler).then(() => {
			expect(stderr.toString()).toContain("%");
			expect(stderr.toString()).not.toContain("NaN");
		});
	});

	it("should not print lines longer than stderr.columns", () => {
		const compiler = createSimpleCompiler();
		process.stderr.columns = 30;

		return RunCompilerAsync(compiler).then(() => {
			const logs = getLogs(stderr.toString());

			expect(logs.length).toBeGreaterThan(20);
			logs.forEach(log => expect(log.length).toBeLessThanOrEqual(30));
			expect(logs).toContain(
				" 10% building ...ules ...tive",
				"trims each detail string equally"
			);
		});
	});

	it("should handle when stderr.columns is undefined", () => {
		const compiler = createSimpleCompiler();

		process.stderr.columns = undefined;
		return RunCompilerAsync(compiler).then(() => {
			const logs = getLogs(stderr.toString());

			expect(logs.length).toBeGreaterThan(20);
			expect(_.maxBy(logs, "length").length).toBeGreaterThan(50);
		});
	});
});
>>>>>>> c3377ef7

const createMultiCompiler = () => {
	const compiler = webpack([
		{
			context: path.join(__dirname, "fixtures"),
			entry: "./a.js"
		},
		{
			context: path.join(__dirname, "fixtures"),
			entry: "./b.js"
		}
	]);
	compiler.outputFileSystem = new MemoryFs();

	new webpack.ProgressPlugin().apply(compiler);

	return compiler;
};

const createSimpleCompiler = () => {
	const compiler = webpack({
		context: path.join(__dirname, "fixtures"),
		entry: "./a.js"
	});

	compiler.outputFileSystem = new MemoryFs();

	new webpack.ProgressPlugin().apply(compiler);

	return compiler;
};

const getLogs = logsStr => logsStr.split(/\u0008+/).filter(v => !(v === " "));

const RunCompilerAsync = compiler =>
	new Promise((resolve, reject) => {
		compiler.run(err => {
			if (err) {
				reject(err);
			} else {
				resolve();
			}
		});
	});<|MERGE_RESOLUTION|>--- conflicted
+++ resolved
@@ -3,10 +3,7 @@
 const _ = require("lodash");
 const path = require("path");
 const MemoryFs = require("memory-fs");
-<<<<<<< HEAD
 const webpack = require("..");
-=======
-const webpack = require("../");
 const captureStdio = require("./helpers/captureStdio");
 
 describe("ProgressPlugin", function() {
@@ -33,15 +30,15 @@
 
 	it("should not print lines longer than stderr.columns", () => {
 		const compiler = createSimpleCompiler();
-		process.stderr.columns = 30;
+		process.stderr.columns = 40;
 
 		return RunCompilerAsync(compiler).then(() => {
 			const logs = getLogs(stderr.toString());
 
 			expect(logs.length).toBeGreaterThan(20);
-			logs.forEach(log => expect(log.length).toBeLessThanOrEqual(30));
+			logs.forEach(log => expect(log.length).toBeLessThanOrEqual(40));
 			expect(logs).toContain(
-				" 10% building ...ules ...tive",
+				" 10% building ...tries ...dules 0 active",
 				"trims each detail string equally"
 			);
 		});
@@ -59,7 +56,6 @@
 		});
 	});
 });
->>>>>>> c3377ef7
 
 const createMultiCompiler = () => {
 	const compiler = webpack([
