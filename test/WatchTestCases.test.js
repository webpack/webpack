--- conflicted
+++ resolved
@@ -176,7 +176,6 @@
 							_require(outputDirectory, "./bundle.js");
 
 							if(exportedTests < 1) return done(new Error("No tests exported by test case"));
-<<<<<<< HEAD
 
 							var skipStepDelay = 500;
 							var nextStep = function() {
@@ -191,25 +190,13 @@
 												nextStep();
 											}
 										}, skipStepDelay);
-									}, 50);
+									}, 1500);
 								} else {
 									watching.close();
 									process.nextTick(done);
 								}
 							};
 							nextStep();
-=======
-							runIdx++;
-							if(runIdx < runs.length) {
-								run = runs[runIdx];
-								setTimeout(() => {
-									copyDiff(path.join(testDirectory, run.name), tempDirectory);
-								}, 1500);
-							} else {
-								watching.close();
-								process.nextTick(done);
-							}
->>>>>>> 84c639e1
 						});
 					});
 				});
