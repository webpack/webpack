--- conflicted
+++ resolved
@@ -173,17 +173,10 @@
 			      "assets": Array [
 			        Object {
 			          "name": "entryB.js",
-<<<<<<< HEAD
-			          "size": 2702,
-			        },
-			      ],
-			      "assetsSize": 2702,
-=======
-			          "size": 2960,
-			        },
-			      ],
-			      "assetsSize": 2960,
->>>>>>> 04a7d052
+			          "size": 2964,
+			        },
+			      ],
+			      "assetsSize": 2964,
 			      "auxiliaryAssets": undefined,
 			      "auxiliaryAssetsSize": 0,
 			      "childAssets": undefined,
@@ -228,17 +221,10 @@
 			      "info": Object {
 			        "javascriptModule": false,
 			        "minimized": true,
-<<<<<<< HEAD
-			        "size": 2702,
+			        "size": 2964,
 			      },
 			      "name": "entryB.js",
-			      "size": 2702,
-=======
-			        "size": 2960,
-			      },
-			      "name": "entryB.js",
-			      "size": 2960,
->>>>>>> 04a7d052
+			      "size": 2964,
 			      "type": "asset",
 			    },
 			    Object {
