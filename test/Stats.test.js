--- conflicted
+++ resolved
@@ -154,27 +154,7 @@
 	describe("Presets", () => {
 		describe("presetToOptions", () => {
 			it("returns correct object with 'Normal'", () => {
-<<<<<<< HEAD
-				Stats.presetToOptions("Normal").should.eql({
-					assets: false,
-					version: false,
-					timings: true,
-					hash: true,
-					env: true,
-					entrypoints: false,
-					chunks: true,
-					chunkModules: false,
-					errorDetails: true,
-					reasons: false,
-					depth: false,
-					usedExports: false,
-					providedExports: false,
-					colors: true,
-					performance: true
-				});
-=======
 				Stats.presetToOptions("Normal").should.eql({});
->>>>>>> 3d653290
 			});
 			it("truthy values behave as 'normal'", () => {
 				const normalOpts = Stats.presetToOptions("normal");
@@ -187,30 +167,7 @@
 			});
 			it("returns correct object with 'none'", () => {
 				Stats.presetToOptions("none").should.eql({
-<<<<<<< HEAD
-					hash: false,
-					env: false,
-					version: false,
-					timings: false,
-					assets: false,
-					entrypoints: false,
-					chunks: false,
-					chunkModules: false,
-					modules: false,
-					reasons: false,
-					depth: false,
-					usedExports: false,
-					providedExports: false,
-					children: false,
-					source: false,
-					errors: false,
-					errorDetails: false,
-					warnings: false,
-					publicPath: false,
-					performance: false
-=======
 					all: false
->>>>>>> 3d653290
 				});
 			});
 			it("falsy values behave as 'none'", () => {
