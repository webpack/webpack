{
  "compilerOptions": {
    /* Basic Options */
    "target": "ES2017",                       /* Specify ECMAScript target version: 'ES3' (default), 'ES5', 'ES2015', 'ES2016', 'ES2017','ES2018' or 'ESNEXT'. */
    "module": "commonjs",                     /* Specify module code generation: 'none', 'commonjs', 'amd', 'system', 'umd', 'es2015', or 'ESNext'. */
    "lib": ["es2017", "dom"],                 /* Specify library files to be included in the compilation. */
    "allowJs": true,                          /* Allow javascript files to be compiled. */
    "checkJs": true,                          /* Report errors in .js files. */
    // "jsx": "preserve",                     /* Specify JSX code generation: 'preserve', 'react-native', or 'react'. */
    // "declaration": true,                   /* Generates corresponding '.d.ts' file. */
    // "sourceMap": true,                     /* Generates corresponding '.map' file. */
    // "outFile": "./",                       /* Concatenate and emit output to single file. */
    // "outDir": "./",                        /* Redirect output structure to the directory. */
    // "rootDir": "./",                       /* Specify the root directory of input files. Use to control the output directory structure with --outDir. */
    // "removeComments": true,                /* Do not emit comments to output. */
    "noEmit": true,                           /* Do not emit outputs. */
    // "importHelpers": true,                 /* Import emit helpers from 'tslib'. */
    // "downlevelIteration": true,            /* Provide full support for iterables in 'for-of', spread, and destructuring when targeting 'ES5' or 'ES3'. */
    // "isolatedModules": true,               /* Transpile each file as a separate module (similar to 'ts.transpileModule'). */

    /* Strict Type-Checking Options */
    "strict": false,                          /* Enable all strict type-checking options. */
    // "noImplicitAny": true,                 /* Raise error on expressions and declarations with an implied 'any' type. */
<<<<<<< HEAD
    "strictNullChecks": true,                 /* Enable strict null checks. */
    // "strictFunctionTypes": true,           /* Enable strict checking of function types. */
=======
    // "strictNullChecks": true,              /* Enable strict null checks. */
    "strictFunctionTypes": true,              /* Enable strict checking of function types. */
>>>>>>> 02a955b4
    // "strictPropertyInitialization": true,  /* Enable strict checking of property initialization in classes. */
    // "noImplicitThis": true,                /* Raise error on 'this' expressions with an implied 'any' type. */
    "alwaysStrict": true,                     /* Parse in strict mode and emit "use strict" for each source file. */

    /* Additional Checks */
    // "noUnusedLocals": true,                /* Report errors on unused locals. */
    // "noUnusedParameters": true,            /* Report errors on unused parameters. */
    // "noImplicitReturns": true,             /* Report error when not all code paths in function return a value. */
    // "noFallthroughCasesInSwitch": true,    /* Report errors for fallthrough cases in switch statement. */

    /* Module Resolution Options */
    // "moduleResolution": "node",            /* Specify module resolution strategy: 'node' (Node.js) or 'classic' (TypeScript pre-1.6). */
    // "baseUrl": "./",                       /* Base directory to resolve non-absolute module names. */
    // "paths": {},                           /* A series of entries which re-map imports to lookup locations relative to the 'baseUrl'. */
    // "rootDirs": [],                        /* List of root folders whose combined content represents the structure of the project at runtime. */
    // "typeRoots": [],                       /* List of folders to include type definitions from. */
    "types": ["node"],                        /* Type declaration files to be included in compilation. */
    // "allowSyntheticDefaultImports": true,  /* Allow default imports from modules with no default export. This does not affect code emit, just typechecking. */
    "esModuleInterop": true                   /* Enables emit interoperability between CommonJS and ES Modules via creation of namespace objects for all imports. Implies 'allowSyntheticDefaultImports'. */
    // "preserveSymlinks": true,              /* Do not resolve the real path of symlinks. */

    /* Source Map Options */
    // "sourceRoot": "./",                    /* Specify the location where debugger should locate TypeScript files instead of source locations. */
    // "mapRoot": "./",                       /* Specify the location where debugger should locate map files instead of generated locations. */
    // "inlineSourceMap": true,               /* Emit a single file with source maps instead of having a separate file. */
    // "inlineSources": true,                 /* Emit the source alongside the sourcemaps within a single file; requires '--inlineSourceMap' or '--sourceMap' to be set. */

    /* Experimental Options */
    // "experimentalDecorators": true,        /* Enables experimental support for ES7 decorators. */
    // "emitDecoratorMetadata": true,         /* Enables experimental support for emitting type metadata for decorators. */
  },
  "include": [
    "declarations.d.ts",
    "bin/*.js",
    "lib/**/*.js"
  ]
}<|MERGE_RESOLUTION|>--- conflicted
+++ resolved
@@ -21,13 +21,8 @@
     /* Strict Type-Checking Options */
     "strict": false,                          /* Enable all strict type-checking options. */
     // "noImplicitAny": true,                 /* Raise error on expressions and declarations with an implied 'any' type. */
-<<<<<<< HEAD
-    "strictNullChecks": true,                 /* Enable strict null checks. */
-    // "strictFunctionTypes": true,           /* Enable strict checking of function types. */
-=======
     // "strictNullChecks": true,              /* Enable strict null checks. */
     "strictFunctionTypes": true,              /* Enable strict checking of function types. */
->>>>>>> 02a955b4
     // "strictPropertyInitialization": true,  /* Enable strict checking of property initialization in classes. */
     // "noImplicitThis": true,                /* Raise error on 'this' expressions with an implied 'any' type. */
     "alwaysStrict": true,                     /* Parse in strict mode and emit "use strict" for each source file. */
