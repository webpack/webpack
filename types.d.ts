--- conflicted
+++ resolved
@@ -6250,20 +6250,6 @@
 	walkFunctionExpression(expression: FunctionExpression): void;
 	walkArrowFunctionExpression(expression: ArrowFunctionExpression): void;
 	walkSequenceExpression(expression: SequenceExpression): void;
-<<<<<<< HEAD
-	walkUpdateExpression(expression?: any): void;
-	walkUnaryExpression(expression?: any): void;
-	walkLeftRightExpression(expression?: any): void;
-	walkBinaryExpression(expression?: any): void;
-	walkLogicalExpression(expression: LogicalExpression): void;
-	walkAssignmentExpression(expression?: any): void;
-	walkConditionalExpression(expression?: any): void;
-	walkNewExpression(expression?: any): void;
-	walkYieldExpression(expression?: any): void;
-	walkTemplateLiteral(expression?: any): void;
-	walkTaggedTemplateExpression(expression?: any): void;
-	walkClassExpression(expression?: any): void;
-=======
 	walkUpdateExpression(expression: UpdateExpression): void;
 	walkUnaryExpression(expression: UnaryExpression): void;
 	walkLeftRightExpression(
@@ -6278,7 +6264,6 @@
 	walkTemplateLiteral(expression: TemplateLiteral): void;
 	walkTaggedTemplateExpression(expression: TaggedTemplateExpression): void;
 	walkClassExpression(expression: ClassExpression): void;
->>>>>>> 77a4398a
 	walkChainExpression(expression: ChainExpression): void;
 	walkImportExpression(expression: ImportExpression): void;
 	walkCallExpression(expression: CallExpression): void;
@@ -6334,12 +6319,8 @@
 		fallback: undefined | ((arg0: string) => any),
 		defined: undefined | (() => any),
 		...args: AsArray<T>
-<<<<<<< HEAD
-	): R;
+	): undefined | R;
 	inGuardPosition(fn: Function, state: boolean): void;
-=======
-	): undefined | R;
->>>>>>> 77a4398a
 	inScope(params: any, fn: () => void): void;
 	inClassScope(hasThis: boolean, params: any, fn: () => void): void;
 	inFunctionScope(hasThis: boolean, params: any, fn: () => void): void;
@@ -12949,11 +12930,8 @@
 	inTry: boolean;
 	isStrict: boolean;
 	isAsmJs: boolean;
-<<<<<<< HEAD
 	inTry: boolean;
 	inGuardPosition: boolean;
-=======
->>>>>>> 77a4398a
 }
 declare interface Selector<A, B> {
 	(input: A): undefined | null | B;
