/*
 * This file was automatically generated.
 * DO NOT MODIFY BY HAND.
 * Run `yarn special-lint-fix` to update
 */

import { Buffer } from "buffer";
import {
	ArrayExpression,
	ArrayPattern,
	ArrowFunctionExpression,
	AssignmentExpression,
	AssignmentPattern,
	AssignmentProperty,
	AwaitExpression,
	BaseCallExpression,
	BigIntLiteral,
	BinaryExpression,
	BlockStatement,
	BreakStatement,
	CatchClause,
	ChainExpression,
	ClassBody,
	ClassDeclaration,
	ClassExpression,
	Comment,
	ConditionalExpression,
	ContinueStatement,
	DebuggerStatement,
	Directive,
	DoWhileStatement,
	EmptyStatement,
	ExportAllDeclaration,
	ExportDefaultDeclaration,
	ExportNamedDeclaration,
	ExportSpecifier,
	ExpressionStatement,
	ForInStatement,
	ForOfStatement,
	ForStatement,
	FunctionDeclaration,
	FunctionExpression,
	Identifier,
	IfStatement,
	ImportDeclaration,
	ImportDefaultSpecifier,
	ImportExpression,
	ImportNamespaceSpecifier,
	ImportSpecifier,
	LabeledStatement,
	LogicalExpression,
	MemberExpression,
	MetaProperty,
	MethodDefinition,
	NewExpression,
	ObjectExpression,
	ObjectPattern,
	PrivateIdentifier,
	Program,
	Property,
	PropertyDefinition,
	RegExpLiteral,
	RestElement,
	ReturnStatement,
	SequenceExpression,
	SimpleCallExpression,
	SimpleLiteral,
	SpreadElement,
	StaticBlock,
	Super,
	SwitchCase,
	SwitchStatement,
	TaggedTemplateExpression,
	TemplateElement,
	TemplateLiteral,
	ThisExpression,
	ThrowStatement,
	TryStatement,
	UnaryExpression,
	UpdateExpression,
	VariableDeclaration,
	VariableDeclarator,
	WhileStatement,
	WithStatement,
	YieldExpression
} from "estree";
import { Dirent } from "fs";
import {
	IncomingMessage,
	ServerOptions as ServerOptionsImport,
	ServerResponse
} from "http";
import { ListenOptions, Server } from "net";
import { validate as validateFunction } from "schema-utils";
import { default as ValidationError } from "schema-utils/declarations/ValidationError";
import { ValidationErrorConfiguration } from "schema-utils/declarations/validate";
import {
	AsArray,
	AsyncParallelHook,
	AsyncSeriesBailHook,
	AsyncSeriesHook,
	AsyncSeriesWaterfallHook,
	HookMap,
	MultiHook,
	SyncBailHook,
	SyncHook,
	SyncWaterfallHook
} from "tapable";
import { SecureContextOptions, TlsOptions } from "tls";

declare class AbstractLibraryPlugin<T> {
	constructor(__0: {
		/**
		 * name of the plugin
		 */
		pluginName: string;
		/**
		 * used library type
		 */
		type: string;
	});

	/**
	 * Apply the plugin
	 */
	apply(compiler: Compiler): void;
	parseOptions(library: LibraryOptions): false | T;
	finishEntryModule(
		module: Module,
		entryName: string,
		libraryContext: LibraryContext<T>
	): void;
	embedInRuntimeBailout(
		module: Module,
		renderContext: RenderContext,
		libraryContext: LibraryContext<T>
	): undefined | string;
	strictRuntimeBailout(
		renderContext: RenderContext,
		libraryContext: LibraryContext<T>
	): undefined | string;
	runtimeRequirements(
		chunk: Chunk,
		set: Set<string>,
		libraryContext: LibraryContext<T>
	): void;
	render(
		source: Source,
		renderContext: RenderContext,
		libraryContext: LibraryContext<T>
	): Source;
	renderStartup(
		source: Source,
		module: Module,
		renderContext: StartupRenderContext,
		libraryContext: LibraryContext<T>
	): Source;
	chunkHash(
		chunk: Chunk,
		hash: Hash,
		chunkHashContext: ChunkHashContext,
		libraryContext: LibraryContext<T>
	): void;
	static COMMON_LIBRARY_NAME_MESSAGE: string;
}
declare interface AdditionalData {
	[index: string]: any;
	webpackAST: object;
}
declare class AggressiveMergingPlugin {
	constructor(options?: AggressiveMergingPluginOptions);
	options: AggressiveMergingPluginOptions;

	/**
	 * Apply the plugin
	 */
	apply(compiler: Compiler): void;
}
declare interface AggressiveMergingPluginOptions {
	/**
	 * minimal size reduction to trigger merging
	 */
	minSizeReduce?: number;
}
declare class AggressiveSplittingPlugin {
	constructor(options?: AggressiveSplittingPluginOptions);
	options: AggressiveSplittingPluginOptions;

	/**
	 * Apply the plugin
	 */
	apply(compiler: Compiler): void;
	static wasChunkRecorded(chunk: Chunk): boolean;
}
declare interface AggressiveSplittingPluginOptions {
	/**
	 * Extra cost for each chunk (Default: 9.8kiB).
	 */
	chunkOverhead?: number;

	/**
	 * Extra cost multiplicator for entry chunks (Default: 10).
	 */
	entryChunkMultiplicator?: number;

	/**
	 * Byte, max size of per file (Default: 50kiB).
	 */
	maxSize?: number;

	/**
	 * Byte, split point. (Default: 30kiB).
	 */
	minSize?: number;
}
type Alias = string | false | string[];
declare interface AliasOption {
	alias: Alias;
	name: string;
	onlyModule?: boolean;
}
type AliasOptionNewRequest = string | false | string[];
declare interface AliasOptions {
	[index: string]: AliasOptionNewRequest;
}
declare interface Argument {
	description: string;
	simpleType: "string" | "number" | "boolean";
	multiple: boolean;
	configs: ArgumentConfig[];
}
declare interface ArgumentConfig {
	description: string;
	negatedDescription?: string;
	path: string;
	multiple: boolean;
	type: "string" | "number" | "boolean" | "path" | "enum" | "RegExp" | "reset";
	values?: any[];
}
declare interface Assertions {
	[index: string]: any;
}
declare interface Asset {
	/**
	 * the filename of the asset
	 */
	name: string;

	/**
	 * source of the asset
	 */
	source: Source;

	/**
	 * info about the asset
	 */
	info: AssetInfo;
}
declare interface AssetEmittedInfo {
	content: Buffer;
	source: Source;
	compilation: Compilation;
	outputPath: string;
	targetPath: string;
}
type AssetFilterItemTypes =
	| string
	| RegExp
	| ((name: string, asset: StatsAsset) => boolean);

/**
 * Options object for data url generation.
 */
declare interface AssetGeneratorDataUrlOptions {
	/**
	 * Asset encoding (defaults to base64).
	 */
	encoding?: false | "base64";

	/**
	 * Asset mimetype (getting from file extension by default).
	 */
	mimetype?: string;
}
type AssetGeneratorOptions = AssetInlineGeneratorOptions &
	AssetResourceGeneratorOptions;
type AssetInfo = KnownAssetInfo & Record<string, any>;

/**
 * Generator options for asset/inline modules.
 */
declare interface AssetInlineGeneratorOptions {
	/**
	 * The options for data url generator.
	 */
	dataUrl?:
		| AssetGeneratorDataUrlOptions
		| ((
				source: string | Buffer,
				context: { filename: string; module: Module }
		  ) => string);
}

/**
 * Options object for DataUrl condition.
 */
declare interface AssetParserDataUrlOptions {
	/**
	 * Maximum size of asset that should be inline as modules. Default: 8kb.
	 */
	maxSize?: number;
}

/**
 * Parser options for asset modules.
 */
declare interface AssetParserOptions {
	/**
	 * The condition for inlining the asset as DataUrl.
	 */
	dataUrlCondition?:
		| AssetParserDataUrlOptions
		| ((
				source: string | Buffer,
				context: { filename: string; module: Module }
		  ) => boolean);
}

/**
 * Generator options for asset/resource modules.
 */
declare interface AssetResourceGeneratorOptions {
	/**
	 * Emit an output asset from this asset module. This can be set to 'false' to omit emitting e. g. for SSR.
	 */
	emit?: boolean;

	/**
	 * Specifies the filename template of output files on disk. You must **not** specify an absolute path here, but the path may contain folders separated by '/'! The specified path is joined with the value of the 'output.path' option to determine the location on disk.
	 */
	filename?: string | ((pathData: PathData, assetInfo?: AssetInfo) => string);

	/**
	 * Emit the asset in the specified folder relative to 'output.path'. This should only be needed when custom 'publicPath' is specified to match the folder structure there.
	 */
	outputPath?: string | ((pathData: PathData, assetInfo?: AssetInfo) => string);

	/**
	 * The 'publicPath' specifies the public URL address of the output files when referenced in a browser.
	 */
	publicPath?: string | ((pathData: PathData, assetInfo?: AssetInfo) => string);
}
declare class AsyncDependenciesBlock extends DependenciesBlock {
	constructor(
		groupOptions: RawChunkGroupOptions & { name?: string } & {
			entryOptions?: EntryOptions;
		},
		loc?: SyntheticDependencyLocation | RealDependencyLocation,
		request?: string
	);
	groupOptions: RawChunkGroupOptions & { name?: string } & {
		entryOptions?: EntryOptions;
	};
	loc?: SyntheticDependencyLocation | RealDependencyLocation;
	request?: string;
	chunkName?: string;
	module: any;
}
declare abstract class AsyncQueue<T, K, R> {
	hooks: {
		beforeAdd: AsyncSeriesHook<[T]>;
		added: SyncHook<[T]>;
		beforeStart: AsyncSeriesHook<[T]>;
		started: SyncHook<[T]>;
		result: SyncHook<[T, Error, R]>;
	};
	add(item: T, callback: CallbackAsyncQueue<R>): void;
	invalidate(item: T): void;

	/**
	 * Waits for an already started item
	 */
	waitFor(item: T, callback: CallbackAsyncQueue<R>): void;
	stop(): void;
	increaseParallelism(): void;
	decreaseParallelism(): void;
	isProcessing(item: T): boolean;
	isQueued(item: T): boolean;
	isDone(item: T): boolean;
	clear(): void;
}
declare class AsyncWebAssemblyModulesPlugin {
	constructor(options: AsyncWebAssemblyModulesPluginOptions);
	options: AsyncWebAssemblyModulesPluginOptions;

	/**
	 * Apply the plugin
	 */
	apply(compiler: Compiler): void;
	renderModule(
		module: Module,
		renderContext: WebAssemblyRenderContext,
		hooks: CompilationHooksAsyncWebAssemblyModulesPlugin
	): Source;
	static getCompilationHooks(
		compilation: Compilation
	): CompilationHooksAsyncWebAssemblyModulesPlugin;
}
declare interface AsyncWebAssemblyModulesPluginOptions {
	/**
	 * mangle imports
	 */
	mangleImports?: boolean;
}
declare class AutomaticPrefetchPlugin {
	constructor();

	/**
	 * Apply the plugin
	 */
	apply(compiler: Compiler): void;
}
type AuxiliaryComment = string | LibraryCustomUmdCommentObject;
declare interface BackendApi {
	dispose: (arg0?: Error) => void;
	module: (arg0: Module) => { client: string; data: string; active: boolean };
}
declare class BannerPlugin {
	constructor(options: BannerPluginArgument);
	options: BannerPluginOptions;
	banner: (data: { hash: string; chunk: Chunk; filename: string }) => string;

	/**
	 * Apply the plugin
	 */
	apply(compiler: Compiler): void;
}
type BannerPluginArgument =
	| string
	| BannerPluginOptions
	| ((data: { hash: string; chunk: Chunk; filename: string }) => string);
declare interface BannerPluginOptions {
	/**
	 * Specifies the banner.
	 */
	banner:
		| string
		| ((data: { hash: string; chunk: Chunk; filename: string }) => string);

	/**
	 * If true, the banner will only be added to the entry chunks.
	 */
	entryOnly?: boolean;

	/**
	 * Exclude all modules matching any of these conditions.
	 */
	exclude?: string | RegExp | Rule[];

	/**
	 * If true, banner will be placed at the end of the output.
	 */
	footer?: boolean;

	/**
	 * Include all modules matching any of these conditions.
	 */
	include?: string | RegExp | Rule[];

	/**
	 * If true, banner will not be wrapped in a comment.
	 */
	raw?: boolean;

	/**
	 * Include all modules that pass test assertion.
	 */
	test?: string | RegExp | Rule[];
}
declare interface BaseResolveRequest {
	path: string | false;
	context?: object;
	descriptionFilePath?: string;
	descriptionFileRoot?: string;
	descriptionFileData?: JsonObject;
	relativePath?: string;
	ignoreSymlinks?: boolean;
	fullySpecified?: boolean;
	__innerRequest?: string;
	__innerRequest_request?: string;
	__innerRequest_relativePath?: string;
}
declare abstract class BasicEvaluatedExpression {
	type: number;
	range?: [number, number];
	falsy: boolean;
	truthy: boolean;
	nullish?: boolean;
	sideEffects: boolean;
	bool?: boolean;
	number?: number;
	bigint?: bigint;
	regExp?: RegExp;
	string?: string;
	quasis?: BasicEvaluatedExpression[];
	parts?: BasicEvaluatedExpression[];
	array?: any[];
	items?: BasicEvaluatedExpression[];
	options?: BasicEvaluatedExpression[];
	prefix?: null | BasicEvaluatedExpression;
	postfix?: null | BasicEvaluatedExpression;
	wrappedInnerExpressions?: BasicEvaluatedExpression[];
	identifier?: string | VariableInfoInterface;
	rootInfo?: string | VariableInfoInterface;
	getMembers?: () => string[];
	getMembersOptionals?: () => boolean[];
	getMemberRanges?: () => [number, number][];
	expression?:
		| UnaryExpression
		| ArrayExpression
		| ArrowFunctionExpression
		| AssignmentExpression
		| AwaitExpression
		| BinaryExpression
		| SimpleCallExpression
		| NewExpression
		| ChainExpression
		| ClassExpression
		| ConditionalExpression
		| FunctionExpression
		| Identifier
		| ImportExpression
		| SimpleLiteral
		| RegExpLiteral
		| BigIntLiteral
		| LogicalExpression
		| MemberExpression
		| MetaProperty
		| ObjectExpression
		| SequenceExpression
		| TaggedTemplateExpression
		| TemplateLiteral
		| ThisExpression
		| UpdateExpression
		| YieldExpression
		| FunctionDeclaration
		| VariableDeclaration
		| ClassDeclaration
		| PrivateIdentifier
		| ExpressionStatement
		| BlockStatement
		| StaticBlock
		| EmptyStatement
		| DebuggerStatement
		| WithStatement
		| ReturnStatement
		| LabeledStatement
		| BreakStatement
		| ContinueStatement
		| IfStatement
		| SwitchStatement
		| ThrowStatement
		| TryStatement
		| WhileStatement
		| DoWhileStatement
		| ForStatement
		| ForInStatement
		| ForOfStatement
		| ImportDeclaration
		| ExportNamedDeclaration
		| ExportDefaultDeclaration
		| ExportAllDeclaration
		| MethodDefinition
		| PropertyDefinition
		| VariableDeclarator
		| Program
		| SwitchCase
		| CatchClause
		| ObjectPattern
		| ArrayPattern
		| RestElement
		| AssignmentPattern
		| SpreadElement
		| Property
		| AssignmentProperty
		| ClassBody
		| ImportSpecifier
		| ImportDefaultSpecifier
		| ImportNamespaceSpecifier
		| ExportSpecifier
		| Super
		| TemplateElement;
	isUnknown(): boolean;
	isNull(): boolean;
	isUndefined(): boolean;
	isString(): boolean;
	isNumber(): boolean;
	isBigInt(): boolean;
	isBoolean(): boolean;
	isRegExp(): boolean;
	isConditional(): boolean;
	isArray(): boolean;
	isConstArray(): boolean;
	isIdentifier(): boolean;
	isWrapped(): boolean;
	isTemplateString(): boolean;

	/**
	 * Is expression a primitive or an object type value?
	 */
	isPrimitiveType(): undefined | boolean;

	/**
	 * Is expression a runtime or compile-time value?
	 */
	isCompileTimeValue(): boolean;

	/**
	 * Gets the compile-time value of the expression
	 */
	asCompileTimeValue(): any;
	isTruthy(): boolean;
	isFalsy(): boolean;
	isNullish(): undefined | boolean;

	/**
	 * Can this expression have side effects?
	 */
	couldHaveSideEffects(): boolean;

	/**
	 * Creates a boolean representation of this evaluated expression.
	 */
	asBool(): undefined | boolean;

	/**
	 * Creates a nullish coalescing representation of this evaluated expression.
	 */
	asNullish(): undefined | boolean;

	/**
	 * Creates a string representation of this evaluated expression.
	 */
	asString(): undefined | string;
	setString(string: string): BasicEvaluatedExpression;
	setUndefined(): BasicEvaluatedExpression;
	setNull(): BasicEvaluatedExpression;

	/**
	 * Set's the value of this expression to a number
	 */
	setNumber(number: number): BasicEvaluatedExpression;

	/**
	 * Set's the value of this expression to a BigInt
	 */
	setBigInt(bigint: bigint): BasicEvaluatedExpression;

	/**
	 * Set's the value of this expression to a boolean
	 */
	setBoolean(bool: boolean): BasicEvaluatedExpression;

	/**
	 * Set's the value of this expression to a regular expression
	 */
	setRegExp(regExp: RegExp): BasicEvaluatedExpression;

	/**
	 * Set's the value of this expression to a particular identifier and its members.
	 */
	setIdentifier(
		identifier: string | VariableInfoInterface,
		rootInfo: string | VariableInfoInterface,
		getMembers: () => string[],
		getMembersOptionals?: () => boolean[],
		getMemberRanges?: () => [number, number][]
	): BasicEvaluatedExpression;

	/**
	 * Wraps an array of expressions with a prefix and postfix expression.
	 */
	setWrapped(
		prefix: undefined | null | BasicEvaluatedExpression,
		postfix: undefined | null | BasicEvaluatedExpression,
		innerExpressions: BasicEvaluatedExpression[]
	): BasicEvaluatedExpression;

	/**
	 * Stores the options of a conditional expression.
	 */
	setOptions(options: BasicEvaluatedExpression[]): BasicEvaluatedExpression;

	/**
	 * Adds options to a conditional expression.
	 */
	addOptions(options: BasicEvaluatedExpression[]): BasicEvaluatedExpression;

	/**
	 * Set's the value of this expression to an array of expressions.
	 */
	setItems(items: BasicEvaluatedExpression[]): BasicEvaluatedExpression;

	/**
	 * Set's the value of this expression to an array of strings.
	 */
	setArray(array: string[]): BasicEvaluatedExpression;

	/**
	 * Set's the value of this expression to a processed/unprocessed template string. Used
	 * for evaluating TemplateLiteral expressions in the JavaScript Parser.
	 */
	setTemplateString(
		quasis: BasicEvaluatedExpression[],
		parts: BasicEvaluatedExpression[],
		kind: "raw" | "cooked"
	): BasicEvaluatedExpression;
	templateStringKind?: "raw" | "cooked";
	setTruthy(): BasicEvaluatedExpression;
	setFalsy(): BasicEvaluatedExpression;

	/**
	 * Set's the value of the expression to nullish.
	 */
	setNullish(value: boolean): BasicEvaluatedExpression;

	/**
	 * Set's the range for the expression.
	 */
	setRange(range: [number, number]): BasicEvaluatedExpression;

	/**
	 * Set whether or not the expression has side effects.
	 */
	setSideEffects(sideEffects?: boolean): BasicEvaluatedExpression;

	/**
	 * Set the expression node for the expression.
	 */
	setExpression(
		expression?:
			| UnaryExpression
			| ArrayExpression
			| ArrowFunctionExpression
			| AssignmentExpression
			| AwaitExpression
			| BinaryExpression
			| SimpleCallExpression
			| NewExpression
			| ChainExpression
			| ClassExpression
			| ConditionalExpression
			| FunctionExpression
			| Identifier
			| ImportExpression
			| SimpleLiteral
			| RegExpLiteral
			| BigIntLiteral
			| LogicalExpression
			| MemberExpression
			| MetaProperty
			| ObjectExpression
			| SequenceExpression
			| TaggedTemplateExpression
			| TemplateLiteral
			| ThisExpression
			| UpdateExpression
			| YieldExpression
			| FunctionDeclaration
			| VariableDeclaration
			| ClassDeclaration
			| PrivateIdentifier
			| ExpressionStatement
			| BlockStatement
			| StaticBlock
			| EmptyStatement
			| DebuggerStatement
			| WithStatement
			| ReturnStatement
			| LabeledStatement
			| BreakStatement
			| ContinueStatement
			| IfStatement
			| SwitchStatement
			| ThrowStatement
			| TryStatement
			| WhileStatement
			| DoWhileStatement
			| ForStatement
			| ForInStatement
			| ForOfStatement
			| ImportDeclaration
			| ExportNamedDeclaration
			| ExportDefaultDeclaration
			| ExportAllDeclaration
			| MethodDefinition
			| PropertyDefinition
			| VariableDeclarator
			| Program
			| SwitchCase
			| CatchClause
			| ObjectPattern
			| ArrayPattern
			| RestElement
			| AssignmentPattern
			| SpreadElement
			| Property
			| AssignmentProperty
			| ClassBody
			| ImportSpecifier
			| ImportDefaultSpecifier
			| ImportNamespaceSpecifier
			| ExportSpecifier
			| Super
			| TemplateElement
	): BasicEvaluatedExpression;
}
declare interface BuildInfo {
	[index: string]: any;
}
type BuildMeta = KnownBuildMeta & Record<string, any>;
declare abstract class ByTypeGenerator extends Generator {
	map: any;
}
declare const CIRCULAR_CONNECTION: unique symbol;
declare class Cache {
	constructor();
	hooks: {
		get: AsyncSeriesBailHook<
			[
				string,
				null | Etag,
				((result: any, callback: (arg0?: Error) => void) => void)[]
			],
			any
		>;
		store: AsyncParallelHook<[string, null | Etag, any]>;
		storeBuildDependencies: AsyncParallelHook<[Iterable<string>]>;
		beginIdle: SyncHook<[]>;
		endIdle: AsyncParallelHook<[]>;
		shutdown: AsyncParallelHook<[]>;
	};
	get<T>(
		identifier: string,
		etag: null | Etag,
		callback: CallbackCache<T>
	): void;
	store<T>(
		identifier: string,
		etag: null | Etag,
		data: T,
		callback: CallbackCache<void>
	): void;

	/**
	 * After this method has succeeded the cache can only be restored when build dependencies are
	 */
	storeBuildDependencies(
		dependencies: Iterable<string>,
		callback: CallbackCache<void>
	): void;
	beginIdle(): void;
	endIdle(callback: CallbackCache<void>): void;
	shutdown(callback: CallbackCache<void>): void;
	static STAGE_MEMORY: number;
	static STAGE_DEFAULT: number;
	static STAGE_DISK: number;
	static STAGE_NETWORK: number;
}
declare abstract class CacheFacade {
	getChildCache(name: string): CacheFacade;
	getItemCache(identifier: string, etag: null | Etag): ItemCacheFacade;
	getLazyHashedEtag(obj: HashableObject): Etag;
	mergeEtags(a: Etag, b: Etag): Etag;
	get<T>(
		identifier: string,
		etag: null | Etag,
		callback: CallbackCache<T>
	): void;
	getPromise<T>(identifier: string, etag: null | Etag): Promise<T>;
	store<T>(
		identifier: string,
		etag: null | Etag,
		data: T,
		callback: CallbackCache<void>
	): void;
	storePromise<T>(
		identifier: string,
		etag: null | Etag,
		data: T
	): Promise<void>;
	provide<T>(
		identifier: string,
		etag: null | Etag,
		computer: (arg0: CallbackNormalErrorCache<T>) => void,
		callback: CallbackNormalErrorCache<T>
	): void;
	providePromise<T>(
		identifier: string,
		etag: null | Etag,
		computer: () => T | Promise<T>
	): Promise<T>;
}
declare interface CacheGroupSource {
	key?: string;
	priority?: number;
	getName?: (
		module?: Module,
		chunks?: Chunk[],
		key?: string
	) => undefined | string;
	chunksFilter?: (chunk: Chunk) => undefined | boolean;
	enforce?: boolean;
	minSize: SplitChunksSizes;
	minSizeReduction: SplitChunksSizes;
	minRemainingSize: SplitChunksSizes;
	enforceSizeThreshold: SplitChunksSizes;
	maxAsyncSize: SplitChunksSizes;
	maxInitialSize: SplitChunksSizes;
	minChunks?: number;
	maxAsyncRequests?: number;
	maxInitialRequests?: number;
	filename?: string | ((arg0: PathData, arg1?: AssetInfo) => string);
	idHint?: string;
	automaticNameDelimiter?: string;
	reuseExistingChunk?: boolean;
	usedExports?: boolean;
}
declare interface CacheGroupsContext {
	moduleGraph: ModuleGraph;
	chunkGraph: ChunkGraph;
}
type CacheOptionsNormalized = false | FileCacheOptions | MemoryCacheOptions;
declare class CachedSource extends Source {
	constructor(source: Source);
	constructor(source: Source | (() => Source), cachedData?: any);
	original(): Source;
	originalLazy(): Source | (() => Source);
	getCachedData(): any;
}
type CallExpression = SimpleCallExpression | NewExpression;
declare interface CallExpressionInfo {
	type: "call";
	call: CallExpression;
	calleeName: string;
	rootInfo: string | VariableInfo;
	getCalleeMembers: () => string[];
	name: string;
	getMembers: () => string[];
	getMembersOptionals: () => boolean[];
	getMemberRanges: () => [number, number][];
}
declare interface CallbackAsyncQueue<T> {
	(err?: null | WebpackError, result?: T): any;
}
declare interface CallbackCache<T> {
	(err?: null | WebpackError, result?: T): void;
}
declare interface CallbackFunction<T> {
	(err?: null | Error, result?: T): any;
}
declare interface CallbackNormalErrorCache<T> {
	(err?: null | Error, result?: T): void;
}
declare interface CallbackWebpack<T> {
	(err?: Error, stats?: T): void;
}
type Cell<T> = undefined | T;
declare class Chunk {
	constructor(name?: string, backCompat?: boolean);
	id: null | string | number;
	ids: null | ChunkId[];
	debugId: number;
	name?: string;
	idNameHints: SortableSet<string>;
	preventIntegration: boolean;
	filenameTemplate?: string | ((arg0: PathData, arg1?: AssetInfo) => string);
	cssFilenameTemplate?: string | ((arg0: PathData, arg1?: AssetInfo) => string);
	runtime: RuntimeSpec;
	files: Set<string>;
	auxiliaryFiles: Set<string>;
	rendered: boolean;
	hash?: string;
	contentHash: Record<string, string>;
	renderedHash?: string;
	chunkReason?: string;
	extraAsync: boolean;
	get entryModule(): Module;
	hasEntryModule(): boolean;
	addModule(module: Module): boolean;
	removeModule(module: Module): void;
	getNumberOfModules(): number;
	get modulesIterable(): Iterable<Module>;
	compareTo(otherChunk: Chunk): 0 | 1 | -1;
	containsModule(module: Module): boolean;
	getModules(): Module[];
	remove(): void;
	moveModule(module: Module, otherChunk: Chunk): void;
	integrate(otherChunk: Chunk): boolean;
	canBeIntegrated(otherChunk: Chunk): boolean;
	isEmpty(): boolean;
	modulesSize(): number;
	size(options?: ChunkSizeOptions): number;
	integratedSize(otherChunk: Chunk, options: ChunkSizeOptions): number;
	getChunkModuleMaps(filterFn: (m: Module) => boolean): ChunkModuleMaps;
	hasModuleInGraph(
		filterFn: (m: Module) => boolean,
		filterChunkFn?: (c: Chunk, chunkGraph: ChunkGraph) => boolean
	): boolean;
	getChunkMaps(realHash: boolean): ChunkMaps;
	hasRuntime(): boolean;
	canBeInitial(): boolean;
	isOnlyInitial(): boolean;
	getEntryOptions(): undefined | EntryOptions;
	addGroup(chunkGroup: ChunkGroup): void;
	removeGroup(chunkGroup: ChunkGroup): void;
	isInGroup(chunkGroup: ChunkGroup): boolean;
	getNumberOfGroups(): number;
	get groupsIterable(): SortableSet<ChunkGroup>;
	disconnectFromGroups(): void;
	split(newChunk: Chunk): void;
	updateHash(hash: Hash, chunkGraph: ChunkGraph): void;
	getAllAsyncChunks(): Set<Chunk>;
	getAllInitialChunks(): Set<Chunk>;
	getAllReferencedChunks(): Set<Chunk>;
	getAllReferencedAsyncEntrypoints(): Set<Entrypoint>;
	hasAsyncChunks(): boolean;
	getChildIdsByOrders(
		chunkGraph: ChunkGraph,
		filterFn?: (c: Chunk, chunkGraph: ChunkGraph) => boolean
	): Record<string, (string | number)[]>;
	getChildrenOfTypeInOrder(
		chunkGraph: ChunkGraph,
		type: string
	): undefined | { onChunks: Chunk[]; chunks: Set<Chunk> }[];
	getChildIdsByOrdersMap(
		chunkGraph: ChunkGraph,
		includeDirectChildren?: boolean,
		filterFn?: (c: Chunk, chunkGraph: ChunkGraph) => boolean
	): Record<string | number, Record<string, (string | number)[]>>;
}
declare class ChunkGraph {
	constructor(moduleGraph: ModuleGraph, hashFunction?: string | typeof Hash);
	moduleGraph: ModuleGraph;
	connectChunkAndModule(chunk: Chunk, module: Module): void;
	disconnectChunkAndModule(chunk: Chunk, module: Module): void;
	disconnectChunk(chunk: Chunk): void;
	attachModules(chunk: Chunk, modules: Iterable<Module>): void;
	attachRuntimeModules(chunk: Chunk, modules: Iterable<RuntimeModule>): void;
	attachFullHashModules(chunk: Chunk, modules: Iterable<RuntimeModule>): void;
	attachDependentHashModules(
		chunk: Chunk,
		modules: Iterable<RuntimeModule>
	): void;
	replaceModule(oldModule: Module, newModule: Module): void;
	isModuleInChunk(module: Module, chunk: Chunk): boolean;
	isModuleInChunkGroup(module: Module, chunkGroup: ChunkGroup): boolean;
	isEntryModule(module: Module): boolean;
	getModuleChunksIterable(module: Module): Iterable<Chunk>;
	getOrderedModuleChunksIterable(
		module: Module,
		sortFn: (arg0: Chunk, arg1: Chunk) => 0 | 1 | -1
	): Iterable<Chunk>;
	getModuleChunks(module: Module): Chunk[];
	getNumberOfModuleChunks(module: Module): number;
	getModuleRuntimes(module: Module): RuntimeSpecSet;
	getNumberOfChunkModules(chunk: Chunk): number;
	getNumberOfChunkFullHashModules(chunk: Chunk): number;
	getChunkModulesIterable(chunk: Chunk): Iterable<Module>;
	getChunkModulesIterableBySourceType(
		chunk: Chunk,
		sourceType: string
	): undefined | Iterable<Module>;
	setChunkModuleSourceTypes(
		chunk: Chunk,
		module: Module,
		sourceTypes: Set<string>
	): void;
	getChunkModuleSourceTypes(chunk: Chunk, module: Module): Set<string>;
	getModuleSourceTypes(module: Module): Set<string>;
	getOrderedChunkModulesIterable(
		chunk: Chunk,
		comparator: (arg0: Module, arg1: Module) => 0 | 1 | -1
	): Iterable<Module>;
	getOrderedChunkModulesIterableBySourceType(
		chunk: Chunk,
		sourceType: string,
		comparator: (arg0: Module, arg1: Module) => 0 | 1 | -1
	): undefined | Iterable<Module>;
	getChunkModules(chunk: Chunk): Module[];
	getOrderedChunkModules(
		chunk: Chunk,
		comparator: (arg0: Module, arg1: Module) => 0 | 1 | -1
	): Module[];
	getChunkModuleIdMap(
		chunk: Chunk,
		filterFn: (m: Module) => boolean,
		includeAllChunks?: boolean
	): Record<string | number, (string | number)[]>;
	getChunkModuleRenderedHashMap(
		chunk: Chunk,
		filterFn: (m: Module) => boolean,
		hashLength?: number,
		includeAllChunks?: boolean
	): Record<string | number, Record<string | number, string>>;
	getChunkConditionMap(
		chunk: Chunk,
		filterFn: (c: Chunk, chunkGraph: ChunkGraph) => boolean
	): Record<string | number, boolean>;
	hasModuleInGraph(
		chunk: Chunk,
		filterFn: (m: Module) => boolean,
		filterChunkFn?: (c: Chunk, chunkGraph: ChunkGraph) => boolean
	): boolean;
	compareChunks(chunkA: Chunk, chunkB: Chunk): 0 | 1 | -1;
	getChunkModulesSize(chunk: Chunk): number;
	getChunkModulesSizes(chunk: Chunk): Record<string, number>;
	getChunkRootModules(chunk: Chunk): Module[];
	getChunkSize(chunk: Chunk, options?: ChunkSizeOptions): number;
	getIntegratedChunksSize(
		chunkA: Chunk,
		chunkB: Chunk,
		options?: ChunkSizeOptions
	): number;
	canChunksBeIntegrated(chunkA: Chunk, chunkB: Chunk): boolean;
	integrateChunks(chunkA: Chunk, chunkB: Chunk): void;
	upgradeDependentToFullHashModules(chunk: Chunk): void;
	isEntryModuleInChunk(module: Module, chunk: Chunk): boolean;
	connectChunkAndEntryModule(
		chunk: Chunk,
		module: Module,
		entrypoint?: Entrypoint
	): void;
	connectChunkAndRuntimeModule(chunk: Chunk, module: RuntimeModule): void;
	addFullHashModuleToChunk(chunk: Chunk, module: RuntimeModule): void;
	addDependentHashModuleToChunk(chunk: Chunk, module: RuntimeModule): void;
	disconnectChunkAndEntryModule(chunk: Chunk, module: Module): void;
	disconnectChunkAndRuntimeModule(chunk: Chunk, module: RuntimeModule): void;
	disconnectEntryModule(module: Module): void;
	disconnectEntries(chunk: Chunk): void;
	getNumberOfEntryModules(chunk: Chunk): number;
	getNumberOfRuntimeModules(chunk: Chunk): number;
	getChunkEntryModulesIterable(chunk: Chunk): Iterable<Module>;
	getChunkEntryDependentChunksIterable(chunk: Chunk): Iterable<Chunk>;
	hasChunkEntryDependentChunks(chunk: Chunk): boolean;
	getChunkRuntimeModulesIterable(chunk: Chunk): Iterable<RuntimeModule>;
	getChunkRuntimeModulesInOrder(chunk: Chunk): RuntimeModule[];
	getChunkFullHashModulesIterable(
		chunk: Chunk
	): undefined | Iterable<RuntimeModule>;
	getChunkFullHashModulesSet(
		chunk: Chunk
	): undefined | ReadonlySet<RuntimeModule>;
	getChunkDependentHashModulesIterable(
		chunk: Chunk
	): undefined | Iterable<RuntimeModule>;
	getChunkEntryModulesWithChunkGroupIterable(
		chunk: Chunk
	): Iterable<[Module, undefined | Entrypoint]>;
	getBlockChunkGroup(depBlock: AsyncDependenciesBlock): ChunkGroup;
	connectBlockAndChunkGroup(
		depBlock: AsyncDependenciesBlock,
		chunkGroup: ChunkGroup
	): void;
	disconnectChunkGroup(chunkGroup: ChunkGroup): void;
	getModuleId(module: Module): string | number;
	setModuleId(module: Module, id: string | number): void;
	getRuntimeId(runtime: string): string | number;
	setRuntimeId(runtime: string, id: string | number): void;
	hasModuleHashes(module: Module, runtime: RuntimeSpec): boolean;
	getModuleHash(module: Module, runtime: RuntimeSpec): string;
	getRenderedModuleHash(module: Module, runtime: RuntimeSpec): string;
	setModuleHashes(
		module: Module,
		runtime: RuntimeSpec,
		hash: string,
		renderedHash: string
	): void;
	addModuleRuntimeRequirements(
		module: Module,
		runtime: RuntimeSpec,
		items: Set<string>,
		transferOwnership?: boolean
	): void;
	addChunkRuntimeRequirements(chunk: Chunk, items: Set<string>): void;
	addTreeRuntimeRequirements(chunk: Chunk, items: Iterable<string>): void;
	getModuleRuntimeRequirements(
		module: Module,
		runtime: RuntimeSpec
	): ReadonlySet<string>;
	getChunkRuntimeRequirements(chunk: Chunk): ReadonlySet<string>;
	getModuleGraphHash(
		module: Module,
		runtime: RuntimeSpec,
		withConnections?: boolean
	): string;
	getModuleGraphHashBigInt(
		module: Module,
		runtime: RuntimeSpec,
		withConnections?: boolean
	): bigint;
	getTreeRuntimeRequirements(chunk: Chunk): ReadonlySet<string>;
	static getChunkGraphForModule(
		module: Module,
		deprecateMessage: string,
		deprecationCode: string
	): ChunkGraph;
	static setChunkGraphForModule(module: Module, chunkGraph: ChunkGraph): void;
	static clearChunkGraphForModule(module: Module): void;
	static getChunkGraphForChunk(
		chunk: Chunk,
		deprecateMessage: string,
		deprecationCode: string
	): ChunkGraph;
	static setChunkGraphForChunk(chunk: Chunk, chunkGraph: ChunkGraph): void;
	static clearChunkGraphForChunk(chunk: Chunk): void;
}
declare abstract class ChunkGroup {
	groupDebugId: number;
	options: ChunkGroupOptions;
	chunks: Chunk[];
	origins: OriginRecord[];
	index?: number;

	/**
	 * when a new chunk is added to a chunkGroup, addingOptions will occur.
	 */
	addOptions(options: ChunkGroupOptions): void;

	/**
	 * returns the name of current ChunkGroup
	 * sets a new name for current ChunkGroup
	 */
	name?: string;

	/**
	 * get a uniqueId for ChunkGroup, made up of its member Chunk debugId's
	 */
	get debugId(): string;

	/**
	 * get a unique id for ChunkGroup, made up of its member Chunk id's
	 */
	get id(): string;

	/**
	 * Performs an unshift of a specific chunk
	 */
	unshiftChunk(chunk: Chunk): boolean;

	/**
	 * inserts a chunk before another existing chunk in group
	 */
	insertChunk(chunk: Chunk, before: Chunk): boolean;

	/**
	 * add a chunk into ChunkGroup. Is pushed on or prepended
	 */
	pushChunk(chunk: Chunk): boolean;
	replaceChunk(oldChunk: Chunk, newChunk: Chunk): boolean;
	removeChunk(chunk: Chunk): boolean;
	isInitial(): boolean;
	addChild(group: ChunkGroup): boolean;
	getChildren(): ChunkGroup[];
	getNumberOfChildren(): number;
	get childrenIterable(): SortableSet<ChunkGroup>;
	removeChild(group: ChunkGroup): boolean;
	addParent(parentChunk: ChunkGroup): boolean;
	getParents(): ChunkGroup[];
	getNumberOfParents(): number;
	hasParent(parent: ChunkGroup): boolean;
	get parentsIterable(): SortableSet<ChunkGroup>;
	removeParent(chunkGroup: ChunkGroup): boolean;
	addAsyncEntrypoint(entrypoint: Entrypoint): boolean;
	get asyncEntrypointsIterable(): SortableSet<ChunkGroup>;
	getBlocks(): AsyncDependenciesBlock[];
	getNumberOfBlocks(): number;
	hasBlock(block: AsyncDependenciesBlock): boolean;
	get blocksIterable(): Iterable<AsyncDependenciesBlock>;
	addBlock(block: AsyncDependenciesBlock): boolean;
	addOrigin(module: Module, loc: DependencyLocation, request: string): void;
	getFiles(): string[];
	remove(): void;
	sortItems(): void;

	/**
	 * Sorting predicate which allows current ChunkGroup to be compared against another.
	 * Sorting values are based off of number of chunks in ChunkGroup.
	 */
	compareTo(chunkGraph: ChunkGraph, otherGroup: ChunkGroup): 0 | 1 | -1;
	getChildrenByOrders(
		moduleGraph: ModuleGraph,
		chunkGraph: ChunkGraph
	): Record<string, ChunkGroup[]>;

	/**
	 * Sets the top-down index of a module in this ChunkGroup
	 */
	setModulePreOrderIndex(module: Module, index: number): void;

	/**
	 * Gets the top-down index of a module in this ChunkGroup
	 */
	getModulePreOrderIndex(module: Module): undefined | number;

	/**
	 * Sets the bottom-up index of a module in this ChunkGroup
	 */
	setModulePostOrderIndex(module: Module, index: number): void;

	/**
	 * Gets the bottom-up index of a module in this ChunkGroup
	 */
	getModulePostOrderIndex(module: Module): undefined | number;
	checkConstraints(): void;
	getModuleIndex: (module: Module) => undefined | number;
	getModuleIndex2: (module: Module) => undefined | number;
}
type ChunkGroupOptions = RawChunkGroupOptions & { name?: string };
declare interface ChunkHashContext {
	/**
	 * results of code generation
	 */
	codeGenerationResults: CodeGenerationResults;

	/**
	 * the runtime template
	 */
	runtimeTemplate: RuntimeTemplate;

	/**
	 * the module graph
	 */
	moduleGraph: ModuleGraph;

	/**
	 * the chunk graph
	 */
	chunkGraph: ChunkGraph;
}
type ChunkId = string | number;
declare interface ChunkMaps {
	hash: Record<string | number, string>;
	contentHash: Record<string | number, Record<string, string>>;
	name: Record<string | number, string>;
}
declare class ChunkModuleIdRangePlugin {
	constructor(options: ChunkModuleIdRangePluginOptions);
	options: ChunkModuleIdRangePluginOptions;

	/**
	 * Apply the plugin
	 */
	apply(compiler: Compiler): void;
}
declare interface ChunkModuleIdRangePluginOptions {
	/**
	 * the chunk name
	 */
	name: string;

	/**
	 * order
	 */
	order?: "index" | "index2" | "preOrderIndex" | "postOrderIndex";

	/**
	 * start id
	 */
	start?: number;

	/**
	 * end id
	 */
	end?: number;
}
declare interface ChunkModuleMaps {
	id: Record<string | number, (string | number)[]>;
	hash: Record<string | number, string>;
}
declare interface ChunkPathData {
	id: string | number;
	name?: string;
	hash: string;
	hashWithLength?: (arg0: number) => string;
	contentHash?: Record<string, string>;
	contentHashWithLength?: Record<string, (length: number) => string>;
}
declare class ChunkPrefetchPreloadPlugin {
	constructor();
	apply(compiler: Compiler): void;
}
declare interface ChunkRenderContext {
	/**
	 * the chunk
	 */
	chunk: Chunk;

	/**
	 * the dependency templates
	 */
	dependencyTemplates: DependencyTemplates;

	/**
	 * the runtime template
	 */
	runtimeTemplate: RuntimeTemplate;

	/**
	 * the module graph
	 */
	moduleGraph: ModuleGraph;

	/**
	 * the chunk graph
	 */
	chunkGraph: ChunkGraph;

	/**
	 * results of code generation
	 */
	codeGenerationResults: CodeGenerationResults;

	/**
	 * init fragments for the chunk
	 */
	chunkInitFragments: InitFragment<ChunkRenderContext>[];

	/**
	 * rendering in strict context
	 */
	strictMode: boolean;
}
declare interface ChunkSizeOptions {
	/**
	 * constant overhead for a chunk
	 */
	chunkOverhead?: number;

	/**
	 * multiplicator for initial chunks
	 */
	entryChunkMultiplicator?: number;
}
declare abstract class ChunkTemplate {
	hooks: Readonly<{
		renderManifest: { tap: (options?: any, fn?: any) => void };
		modules: { tap: (options?: any, fn?: any) => void };
		render: { tap: (options?: any, fn?: any) => void };
		renderWithEntry: { tap: (options?: any, fn?: any) => void };
		hash: { tap: (options?: any, fn?: any) => void };
		hashForChunk: { tap: (options?: any, fn?: any) => void };
	}>;
	get outputOptions(): Output;
}

/**
 * Advanced options for cleaning assets.
 */
declare interface CleanOptions {
	/**
	 * Log the assets that should be removed instead of deleting them.
	 */
	dry?: boolean;

	/**
	 * Keep these assets.
	 */
	keep?: string | RegExp | ((filename: string) => boolean);
}
declare class CleanPlugin {
	constructor(options?: CleanOptions);
	options: {
		/**
		 * Log the assets that should be removed instead of deleting them.
		 */
		dry: boolean;
		/**
		 * Keep these assets.
		 */
		keep?: string | RegExp | ((filename: string) => boolean);
	};

	/**
	 * Apply the plugin
	 */
	apply(compiler: Compiler): void;
	static getCompilationHooks(
		compilation: Compilation
	): CleanPluginCompilationHooks;
}
declare interface CleanPluginCompilationHooks {
	/**
	 * when returning true the file/directory will be kept during cleaning, returning false will clean it and ignore the following plugins and config
	 */
	keep: SyncBailHook<[string], boolean>;
}
declare interface CodeGenerationContext {
	/**
	 * the dependency templates
	 */
	dependencyTemplates: DependencyTemplates;

	/**
	 * the runtime template
	 */
	runtimeTemplate: RuntimeTemplate;

	/**
	 * the module graph
	 */
	moduleGraph: ModuleGraph;

	/**
	 * the chunk graph
	 */
	chunkGraph: ChunkGraph;

	/**
	 * the runtimes code should be generated for
	 */
	runtime: RuntimeSpec;

	/**
	 * when in concatenated module, information about other concatenated modules
	 */
	concatenationScope?: ConcatenationScope;

	/**
	 * code generation results of other modules (need to have a codeGenerationDependency to use that)
	 */
	codeGenerationResults: CodeGenerationResults;

	/**
	 * the compilation
	 */
	compilation?: Compilation;

	/**
	 * source types
	 */
	sourceTypes?: ReadonlySet<string>;
}
declare interface CodeGenerationResult {
	/**
	 * the resulting sources for all source types
	 */
	sources: Map<string, Source>;

	/**
	 * the resulting data for all source types
	 */
	data?: Map<string, any>;

	/**
	 * the runtime requirements
	 */
	runtimeRequirements: ReadonlySet<string>;

	/**
	 * a hash of the code generation result (will be automatically calculated from sources and runtimeRequirements if not provided)
	 */
	hash?: string;
}
declare abstract class CodeGenerationResults {
	map: Map<Module, RuntimeSpecMap<CodeGenerationResult>>;
	get(module: Module, runtime: RuntimeSpec): CodeGenerationResult;
	has(module: Module, runtime: RuntimeSpec): boolean;
	getSource(module: Module, runtime: RuntimeSpec, sourceType: string): Source;
	getRuntimeRequirements(
		module: Module,
		runtime: RuntimeSpec
	): ReadonlySet<string>;
	getData(module: Module, runtime: RuntimeSpec, key: string): any;
	getHash(module: Module, runtime: RuntimeSpec): any;
	add(module: Module, runtime: RuntimeSpec, result: CodeGenerationResult): void;
}
type CodeValue =
	| undefined
	| null
	| string
	| number
	| bigint
	| boolean
	| Function
	| RegExp
	| RuntimeValue
	| {
			[index: string]: RecursiveArrayOrRecord<
				| undefined
				| null
				| string
				| number
				| bigint
				| boolean
				| Function
				| RegExp
				| RuntimeValue
			>;
	  }
	| RecursiveArrayOrRecord<
			| undefined
			| null
			| string
			| number
			| bigint
			| boolean
			| Function
			| RegExp
			| RuntimeValue
	  >[];
type CodeValuePrimitive =
	| undefined
	| null
	| string
	| number
	| bigint
	| boolean
	| Function
	| RegExp;
declare interface Comparator<T> {
	(arg0: T, arg1: T): 0 | 1 | -1;
}
declare class CompatSource extends Source {
	constructor(sourceLike: SourceLike);
	static from(sourceLike: SourceLike): Source;
}
declare class Compilation {
	/**
	 * Creates an instance of Compilation.
	 */
	constructor(compiler: Compiler, params: CompilationParams);
	hooks: Readonly<{
		buildModule: SyncHook<[Module]>;
		rebuildModule: SyncHook<[Module]>;
		failedModule: SyncHook<[Module, WebpackError]>;
		succeedModule: SyncHook<[Module]>;
		stillValidModule: SyncHook<[Module]>;
		addEntry: SyncHook<[Dependency, EntryOptions]>;
		failedEntry: SyncHook<[Dependency, EntryOptions, Error]>;
		succeedEntry: SyncHook<[Dependency, EntryOptions, Module]>;
		dependencyReferencedExports: SyncWaterfallHook<
			[(string[] | ReferencedExport)[], Dependency, RuntimeSpec]
		>;
		executeModule: SyncHook<[ExecuteModuleArgument, ExecuteModuleContext]>;
		prepareModuleExecution: AsyncParallelHook<
			[ExecuteModuleArgument, ExecuteModuleContext]
		>;
		finishModules: AsyncSeriesHook<[Iterable<Module>]>;
		finishRebuildingModule: AsyncSeriesHook<[Module]>;
		unseal: SyncHook<[]>;
		seal: SyncHook<[]>;
		beforeChunks: SyncHook<[]>;
		/**
		 * The `afterChunks` hook is called directly after the chunks and module graph have
		 * been created and before the chunks and modules have been optimized. This hook is useful to
		 * inspect, analyze, and/or modify the chunk graph.
		 */
		afterChunks: SyncHook<[Iterable<Chunk>]>;
		optimizeDependencies: SyncBailHook<[Iterable<Module>], any>;
		afterOptimizeDependencies: SyncHook<[Iterable<Module>]>;
		optimize: SyncHook<[]>;
		optimizeModules: SyncBailHook<[Iterable<Module>], any>;
		afterOptimizeModules: SyncHook<[Iterable<Module>]>;
		optimizeChunks: SyncBailHook<[Iterable<Chunk>, ChunkGroup[]], any>;
		afterOptimizeChunks: SyncHook<[Iterable<Chunk>, ChunkGroup[]]>;
		optimizeTree: AsyncSeriesHook<[Iterable<Chunk>, Iterable<Module>]>;
		afterOptimizeTree: SyncHook<[Iterable<Chunk>, Iterable<Module>]>;
		optimizeChunkModules: AsyncSeriesBailHook<
			[Iterable<Chunk>, Iterable<Module>],
			any
		>;
		afterOptimizeChunkModules: SyncHook<[Iterable<Chunk>, Iterable<Module>]>;
		shouldRecord: SyncBailHook<[], undefined | boolean>;
		additionalChunkRuntimeRequirements: SyncHook<
			[Chunk, Set<string>, RuntimeRequirementsContext]
		>;
		runtimeRequirementInChunk: HookMap<
			SyncBailHook<[Chunk, Set<string>, RuntimeRequirementsContext], any>
		>;
		additionalModuleRuntimeRequirements: SyncHook<
			[Module, Set<string>, RuntimeRequirementsContext]
		>;
		runtimeRequirementInModule: HookMap<
			SyncBailHook<[Module, Set<string>, RuntimeRequirementsContext], any>
		>;
		additionalTreeRuntimeRequirements: SyncHook<
			[Chunk, Set<string>, RuntimeRequirementsContext]
		>;
		runtimeRequirementInTree: HookMap<
			SyncBailHook<[Chunk, Set<string>, RuntimeRequirementsContext], any>
		>;
		runtimeModule: SyncHook<[RuntimeModule, Chunk]>;
		reviveModules: SyncHook<[Iterable<Module>, any]>;
		beforeModuleIds: SyncHook<[Iterable<Module>]>;
		moduleIds: SyncHook<[Iterable<Module>]>;
		optimizeModuleIds: SyncHook<[Iterable<Module>]>;
		afterOptimizeModuleIds: SyncHook<[Iterable<Module>]>;
		reviveChunks: SyncHook<[Iterable<Chunk>, any]>;
		beforeChunkIds: SyncHook<[Iterable<Chunk>]>;
		chunkIds: SyncHook<[Iterable<Chunk>]>;
		optimizeChunkIds: SyncHook<[Iterable<Chunk>]>;
		afterOptimizeChunkIds: SyncHook<[Iterable<Chunk>]>;
		recordModules: SyncHook<[Iterable<Module>, any]>;
		recordChunks: SyncHook<[Iterable<Chunk>, any]>;
		optimizeCodeGeneration: SyncHook<[Iterable<Module>]>;
		beforeModuleHash: SyncHook<[]>;
		afterModuleHash: SyncHook<[]>;
		beforeCodeGeneration: SyncHook<[]>;
		afterCodeGeneration: SyncHook<[]>;
		beforeRuntimeRequirements: SyncHook<[]>;
		afterRuntimeRequirements: SyncHook<[]>;
		beforeHash: SyncHook<[]>;
		contentHash: SyncHook<[Chunk]>;
		afterHash: SyncHook<[]>;
		recordHash: SyncHook<[any]>;
		record: SyncHook<[Compilation, any]>;
		beforeModuleAssets: SyncHook<[]>;
		shouldGenerateChunkAssets: SyncBailHook<[], boolean>;
		beforeChunkAssets: SyncHook<[]>;
		additionalChunkAssets: FakeHook<
			Pick<
				AsyncSeriesHook<[Set<Chunk>]>,
				"name" | "tap" | "tapAsync" | "tapPromise"
			>
		>;
		additionalAssets: FakeHook<
			Pick<AsyncSeriesHook<[]>, "name" | "tap" | "tapAsync" | "tapPromise">
		>;
		optimizeChunkAssets: FakeHook<
			Pick<
				AsyncSeriesHook<[Set<Chunk>]>,
				"name" | "tap" | "tapAsync" | "tapPromise"
			>
		>;
		afterOptimizeChunkAssets: FakeHook<
			Pick<
				AsyncSeriesHook<[Set<Chunk>]>,
				"name" | "tap" | "tapAsync" | "tapPromise"
			>
		>;
		optimizeAssets: AsyncSeriesHook<
			[CompilationAssets],
			ProcessAssetsAdditionalOptions
		>;
		afterOptimizeAssets: SyncHook<[CompilationAssets]>;
		processAssets: AsyncSeriesHook<
			[CompilationAssets],
			ProcessAssetsAdditionalOptions
		>;
		afterProcessAssets: SyncHook<[CompilationAssets]>;
		processAdditionalAssets: AsyncSeriesHook<[CompilationAssets]>;
		needAdditionalSeal: SyncBailHook<[], boolean>;
		afterSeal: AsyncSeriesHook<[]>;
		renderManifest: SyncWaterfallHook<
			[RenderManifestEntry[], RenderManifestOptions]
		>;
		fullHash: SyncHook<[Hash]>;
		chunkHash: SyncHook<[Chunk, Hash, ChunkHashContext]>;
		moduleAsset: SyncHook<[Module, string]>;
		chunkAsset: SyncHook<[Chunk, string]>;
		assetPath: SyncWaterfallHook<[string, object, AssetInfo]>;
		needAdditionalPass: SyncBailHook<[], boolean>;
		childCompiler: SyncHook<[Compiler, string, number]>;
		log: SyncBailHook<[string, LogEntry], true>;
		processWarnings: SyncWaterfallHook<[WebpackError[]]>;
		processErrors: SyncWaterfallHook<[WebpackError[]]>;
		statsPreset: HookMap<
			SyncHook<[Partial<NormalizedStatsOptions>, CreateStatsOptionsContext]>
		>;
		statsNormalize: SyncHook<
			[Partial<NormalizedStatsOptions>, CreateStatsOptionsContext]
		>;
		statsFactory: SyncHook<[StatsFactory, NormalizedStatsOptions]>;
		statsPrinter: SyncHook<[StatsPrinter, NormalizedStatsOptions]>;
		get normalModuleLoader(): SyncHook<[object, NormalModule]>;
	}>;
	name?: string;
	startTime: any;
	endTime: any;
	compiler: Compiler;
	resolverFactory: ResolverFactory;
	inputFileSystem: InputFileSystem;
	fileSystemInfo: FileSystemInfo;
	valueCacheVersions: Map<string, string | Set<string>>;
	requestShortener: RequestShortener;
	compilerPath: string;
	logger: WebpackLogger;
	options: WebpackOptionsNormalized;
	outputOptions: OutputNormalized;
	bail: boolean;
	profile: boolean;
	params: CompilationParams;
	mainTemplate: MainTemplate;
	chunkTemplate: ChunkTemplate;
	runtimeTemplate: RuntimeTemplate;
	moduleTemplates: { javascript: ModuleTemplate };
	moduleMemCaches?: Map<Module, WeakTupleMap<any, any>>;
	moduleMemCaches2?: Map<Module, WeakTupleMap<any, any>>;
	moduleGraph: ModuleGraph;
	chunkGraph: ChunkGraph;
	codeGenerationResults: CodeGenerationResults;
	processDependenciesQueue: AsyncQueue<Module, Module, Module>;
	addModuleQueue: AsyncQueue<Module, string, Module>;
	factorizeQueue: AsyncQueue<
		FactorizeModuleOptions,
		string,
		Module | ModuleFactoryResult
	>;
	buildQueue: AsyncQueue<Module, Module, Module>;
	rebuildQueue: AsyncQueue<Module, Module, Module>;

	/**
	 * Modules in value are building during the build of Module in key.
	 * Means value blocking key from finishing.
	 * Needed to detect build cycles.
	 */
	creatingModuleDuringBuild: WeakMap<Module, Set<Module>>;
	entries: Map<string, EntryData>;
	globalEntry: EntryData;
	entrypoints: Map<string, Entrypoint>;
	asyncEntrypoints: Entrypoint[];
	chunks: Set<Chunk>;
	chunkGroups: ChunkGroup[];
	namedChunkGroups: Map<string, ChunkGroup>;
	namedChunks: Map<string, Chunk>;
	modules: Set<Module>;
	records: any;
	additionalChunkAssets: string[];
	assets: CompilationAssets;
	assetsInfo: Map<string, AssetInfo>;
	errors: WebpackError[];
	warnings: WebpackError[];
	children: Compilation[];
	logging: Map<string, LogEntry[]>;
	dependencyFactories: Map<DepConstructor, ModuleFactory>;
	dependencyTemplates: DependencyTemplates;
	childrenCounters: object;
	usedChunkIds: Set<string | number>;
	usedModuleIds: Set<number>;
	needAdditionalPass: boolean;
	builtModules: WeakSet<Module>;
	codeGeneratedModules: WeakSet<Module>;
	buildTimeExecutedModules: WeakSet<Module>;
	emittedAssets: Set<string>;
	comparedForEmitAssets: Set<string>;
	fileDependencies: LazySet<string>;
	contextDependencies: LazySet<string>;
	missingDependencies: LazySet<string>;
	buildDependencies: LazySet<string>;
	compilationDependencies: { add: (item?: any) => LazySet<string> };
	getStats(): Stats;
	createStatsOptions(
		optionsOrPreset: string | StatsOptions,
		context?: CreateStatsOptionsContext
	): NormalizedStatsOptions;
	createStatsFactory(options?: any): StatsFactory;
	createStatsPrinter(options?: any): StatsPrinter;
	getCache(name: string): CacheFacade;
	getLogger(name: string | (() => string)): WebpackLogger;
	addModule(
		module: Module,
		callback: (err?: null | WebpackError, result?: Module) => void
	): void;

	/**
	 * Fetches a module from a compilation by its identifier
	 */
	getModule(module: Module): Module;

	/**
	 * Attempts to search for a module by its identifier
	 */
	findModule(identifier: string): undefined | Module;

	/**
	 * Schedules a build of the module object
	 */
	buildModule(
		module: Module,
		callback: (err?: null | WebpackError, result?: Module) => void
	): void;
	processModuleDependencies(
		module: Module,
		callback: (err?: null | WebpackError, result?: Module) => void
	): void;
	processModuleDependenciesNonRecursive(module: Module): void;
	handleModuleCreation(
		__0: HandleModuleCreationOptions,
		callback: (err?: null | WebpackError, result?: Module) => void
	): void;
	addModuleChain(
		context: string,
		dependency: Dependency,
		callback: (err?: null | WebpackError, result?: Module) => void
	): void;
	addModuleTree(
		__0: {
			/**
			 * context string path
			 */
			context: string;
			/**
			 * dependency used to create Module chain
			 */
			dependency: Dependency;
			/**
			 * additional context info for the root module
			 */
			contextInfo?: Partial<ModuleFactoryCreateDataContextInfo>;
		},
		callback: (err?: null | WebpackError, result?: Module) => void
	): void;
	addEntry(
		context: string,
		entry: Dependency,
		optionsOrName: string | EntryOptions,
		callback: (err?: null | WebpackError, result?: Module) => void
	): void;
	addInclude(
		context: string,
		dependency: Dependency,
		options: EntryOptions,
		callback: (err?: null | WebpackError, result?: Module) => void
	): void;
	rebuildModule(
		module: Module,
		callback: (err?: null | WebpackError, result?: Module) => void
	): void;
	finish(callback?: any): void;
	unseal(): void;
	seal(callback: (err?: null | WebpackError) => void): void;
	reportDependencyErrorsAndWarnings(
		module: Module,
		blocks: DependenciesBlock[]
	): boolean;
	codeGeneration(callback?: any): void;
	processRuntimeRequirements(__0?: {
		/**
		 * the chunk graph
		 */
		chunkGraph?: ChunkGraph;
		/**
		 * modules
		 */
		modules?: Iterable<Module>;
		/**
		 * chunks
		 */
		chunks?: Iterable<Chunk>;
		/**
		 * codeGenerationResults
		 */
		codeGenerationResults?: CodeGenerationResults;
		/**
		 * chunkGraphEntries
		 */
		chunkGraphEntries?: Iterable<Chunk>;
	}): void;
	addRuntimeModule(
		chunk: Chunk,
		module: RuntimeModule,
		chunkGraph?: ChunkGraph
	): void;

	/**
	 * If `module` is passed, `loc` and `request` must also be passed.
	 */
	addChunkInGroup(
		groupOptions: string | ChunkGroupOptions,
		module?: Module,
		loc?: SyntheticDependencyLocation | RealDependencyLocation,
		request?: string
	): ChunkGroup;
	addAsyncEntrypoint(
		options: EntryOptions,
		module: Module,
		loc: DependencyLocation,
		request: string
	): Entrypoint;

	/**
	 * This method first looks to see if a name is provided for a new chunk,
	 * and first looks to see if any named chunks already exist and reuse that chunk instead.
	 */
	addChunk(name?: string): Chunk;
	assignDepth(module: Module): void;
	assignDepths(modules: Set<Module>): void;
	getDependencyReferencedExports(
		dependency: Dependency,
		runtime: RuntimeSpec
	): (string[] | ReferencedExport)[];
	removeReasonsOfDependencyBlock(
		module: Module,
		block: DependenciesBlockLike
	): void;
	patchChunksAfterReasonRemoval(module: Module, chunk: Chunk): void;
	removeChunkFromDependencies(block: DependenciesBlock, chunk: Chunk): void;
	assignRuntimeIds(): void;
	sortItemsWithChunkIds(): void;
	summarizeDependencies(): void;
	createModuleHashes(): void;
	createHash(): {
		module: Module;
		hash: string;
		runtime: RuntimeSpec;
		runtimes: RuntimeSpec[];
	}[];
	fullHash?: string;
	hash?: string;
	emitAsset(file: string, source: Source, assetInfo?: AssetInfo): void;
	updateAsset(
		file: string,
		newSourceOrFunction: Source | ((arg0: Source) => Source),
		assetInfoUpdateOrFunction?: AssetInfo | ((arg0?: AssetInfo) => AssetInfo)
	): void;
	renameAsset(file?: any, newFile?: any): void;
	deleteAsset(file: string): void;
	getAssets(): Readonly<Asset>[];
	getAsset(name: string): undefined | Readonly<Asset>;
	clearAssets(): void;
	createModuleAssets(): void;
	getRenderManifest(options: RenderManifestOptions): RenderManifestEntry[];
	createChunkAssets(callback: (err?: null | WebpackError) => void): void;
	getPath(
		filename: string | ((arg0: PathData, arg1?: AssetInfo) => string),
		data?: PathData
	): string;
	getPathWithInfo(
		filename: string | ((arg0: PathData, arg1?: AssetInfo) => string),
		data?: PathData
	): { path: string; info: AssetInfo };
	getAssetPath(
		filename: string | ((arg0: PathData, arg1?: AssetInfo) => string),
		data: PathData
	): string;
	getAssetPathWithInfo(
		filename: string | ((arg0: PathData, arg1?: AssetInfo) => string),
		data: PathData
	): { path: string; info: AssetInfo };
	getWarnings(): WebpackError[];
	getErrors(): WebpackError[];

	/**
	 * This function allows you to run another instance of webpack inside of webpack however as
	 * a child with different settings and configurations (if desired) applied. It copies all hooks, plugins
	 * from parent (or top level compiler) and creates a child Compilation
	 */
	createChildCompiler(
		name: string,
		outputOptions?: OutputNormalized,
		plugins?: (
			| ((this: Compiler, compiler: Compiler) => void)
			| WebpackPluginInstance
		)[]
	): Compiler;
	executeModule(
		module: Module,
		options: ExecuteModuleOptions,
		callback: (err?: null | WebpackError, result?: ExecuteModuleResult) => void
	): void;
	checkConstraints(): void;
	factorizeModule: {
		(
			options: FactorizeModuleOptions & { factoryResult?: false },
			callback: (err?: null | WebpackError, result?: Module) => void
		): void;
		(
			options: FactorizeModuleOptions & { factoryResult: true },
			callback: (
				err?: null | WebpackError,
				result?: ModuleFactoryResult
			) => void
		): void;
	};

	/**
	 * Add additional assets to the compilation.
	 */
	static PROCESS_ASSETS_STAGE_ADDITIONAL: number;

	/**
	 * Basic preprocessing of assets.
	 */
	static PROCESS_ASSETS_STAGE_PRE_PROCESS: number;

	/**
	 * Derive new assets from existing assets.
	 * Existing assets should not be treated as complete.
	 */
	static PROCESS_ASSETS_STAGE_DERIVED: number;

	/**
	 * Add additional sections to existing assets, like a banner or initialization code.
	 */
	static PROCESS_ASSETS_STAGE_ADDITIONS: number;

	/**
	 * Optimize existing assets in a general way.
	 */
	static PROCESS_ASSETS_STAGE_OPTIMIZE: number;

	/**
	 * Optimize the count of existing assets, e. g. by merging them.
	 * Only assets of the same type should be merged.
	 * For assets of different types see PROCESS_ASSETS_STAGE_OPTIMIZE_INLINE.
	 */
	static PROCESS_ASSETS_STAGE_OPTIMIZE_COUNT: number;

	/**
	 * Optimize the compatibility of existing assets, e. g. add polyfills or vendor-prefixes.
	 */
	static PROCESS_ASSETS_STAGE_OPTIMIZE_COMPATIBILITY: number;

	/**
	 * Optimize the size of existing assets, e. g. by minimizing or omitting whitespace.
	 */
	static PROCESS_ASSETS_STAGE_OPTIMIZE_SIZE: number;

	/**
	 * Add development tooling to assets, e. g. by extracting a SourceMap.
	 */
	static PROCESS_ASSETS_STAGE_DEV_TOOLING: number;

	/**
	 * Optimize the count of existing assets, e. g. by inlining assets of into other assets.
	 * Only assets of different types should be inlined.
	 * For assets of the same type see PROCESS_ASSETS_STAGE_OPTIMIZE_COUNT.
	 */
	static PROCESS_ASSETS_STAGE_OPTIMIZE_INLINE: number;

	/**
	 * Summarize the list of existing assets
	 * e. g. creating an assets manifest of Service Workers.
	 */
	static PROCESS_ASSETS_STAGE_SUMMARIZE: number;

	/**
	 * Optimize the hashes of the assets, e. g. by generating real hashes of the asset content.
	 */
	static PROCESS_ASSETS_STAGE_OPTIMIZE_HASH: number;

	/**
	 * Optimize the transfer of existing assets, e. g. by preparing a compressed (gzip) file as separate asset.
	 */
	static PROCESS_ASSETS_STAGE_OPTIMIZE_TRANSFER: number;

	/**
	 * Analyse existing assets.
	 */
	static PROCESS_ASSETS_STAGE_ANALYSE: number;

	/**
	 * Creating assets for reporting purposes.
	 */
	static PROCESS_ASSETS_STAGE_REPORT: number;
}
declare interface CompilationAssets {
	[index: string]: Source;
}
declare interface CompilationHooksAsyncWebAssemblyModulesPlugin {
	renderModuleContent: SyncWaterfallHook<
		[Source, Module, WebAssemblyRenderContext]
	>;
}
declare interface CompilationHooksJavascriptModulesPlugin {
	renderModuleContent: SyncWaterfallHook<[Source, Module, ChunkRenderContext]>;
	renderModuleContainer: SyncWaterfallHook<
		[Source, Module, ChunkRenderContext]
	>;
	renderModulePackage: SyncWaterfallHook<[Source, Module, ChunkRenderContext]>;
	renderChunk: SyncWaterfallHook<[Source, RenderContext]>;
	renderMain: SyncWaterfallHook<[Source, RenderContext]>;
	renderContent: SyncWaterfallHook<[Source, RenderContext]>;
	render: SyncWaterfallHook<[Source, RenderContext]>;
	renderStartup: SyncWaterfallHook<[Source, Module, StartupRenderContext]>;
	renderRequire: SyncWaterfallHook<[string, RenderBootstrapContext]>;
	inlineInRuntimeBailout: SyncBailHook<
		[Module, RenderBootstrapContext],
		string
	>;
	embedInRuntimeBailout: SyncBailHook<[Module, RenderContext], string | void>;
	strictRuntimeBailout: SyncBailHook<[RenderContext], string | void>;
	chunkHash: SyncHook<[Chunk, Hash, ChunkHashContext]>;
	useSourceMap: SyncBailHook<[Chunk, RenderContext], boolean>;
}
declare interface CompilationHooksRealContentHashPlugin {
	updateHash: SyncBailHook<[Buffer[], string], string>;
}
declare interface CompilationParams {
	normalModuleFactory: NormalModuleFactory;
	contextModuleFactory: ContextModuleFactory;
}
declare class Compiler {
	constructor(context: string, options?: WebpackOptionsNormalized);
	hooks: Readonly<{
		initialize: SyncHook<[]>;
		shouldEmit: SyncBailHook<[Compilation], undefined | boolean>;
		done: AsyncSeriesHook<[Stats]>;
		afterDone: SyncHook<[Stats]>;
		additionalPass: AsyncSeriesHook<[]>;
		beforeRun: AsyncSeriesHook<[Compiler]>;
		run: AsyncSeriesHook<[Compiler]>;
		emit: AsyncSeriesHook<[Compilation]>;
		assetEmitted: AsyncSeriesHook<[string, AssetEmittedInfo]>;
		afterEmit: AsyncSeriesHook<[Compilation]>;
		thisCompilation: SyncHook<[Compilation, CompilationParams]>;
		compilation: SyncHook<[Compilation, CompilationParams]>;
		normalModuleFactory: SyncHook<[NormalModuleFactory]>;
		contextModuleFactory: SyncHook<[ContextModuleFactory]>;
		beforeCompile: AsyncSeriesHook<[CompilationParams]>;
		compile: SyncHook<[CompilationParams]>;
		make: AsyncParallelHook<[Compilation]>;
		finishMake: AsyncParallelHook<[Compilation]>;
		afterCompile: AsyncSeriesHook<[Compilation]>;
		readRecords: AsyncSeriesHook<[]>;
		emitRecords: AsyncSeriesHook<[]>;
		watchRun: AsyncSeriesHook<[Compiler]>;
		failed: SyncHook<[Error]>;
		invalid: SyncHook<[null | string, number]>;
		watchClose: SyncHook<[]>;
		shutdown: AsyncSeriesHook<[]>;
		infrastructureLog: SyncBailHook<[string, string, any[]], true>;
		environment: SyncHook<[]>;
		afterEnvironment: SyncHook<[]>;
		afterPlugins: SyncHook<[Compiler]>;
		afterResolvers: SyncHook<[Compiler]>;
		entryOption: SyncBailHook<[string, EntryNormalized], boolean>;
	}>;
	webpack: typeof exports;
	name?: string;
	parentCompilation?: Compilation;
	root: Compiler;
	outputPath: string;
	watching: Watching;
	outputFileSystem: OutputFileSystem;
	intermediateFileSystem: IntermediateFileSystem;
	inputFileSystem: InputFileSystem;
	watchFileSystem: WatchFileSystem;
	recordsInputPath: null | string;
	recordsOutputPath: null | string;
	records: object;
	managedPaths: Set<string | RegExp>;
	immutablePaths: Set<string | RegExp>;
	modifiedFiles: ReadonlySet<string>;
	removedFiles: ReadonlySet<string>;
	fileTimestamps: ReadonlyMap<string, null | FileSystemInfoEntry | "ignore">;
	contextTimestamps: ReadonlyMap<string, null | FileSystemInfoEntry | "ignore">;
	fsStartTime: number;
	resolverFactory: ResolverFactory;
	infrastructureLogger: any;
	options: WebpackOptionsNormalized;
	context: string;
	requestShortener: RequestShortener;
	cache: Cache;
	moduleMemCaches?: Map<
		Module,
		{
			buildInfo: object;
			references: WeakMap<Dependency, Module>;
			memCache: WeakTupleMap<any, any>;
		}
	>;
	compilerPath: string;
	running: boolean;
	idle: boolean;
	watchMode: boolean;
	getCache(name: string): CacheFacade;
	getInfrastructureLogger(name: string | (() => string)): WebpackLogger;
	watch(watchOptions: WatchOptions, handler: CallbackFunction<Stats>): Watching;
	run(callback: CallbackFunction<Stats>): void;
	runAsChild(
		callback: (
			err?: null | Error,
			entries?: Chunk[],
			compilation?: Compilation
		) => any
	): void;
	purgeInputFileSystem(): void;
	emitAssets(compilation: Compilation, callback: CallbackFunction<void>): void;
	emitRecords(callback: CallbackFunction<void>): void;
	readRecords(callback: CallbackFunction<void>): void;
	createChildCompiler(
		compilation: Compilation,
		compilerName: string,
		compilerIndex: number,
		outputOptions?: OutputNormalized,
		plugins?: WebpackPluginInstance[]
	): Compiler;
	isChild(): boolean;
	createCompilation(params?: any): Compilation;
	newCompilation(params: CompilationParams): Compilation;
	createNormalModuleFactory(): NormalModuleFactory;
	createContextModuleFactory(): ContextModuleFactory;
	newCompilationParams(): {
		normalModuleFactory: NormalModuleFactory;
		contextModuleFactory: ContextModuleFactory;
	};
	compile(callback: CallbackFunction<Compilation>): void;
	close(callback: CallbackFunction<void>): void;
}
declare class ConcatSource extends Source {
	constructor(...args: (string | Source)[]);
	getChildren(): Source[];
	add(item: string | Source): void;
	addAllSkipOptimizing(items: Source[]): void;
}
declare interface ConcatenatedModuleInfo {
	index: number;
	module: Module;

	/**
	 * mapping from export name to symbol
	 */
	exportMap: Map<string, string>;

	/**
	 * mapping from export name to symbol
	 */
	rawExportMap: Map<string, string>;
	namespaceExportSymbol?: string;
}
declare interface ConcatenationBailoutReasonContext {
	/**
	 * the module graph
	 */
	moduleGraph: ModuleGraph;

	/**
	 * the chunk graph
	 */
	chunkGraph: ChunkGraph;
}
declare class ConcatenationScope {
	constructor(
		modulesMap: ModuleInfo[] | Map<Module, ModuleInfo>,
		currentModule: ConcatenatedModuleInfo
	);
	isModuleInScope(module: Module): boolean;
	registerExport(exportName: string, symbol: string): void;
	registerRawExport(exportName: string, expression: string): void;
	registerNamespaceExport(symbol: string): void;
	createModuleReference(
		module: Module,
		__1: Partial<ModuleReferenceOptions>
	): string;
	static isModuleReference(name: string): boolean;
	static matchModuleReference(
		name: string
	): null | (ModuleReferenceOptions & { index: number });
	static DEFAULT_EXPORT: string;
	static NAMESPACE_OBJECT_EXPORT: string;
}

/**
 * Options object as provided by the user.
 */
declare interface Configuration {
	/**
	 * Set the value of `require.amd` and `define.amd`. Or disable AMD support.
	 */
	amd?: false | { [index: string]: any };

	/**
	 * Report the first error as a hard error instead of tolerating it.
	 */
	bail?: boolean;

	/**
	 * Cache generated modules and chunks to improve performance for multiple incremental builds.
	 */
	cache?: boolean | FileCacheOptions | MemoryCacheOptions;

	/**
	 * The base directory (absolute path!) for resolving the `entry` option. If `output.pathinfo` is set, the included pathinfo is shortened to this directory.
	 */
	context?: string;

	/**
	 * References to other configurations to depend on.
	 */
	dependencies?: string[];

	/**
	 * A developer tool to enhance debugging (false | eval | [inline-|hidden-|eval-][nosources-][cheap-[module-]]source-map).
	 */
	devtool?: string | false;

	/**
	 * The entry point(s) of the compilation.
	 */
	entry?:
		| string
		| (() => string | EntryObject | string[] | Promise<EntryStatic>)
		| EntryObject
		| string[];

	/**
	 * Enables/Disables experiments (experimental features with relax SemVer compatibility).
	 */
	experiments?: Experiments;

	/**
	 * Extend configuration from another configuration (only works when using webpack-cli).
	 */
	extends?: string | string[];

	/**
	 * Specify dependencies that shouldn't be resolved by webpack, but should become dependencies of the resulting bundle. The kind of the dependency depends on `output.libraryTarget`.
	 */
	externals?:
		| string
		| RegExp
		| ExternalItem[]
		| (ExternalItemObjectKnown & ExternalItemObjectUnknown)
		| ((
				data: ExternalItemFunctionData,
				callback: (
					err?: Error,
					result?: string | boolean | string[] | { [index: string]: any }
				) => void
		  ) => void)
		| ((data: ExternalItemFunctionData) => Promise<ExternalItemValue>);

	/**
	 * Enable presets of externals for specific targets.
	 */
	externalsPresets?: ExternalsPresets;

	/**
	 * Specifies the default type of externals ('amd*', 'umd*', 'system' and 'jsonp' depend on output.libraryTarget set to the same value).
	 */
	externalsType?:
		| "import"
		| "var"
		| "module"
		| "assign"
		| "this"
		| "window"
		| "self"
		| "global"
		| "commonjs"
		| "commonjs2"
		| "commonjs-module"
		| "commonjs-static"
		| "amd"
		| "amd-require"
		| "umd"
		| "umd2"
		| "jsonp"
		| "system"
		| "promise"
		| "script"
		| "node-commonjs";

	/**
	 * Ignore specific warnings.
	 */
	ignoreWarnings?: (
		| RegExp
		| {
				/**
				 * A RegExp to select the origin file for the warning.
				 */
				file?: RegExp;
				/**
				 * A RegExp to select the warning message.
				 */
				message?: RegExp;
				/**
				 * A RegExp to select the origin module for the warning.
				 */
				module?: RegExp;
		  }
		| ((warning: WebpackError, compilation: Compilation) => boolean)
	)[];

	/**
	 * Options for infrastructure level logging.
	 */
	infrastructureLogging?: InfrastructureLogging;

	/**
	 * Custom values available in the loader context.
	 */
	loader?: Loader;

	/**
	 * Enable production optimizations or development hints.
	 */
	mode?: "none" | "development" | "production";

	/**
	 * Options affecting the normal modules (`NormalModuleFactory`).
	 */
	module?: ModuleOptions;

	/**
	 * Name of the configuration. Used when loading multiple configurations.
	 */
	name?: string;

	/**
	 * Include polyfills or mocks for various node stuff.
	 */
	node?: false | NodeOptions;

	/**
	 * Enables/Disables integrated optimizations.
	 */
	optimization?: Optimization;

	/**
	 * Options affecting the output of the compilation. `output` options tell webpack how to write the compiled files to disk.
	 */
	output?: Output;

	/**
	 * The number of parallel processed modules in the compilation.
	 */
	parallelism?: number;

	/**
	 * Configuration for web performance recommendations.
	 */
	performance?: false | PerformanceOptions;

	/**
	 * Add additional plugins to the compiler.
	 */
	plugins?: (
		| undefined
		| null
		| false
		| ""
		| 0
		| ((this: Compiler, compiler: Compiler) => void)
		| WebpackPluginInstance
	)[];

	/**
	 * Capture timing information for each module.
	 */
	profile?: boolean;

	/**
	 * Store compiler state to a json file.
	 */
	recordsInputPath?: string | false;

	/**
	 * Load compiler state from a json file.
	 */
	recordsOutputPath?: string | false;

	/**
	 * Store/Load compiler state from/to a json file. This will result in persistent ids of modules and chunks. An absolute path is expected. `recordsPath` is used for `recordsInputPath` and `recordsOutputPath` if they left undefined.
	 */
	recordsPath?: string | false;

	/**
	 * Options for the resolver.
	 */
	resolve?: ResolveOptionsWebpackOptions;

	/**
	 * Options for the resolver when resolving loaders.
	 */
	resolveLoader?: ResolveOptionsWebpackOptions;

	/**
	 * Options affecting how file system snapshots are created and validated.
	 */
	snapshot?: SnapshotOptions;

	/**
	 * Stats options object or preset name.
	 */
	stats?:
		| boolean
		| StatsOptions
		| "none"
		| "verbose"
		| "summary"
		| "errors-only"
		| "errors-warnings"
		| "minimal"
		| "normal"
		| "detailed";

	/**
	 * Environment to build for. An array of environments to build for all of them when possible.
	 */
	target?: string | false | string[];

	/**
	 * Enter watch mode, which rebuilds on file change.
	 */
	watch?: boolean;

	/**
	 * Options for the watcher.
	 */
	watchOptions?: WatchOptions;
}
type ConnectionState =
	| boolean
	| typeof TRANSITIVE_ONLY
	| typeof CIRCULAR_CONNECTION;
declare class ConstDependency extends NullDependency {
	constructor(
		expression: string,
		range: number | [number, number],
		runtimeRequirements?: null | string[]
	);
	expression: string;
	range: number | [number, number];
	runtimeRequirements: null | Set<string>;
	static Template: typeof ConstDependencyTemplate;
	static NO_EXPORTS_REFERENCED: string[][];
	static EXPORTS_OBJECT_REFERENCED: string[][];
	static TRANSITIVE: typeof TRANSITIVE;
}
declare class ConstDependencyTemplate extends NullDependencyTemplate {
	constructor();
}
declare interface Constructor {
	new (...params: any[]): any;
}
declare class ConsumeSharedPlugin {
	constructor(options: ConsumeSharedPluginOptions);

	/**
	 * Apply the plugin
	 */
	apply(compiler: Compiler): void;
}

/**
 * Options for consuming shared modules.
 */
declare interface ConsumeSharedPluginOptions {
	/**
	 * Modules that should be consumed from share scope. When provided, property names are used to match requested modules in this compilation.
	 */
	consumes: Consumes;

	/**
	 * Share scope name used for all consumed modules (defaults to 'default').
	 */
	shareScope?: string;
}
type Consumes = (string | ConsumesObject)[] | ConsumesObject;

/**
 * Advanced configuration for modules that should be consumed from share scope.
 */
declare interface ConsumesConfig {
	/**
	 * Include the fallback module directly instead behind an async request. This allows to use fallback module in initial load too. All possible shared modules need to be eager too.
	 */
	eager?: boolean;

	/**
	 * Exclude the module from sharing in specific contexts, identified by a string or a regular expression, or a function test
	 */
	exclude?:
		| string
		| RegExp
		| (string | RegExp)[]
		| ((context: string, request: string) => boolean);

	/**
	 * Fallback module if no shared module is found in share scope. Defaults to the property name.
	 */
	import?: string | false;

	/**
	 * Package name to determine required version from description file. This is only needed when package name can't be automatically determined from request.
	 */
	packageName?: string;

	/**
	 * Version requirement from module in share scope.
	 */
	requiredVersion?: string | false;

	/**
	 * Module is looked up under this key from the share scope.
	 */
	shareKey?: string;

	/**
	 * Share scope name.
	 */
	shareScope?: string;

	/**
	 * Allow only a single version of the shared module in share scope (disabled by default).
	 */
	singleton?: boolean;

	/**
	 * Do not accept shared module if version is not valid (defaults to yes, if local fallback module is available and shared module is not a singleton, otherwise no, has no effect if there is no required version specified).
	 */
	strictVersion?: boolean;
}

/**
 * Modules that should be consumed from share scope. Property names are used to match requested modules in this compilation. Relative requests are resolved, module requests are matched unresolved, absolute paths will match resolved requests. A trailing slash will match all requests with this prefix. In this case shareKey must also have a trailing slash.
 */
declare interface ConsumesObject {
	[index: string]: string | ConsumesConfig;
}
type ContainerOptionsFormat<T> =
	| Record<string, string | string[] | T>
	| (string | Record<string, string | string[] | T>)[];
declare class ContainerPlugin {
	constructor(options: ContainerPluginOptions);

	/**
	 * Apply the plugin
	 */
	apply(compiler: Compiler): void;
}
declare interface ContainerPluginOptions {
	/**
	 * Modules that should be exposed by this container. When provided, property name is used as public name, otherwise public name is automatically inferred from request.
	 */
	exposes: Exposes;

	/**
	 * The filename for this container relative path inside the `output.path` directory.
	 */
	filename?: string;

	/**
	 * Options for library.
	 */
	library?: LibraryOptions;

	/**
	 * The name for this container.
	 */
	name: string;

	/**
	 * The name of the runtime chunk. If set a runtime chunk with this name is created or an existing entrypoint is used as runtime.
	 */
	runtime?: string | false;

	/**
	 * The name of the share scope which is shared with the host (defaults to 'default').
	 */
	shareScope?: string;
}
declare class ContainerReferencePlugin {
	constructor(options: ContainerReferencePluginOptions);

	/**
	 * Apply the plugin
	 */
	apply(compiler: Compiler): void;
}
declare interface ContainerReferencePluginOptions {
	/**
	 * The external type of the remote containers.
	 */
	remoteType: ExternalsType;

	/**
	 * Container locations and request scopes from which modules should be resolved and loaded at runtime. When provided, property name is used as request scope, otherwise request scope is automatically inferred from container location.
	 */
	remotes: Remotes;

	/**
	 * The name of the share scope shared with all remotes (defaults to 'default').
	 */
	shareScope?: string;
}
declare abstract class ContextElementDependency extends ModuleDependency {
	referencedExports?: string[][];
}
declare class ContextExclusionPlugin {
	constructor(negativeMatcher: RegExp);
	negativeMatcher: RegExp;

	/**
	 * Apply the plugin
	 */
	apply(compiler: Compiler): void;
}
declare interface ContextFileSystemInfoEntry {
	safeTime: number;
	timestampHash?: string;
	resolved?: ResolvedContextFileSystemInfoEntry;
	symlinks?: Set<string>;
}
declare interface ContextHash {
	hash: string;
	resolved?: string;
	symlinks?: Set<string>;
}
type ContextMode =
	| "weak"
	| "eager"
	| "lazy"
	| "lazy-once"
	| "sync"
	| "async-weak";
declare abstract class ContextModuleFactory extends ModuleFactory {
	hooks: Readonly<{
		beforeResolve: AsyncSeriesWaterfallHook<[any]>;
		afterResolve: AsyncSeriesWaterfallHook<[any]>;
		contextModuleFiles: SyncWaterfallHook<[string[]]>;
		alternatives: FakeHook<
			Pick<
				AsyncSeriesWaterfallHook<[any[]]>,
				"name" | "tap" | "tapAsync" | "tapPromise"
			>
		>;
		alternativeRequests: AsyncSeriesWaterfallHook<
			[any[], ContextModuleOptions]
		>;
	}>;
	resolverFactory: ResolverFactory;
	resolveDependencies(
		fs: InputFileSystem,
		options: ContextModuleOptions,
		callback: (
			err?: null | Error,
			dependencies?: ContextElementDependency[]
		) => any
	): void;
}

declare interface ContextModuleOptions {
	mode: ContextMode;
	recursive: boolean;
	regExp: RegExp;
	namespaceObject?: boolean | "strict";
	addon?: string;
	chunkName?: string;
	include?: RegExp;
	exclude?: RegExp;
	groupOptions?: RawChunkGroupOptions;
	typePrefix?: string;
	category?: string;

	/**
	 * exports referenced from modules (won't be mangled)
	 */
	referencedExports?: string[][];
	layer?: string;
	resource: string | false | string[];
	resourceQuery?: string;
	resourceFragment?: string;
	resolveOptions: any;
}
declare class ContextReplacementPlugin {
	constructor(
		resourceRegExp?: any,
		newContentResource?: any,
		newContentRecursive?: any,
		newContentRegExp?: any
	);
	resourceRegExp: any;
	newContentCallback: any;
	newContentResource: any;
	newContentCreateContextMap: any;
	newContentRecursive: any;
	newContentRegExp: any;
	apply(compiler?: any): void;
}
declare interface ContextTimestampAndHash {
	safeTime: number;
	timestampHash?: string;
	hash: string;
	resolved?: ResolvedContextTimestampAndHash;
	symlinks?: Set<string>;
}
type CreateStatsOptionsContext = KnownCreateStatsOptionsContext &
	Record<string, any>;

/**
 * Options for css handling.
 */
declare interface CssExperimentOptions {
	/**
	 * Avoid generating and loading a stylesheet and only embed exports from css into output javascript files.
	 */
	exportsOnly?: boolean;
}
type Declaration = FunctionDeclaration | VariableDeclaration | ClassDeclaration;
declare class DefinePlugin {
	/**
	 * Create a new define plugin
	 */
	constructor(definitions: Record<string, CodeValue>);
	definitions: Record<string, CodeValue>;

	/**
	 * Apply the plugin
	 */
	apply(compiler: Compiler): void;
	static runtimeValue(
		fn: (arg0: {
			module: NormalModule;
			key: string;
			readonly version?: string;
		}) => CodeValuePrimitive,
		options?: true | string[] | RuntimeValueOptions
	): RuntimeValue;
}
declare class DelegatedPlugin {
	constructor(options?: any);
	options: any;

	/**
	 * Apply the plugin
	 */
	apply(compiler: Compiler): void;
}
declare interface DepConstructor {
	new (...args: any[]): Dependency;
}
declare abstract class DependenciesBlock {
	dependencies: Dependency[];
	blocks: AsyncDependenciesBlock[];
	parent?: DependenciesBlock;
	getRootBlock(): DependenciesBlock;

	/**
	 * Adds a DependencyBlock to DependencyBlock relationship.
	 * This is used for when a Module has a AsyncDependencyBlock tie (for code-splitting)
	 */
	addBlock(block: AsyncDependenciesBlock): void;
	addDependency(dependency: Dependency): void;
	removeDependency(dependency: Dependency): void;

	/**
	 * Removes all dependencies and blocks
	 */
	clearDependenciesAndBlocks(): void;
	updateHash(hash: Hash, context: UpdateHashContextDependency): void;
	serialize(__0: ObjectSerializerContext): void;
	deserialize(__0: ObjectDeserializerContext): void;
}
declare interface DependenciesBlockLike {
	dependencies: Dependency[];
	blocks: AsyncDependenciesBlock[];
}
declare class Dependency {
	constructor();
	weak: boolean;
	optional: boolean;
	get type(): string;
	get category(): string;
	loc: DependencyLocation;
	setLoc(
		startLine?: any,
		startColumn?: any,
		endLine?: any,
		endColumn?: any
	): void;
	getContext(): undefined | string;
	getResourceIdentifier(): null | string;
	couldAffectReferencingModule(): boolean | typeof TRANSITIVE;

	/**
	 * Returns the referenced module and export
	 */
	getReference(moduleGraph: ModuleGraph): never;

	/**
	 * Returns list of exports referenced by this dependency
	 */
	getReferencedExports(
		moduleGraph: ModuleGraph,
		runtime: RuntimeSpec
	): (string[] | ReferencedExport)[];
	getCondition(
		moduleGraph: ModuleGraph
	):
		| null
		| false
		| ((arg0: ModuleGraphConnection, arg1: RuntimeSpec) => ConnectionState);

	/**
	 * Returns the exported names
	 */
	getExports(moduleGraph: ModuleGraph): undefined | ExportsSpec;

	/**
	 * Returns warnings
	 */
	getWarnings(moduleGraph: ModuleGraph): WebpackError[];

	/**
	 * Returns errors
	 */
	getErrors(moduleGraph: ModuleGraph): WebpackError[];

	/**
	 * Update the hash
	 */
	updateHash(hash: Hash, context: UpdateHashContextDependency): void;

	/**
	 * implement this method to allow the occurrence order plugin to count correctly
	 */
	getNumberOfIdOccurrences(): number;
	getModuleEvaluationSideEffectsState(
		moduleGraph: ModuleGraph
	): ConnectionState;
	createIgnoredModule(context: string): Module;
	serialize(__0: ObjectSerializerContext): void;
	deserialize(__0: ObjectDeserializerContext): void;
	module: any;
	get disconnect(): any;
	static NO_EXPORTS_REFERENCED: string[][];
	static EXPORTS_OBJECT_REFERENCED: string[][];
	static TRANSITIVE: typeof TRANSITIVE;
}
declare interface DependencyConstructor {
	new (...args: any[]): Dependency;
}
type DependencyLocation = SyntheticDependencyLocation | RealDependencyLocation;
declare class DependencyTemplate {
	constructor();
	apply(
		dependency: Dependency,
		source: ReplaceSource,
		templateContext: DependencyTemplateContext
	): void;
}
declare interface DependencyTemplateContext {
	/**
	 * the runtime template
	 */
	runtimeTemplate: RuntimeTemplate;

	/**
	 * the dependency templates
	 */
	dependencyTemplates: DependencyTemplates;

	/**
	 * the module graph
	 */
	moduleGraph: ModuleGraph;

	/**
	 * the chunk graph
	 */
	chunkGraph: ChunkGraph;

	/**
	 * the requirements for runtime
	 */
	runtimeRequirements: Set<string>;

	/**
	 * current module
	 */
	module: Module;

	/**
	 * current runtimes, for which code is generated
	 */
	runtime: RuntimeSpec;

	/**
	 * mutable array of init fragments for the current module
	 */
	initFragments: InitFragment<GenerateContext>[];

	/**
	 * when in a concatenated module, information about other concatenated modules
	 */
	concatenationScope?: ConcatenationScope;

	/**
	 * the code generation results
	 */
	codeGenerationResults: CodeGenerationResults;
}
declare abstract class DependencyTemplates {
	get(dependency: DependencyConstructor): DependencyTemplate;
	set(
		dependency: DependencyConstructor,
		dependencyTemplate: DependencyTemplate
	): void;
	updateHash(part: string): void;
	getHash(): string;
	clone(): DependencyTemplates;
}
declare class DeterministicChunkIdsPlugin {
	constructor(options?: DeterministicChunkIdsPluginOptions);
	options: DeterministicChunkIdsPluginOptions;

	/**
	 * Apply the plugin
	 */
	apply(compiler: Compiler): void;
}
declare interface DeterministicChunkIdsPluginOptions {
	/**
	 * context for ids
	 */
	context?: string;

	/**
	 * maximum length of ids
	 */
	maxLength?: number;
}
declare class DeterministicModuleIdsPlugin {
	constructor(options?: DeterministicModuleIdsPluginOptions);
	options: DeterministicModuleIdsPluginOptions;

	/**
	 * Apply the plugin
	 */
	apply(compiler: Compiler): void;
}
declare interface DeterministicModuleIdsPluginOptions {
	/**
	 * context relative to which module identifiers are computed
	 */
	context?: string;

	/**
	 * selector function for modules
	 */
	test?: (arg0: Module) => boolean;

	/**
	 * maximum id length in digits (used as starting point)
	 */
	maxLength?: number;

	/**
	 * hash salt for ids
	 */
	salt?: number;

	/**
	 * do not increase the maxLength to find an optimal id space size
	 */
	fixedLength?: boolean;

	/**
	 * throw an error when id conflicts occur (instead of rehashing)
	 */
	failOnConflict?: boolean;
}

/**
 * Options for the webpack-dev-server.
 */
declare interface DevServer {
	[index: string]: any;
}
declare class DllPlugin {
	constructor(options: DllPluginOptions);
	options: {
		entryOnly: boolean;
		/**
		 * Context of requests in the manifest file (defaults to the webpack context).
		 */
		context?: string;
		/**
		 * If true, manifest json file (output) will be formatted.
		 */
		format?: boolean;
		/**
		 * Name of the exposed dll function (external name, use value of 'output.library').
		 */
		name?: string;
		/**
		 * Absolute path to the manifest json file (output).
		 */
		path: string;
		/**
		 * Type of the dll bundle (external type, use value of 'output.libraryTarget').
		 */
		type?: string;
	};

	/**
	 * Apply the plugin
	 */
	apply(compiler: Compiler): void;
}
declare interface DllPluginOptions {
	/**
	 * Context of requests in the manifest file (defaults to the webpack context).
	 */
	context?: string;

	/**
	 * If true, only entry points will be exposed (default: true).
	 */
	entryOnly?: boolean;

	/**
	 * If true, manifest json file (output) will be formatted.
	 */
	format?: boolean;

	/**
	 * Name of the exposed dll function (external name, use value of 'output.library').
	 */
	name?: string;

	/**
	 * Absolute path to the manifest json file (output).
	 */
	path: string;

	/**
	 * Type of the dll bundle (external type, use value of 'output.libraryTarget').
	 */
	type?: string;
}
declare class DllReferencePlugin {
	constructor(options: DllReferencePluginOptions);
	options: DllReferencePluginOptions;
	apply(compiler?: any): void;
}
type DllReferencePluginOptions =
	| {
			/**
			 * Context of requests in the manifest (or content property) as absolute path.
			 */
			context?: string;
			/**
			 * Extensions used to resolve modules in the dll bundle (only used when using 'scope').
			 */
			extensions?: string[];
			/**
			 * An object containing content and name or a string to the absolute path of the JSON manifest to be loaded upon compilation.
			 */
			manifest: string | DllReferencePluginOptionsManifest;
			/**
			 * The name where the dll is exposed (external name, defaults to manifest.name).
			 */
			name?: string;
			/**
			 * Prefix which is used for accessing the content of the dll.
			 */
			scope?: string;
			/**
			 * How the dll is exposed (libraryTarget, defaults to manifest.type).
			 */
			sourceType?:
				| "var"
				| "assign"
				| "this"
				| "window"
				| "global"
				| "commonjs"
				| "commonjs2"
				| "commonjs-module"
				| "amd"
				| "amd-require"
				| "umd"
				| "umd2"
				| "jsonp"
				| "system";
			/**
			 * The way how the export of the dll bundle is used.
			 */
			type?: "object" | "require";
	  }
	| {
			/**
			 * The mappings from request to module info.
			 */
			content: DllReferencePluginOptionsContent;
			/**
			 * Context of requests in the manifest (or content property) as absolute path.
			 */
			context?: string;
			/**
			 * Extensions used to resolve modules in the dll bundle (only used when using 'scope').
			 */
			extensions?: string[];
			/**
			 * The name where the dll is exposed (external name).
			 */
			name: string;
			/**
			 * Prefix which is used for accessing the content of the dll.
			 */
			scope?: string;
			/**
			 * How the dll is exposed (libraryTarget).
			 */
			sourceType?:
				| "var"
				| "assign"
				| "this"
				| "window"
				| "global"
				| "commonjs"
				| "commonjs2"
				| "commonjs-module"
				| "amd"
				| "amd-require"
				| "umd"
				| "umd2"
				| "jsonp"
				| "system";
			/**
			 * The way how the export of the dll bundle is used.
			 */
			type?: "object" | "require";
	  };

/**
 * The mappings from request to module info.
 */
declare interface DllReferencePluginOptionsContent {
	[index: string]: {
		/**
		 * Meta information about the module.
		 */
		buildMeta?: { [index: string]: any };
		/**
		 * Information about the provided exports of the module.
		 */
		exports?: true | string[];
		/**
		 * Module ID.
		 */
		id: string | number;
	};
}

/**
 * An object containing content, name and type.
 */
declare interface DllReferencePluginOptionsManifest {
	/**
	 * The mappings from request to module info.
	 */
	content: DllReferencePluginOptionsContent;

	/**
	 * The name where the dll is exposed (external name).
	 */
	name?: string;

	/**
	 * The type how the dll is exposed (external type).
	 */
	type?:
		| "var"
		| "assign"
		| "this"
		| "window"
		| "global"
		| "commonjs"
		| "commonjs2"
		| "commonjs-module"
		| "amd"
		| "amd-require"
		| "umd"
		| "umd2"
		| "jsonp"
		| "system";
}
declare class DynamicEntryPlugin {
	constructor(context: string, entry: () => Promise<EntryStaticNormalized>);
	context: string;
	entry: () => Promise<EntryStaticNormalized>;

	/**
	 * Apply the plugin
	 */
	apply(compiler: Compiler): void;
}
declare interface Effect {
	type: string;
	value: any;
}
declare class ElectronTargetPlugin {
	constructor(context?: "main" | "preload" | "renderer");

	/**
	 * Apply the plugin
	 */
	apply(compiler: Compiler): void;
}

/**
 * No generator options are supported for this module type.
 */
declare interface EmptyGeneratorOptions {}

/**
 * No parser options are supported for this module type.
 */
declare interface EmptyParserOptions {}
declare class EnableChunkLoadingPlugin {
	constructor(type: string);
	type: string;

	/**
	 * Apply the plugin
	 */
	apply(compiler: Compiler): void;
	static setEnabled(compiler: Compiler, type: string): void;
	static checkEnabled(compiler: Compiler, type: string): void;
}
declare class EnableLibraryPlugin {
	constructor(type: string);
	type: string;

	/**
	 * Apply the plugin
	 */
	apply(compiler: Compiler): void;
	static setEnabled(compiler: Compiler, type: string): void;
	static checkEnabled(compiler: Compiler, type: string): void;
}
declare class EnableWasmLoadingPlugin {
	constructor(type: string);
	type: string;

	/**
	 * Apply the plugin
	 */
	apply(compiler: Compiler): void;
	static setEnabled(compiler: Compiler, type: string): void;
	static checkEnabled(compiler: Compiler, type: string): void;
}
type Entry =
	| string
	| (() => string | EntryObject | string[] | Promise<EntryStatic>)
	| EntryObject
	| string[];
declare interface EntryData {
	/**
	 * dependencies of the entrypoint that should be evaluated at startup
	 */
	dependencies: Dependency[];

	/**
	 * dependencies of the entrypoint that should be included but not evaluated
	 */
	includeDependencies: Dependency[];

	/**
	 * options of the entrypoint
	 */
	options: EntryOptions;
}
declare abstract class EntryDependency extends ModuleDependency {}

/**
 * An object with entry point description.
 */
declare interface EntryDescription {
	/**
	 * Enable/disable creating async chunks that are loaded on demand.
	 */
	asyncChunks?: boolean;

	/**
	 * Base uri for this entry.
	 */
	baseUri?: string;

	/**
	 * The method of loading chunks (methods included by default are 'jsonp' (web), 'import' (ESM), 'importScripts' (WebWorker), 'require' (sync node.js), 'async-node' (async node.js), but others might be added by plugins).
	 */
	chunkLoading?: string | false;

	/**
	 * The entrypoints that the current entrypoint depend on. They must be loaded when this entrypoint is loaded.
	 */
	dependOn?: string | string[];

	/**
	 * Specifies the filename of the output file on disk. You must **not** specify an absolute path here, but the path may contain folders separated by '/'! The specified path is joined with the value of the 'output.path' option to determine the location on disk.
	 */
	filename?: string | ((pathData: PathData, assetInfo?: AssetInfo) => string);

	/**
	 * Module(s) that are loaded upon startup.
	 */
	import: EntryItem;

	/**
	 * Specifies the layer in which modules of this entrypoint are placed.
	 */
	layer?: null | string;

	/**
	 * Options for library.
	 */
	library?: LibraryOptions;

	/**
	 * The 'publicPath' specifies the public URL address of the output files when referenced in a browser.
	 */
	publicPath?: string | ((pathData: PathData, assetInfo?: AssetInfo) => string);

	/**
	 * The name of the runtime chunk. If set a runtime chunk with this name is created or an existing entrypoint is used as runtime.
	 */
	runtime?: string | false;

	/**
	 * The method of loading WebAssembly Modules (methods included by default are 'fetch' (web/WebWorker), 'async-node' (node.js), but others might be added by plugins).
	 */
	wasmLoading?: string | false;
}

/**
 * An object with entry point description.
 */
declare interface EntryDescriptionNormalized {
	/**
	 * Enable/disable creating async chunks that are loaded on demand.
	 */
	asyncChunks?: boolean;

	/**
	 * Base uri for this entry.
	 */
	baseUri?: string;

	/**
	 * The method of loading chunks (methods included by default are 'jsonp' (web), 'import' (ESM), 'importScripts' (WebWorker), 'require' (sync node.js), 'async-node' (async node.js), but others might be added by plugins).
	 */
	chunkLoading?: string | false;

	/**
	 * The entrypoints that the current entrypoint depend on. They must be loaded when this entrypoint is loaded.
	 */
	dependOn?: string[];

	/**
	 * Specifies the filename of output files on disk. You must **not** specify an absolute path here, but the path may contain folders separated by '/'! The specified path is joined with the value of the 'output.path' option to determine the location on disk.
	 */
	filename?: string | ((pathData: PathData, assetInfo?: AssetInfo) => string);

	/**
	 * Module(s) that are loaded upon startup. The last one is exported.
	 */
	import?: string[];

	/**
	 * Specifies the layer in which modules of this entrypoint are placed.
	 */
	layer?: null | string;

	/**
	 * Options for library.
	 */
	library?: LibraryOptions;

	/**
	 * The 'publicPath' specifies the public URL address of the output files when referenced in a browser.
	 */
	publicPath?: string | ((pathData: PathData, assetInfo?: AssetInfo) => string);

	/**
	 * The name of the runtime chunk. If set a runtime chunk with this name is created or an existing entrypoint is used as runtime.
	 */
	runtime?: string | false;

	/**
	 * The method of loading WebAssembly Modules (methods included by default are 'fetch' (web/WebWorker), 'async-node' (node.js), but others might be added by plugins).
	 */
	wasmLoading?: string | false;
}
type EntryItem = string | string[];
type EntryNormalized =
	| (() => Promise<EntryStaticNormalized>)
	| EntryStaticNormalized;

/**
 * Multiple entry bundles are created. The key is the entry name. The value can be a string, an array or an entry description object.
 */
declare interface EntryObject {
	[index: string]: string | string[] | EntryDescription;
}
declare class EntryOptionPlugin {
	constructor();
	apply(compiler: Compiler): void;
	static applyEntryOption(
		compiler: Compiler,
		context: string,
		entry: EntryNormalized
	): void;
	static entryDescriptionToOptions(
		compiler: Compiler,
		name: string,
		desc: EntryDescriptionNormalized
	): EntryOptions;
}
type EntryOptions = { name?: string } & Omit<
	EntryDescriptionNormalized,
	"import"
>;
declare class EntryPlugin {
	/**
	 * An entry plugin which will handle
	 * creation of the EntryDependency
	 */
	constructor(context: string, entry: string, options?: string | EntryOptions);
	context: string;
	entry: string;
	options: string | EntryOptions;

	/**
	 * Apply the plugin
	 */
	apply(compiler: Compiler): void;
	static createDependency(
		entry: string,
		options: string | EntryOptions
	): EntryDependency;
}
type EntryStatic = string | EntryObject | string[];

/**
 * Multiple entry bundles are created. The key is the entry name. The value is an entry description object.
 */
declare interface EntryStaticNormalized {
	[index: string]: EntryDescriptionNormalized;
}
declare abstract class Entrypoint extends ChunkGroup {
	/**
	 * Sets the runtimeChunk for an entrypoint.
	 */
	setRuntimeChunk(chunk: Chunk): void;

	/**
	 * Fetches the chunk reference containing the webpack bootstrap code
	 */
	getRuntimeChunk(): null | Chunk;

	/**
	 * Sets the chunk with the entrypoint modules for an entrypoint.
	 */
	setEntrypointChunk(chunk: Chunk): void;

	/**
	 * Returns the chunk which contains the entrypoint modules
	 * (or at least the execution of them)
	 */
	getEntrypointChunk(): Chunk;
}

/**
 * The abilities of the environment where the webpack generated code should run.
 */
declare interface Environment {
	/**
	 * The environment supports arrow functions ('() => { ... }').
	 */
	arrowFunction?: boolean;

	/**
	 * The environment supports BigInt as literal (123n).
	 */
	bigIntLiteral?: boolean;

	/**
	 * The environment supports const and let for variable declarations.
	 */
	const?: boolean;

	/**
	 * The environment supports destructuring ('{ a, b } = obj').
	 */
	destructuring?: boolean;

	/**
	 * The environment supports an async import() function to import EcmaScript modules.
	 */
	dynamicImport?: boolean;

	/**
	 * The environment supports an async import() is available when creating a worker.
	 */
	dynamicImportInWorker?: boolean;

	/**
	 * The environment supports 'for of' iteration ('for (const x of array) { ... }').
	 */
	forOf?: boolean;

	/**
	 * The environment supports 'globalThis'.
	 */
	globalThis?: boolean;

	/**
	 * The environment supports EcmaScript Module syntax to import EcmaScript modules (import ... from '...').
	 */
	module?: boolean;

	/**
	 * The environment supports optional chaining ('obj?.a' or 'obj?.()').
	 */
	optionalChaining?: boolean;

	/**
	 * The environment supports template literals.
	 */
	templateLiteral?: boolean;
}
declare class EnvironmentPlugin {
	constructor(...keys: any[]);
	keys: any[];
	defaultValues: any;

	/**
	 * Apply the plugin
	 */
	apply(compiler: Compiler): void;
}
type ErrorWithDetail = Error & { details?: string };
declare interface Etag {
	toString: () => string;
}
declare class EvalDevToolModulePlugin {
	constructor(options?: any);
	namespace: any;
	sourceUrlComment: any;
	moduleFilenameTemplate: any;

	/**
	 * Apply the plugin
	 */
	apply(compiler: Compiler): void;
}
declare class EvalSourceMapDevToolPlugin {
	constructor(inputOptions: string | SourceMapDevToolPluginOptions);
	sourceMapComment: string;
	moduleFilenameTemplate: string | Function;
	namespace: string;
	options: SourceMapDevToolPluginOptions;

	/**
	 * Apply the plugin
	 */
	apply(compiler: Compiler): void;
}
declare interface ExecuteModuleArgument {
	module: Module;
	moduleObject?: { id: string; exports: any; loaded: boolean };
	preparedInfo: any;
	codeGenerationResult: CodeGenerationResult;
}
declare interface ExecuteModuleContext {
	assets: Map<string, { source: Source; info: AssetInfo }>;
	chunk: Chunk;
	chunkGraph: ChunkGraph;
	__webpack_require__?: (arg0: string) => any;
}
declare interface ExecuteModuleOptions {
	entryOptions?: EntryOptions;
}
declare interface ExecuteModuleResult {
	exports: any;
	cacheable: boolean;
	assets: Map<string, { source: Source; info: AssetInfo }>;
	fileDependencies: LazySet<string>;
	contextDependencies: LazySet<string>;
	missingDependencies: LazySet<string>;
	buildDependencies: LazySet<string>;
}
type Experiments = ExperimentsCommon & ExperimentsExtra;

/**
 * Enables/Disables experiments (experimental features with relax SemVer compatibility).
 */
declare interface ExperimentsCommon {
	/**
	 * Support WebAssembly as asynchronous EcmaScript Module.
	 */
	asyncWebAssembly?: boolean;

	/**
	 * Enable backward-compat layer with deprecation warnings for many webpack 4 APIs.
	 */
	backCompat?: boolean;

	/**
	 * Enable additional in memory caching of modules that are unchanged and reference only unchanged modules.
	 */
	cacheUnaffected?: boolean;

	/**
	 * Apply defaults of next major version.
	 */
	futureDefaults?: boolean;

	/**
	 * Enable module layers.
	 */
	layers?: boolean;

	/**
	 * Allow output javascript files as module source type.
	 */
	outputModule?: boolean;

	/**
	 * Support WebAssembly as synchronous EcmaScript Module (outdated).
	 */
	syncWebAssembly?: boolean;

	/**
	 * Allow using top-level-await in EcmaScript Modules.
	 */
	topLevelAwait?: boolean;
}

/**
 * Enables/Disables experiments (experimental features with relax SemVer compatibility).
 */
declare interface ExperimentsExtra {
	/**
	 * Build http(s): urls using a lockfile and resource content cache.
	 */
	buildHttp?: HttpUriOptions | (string | RegExp | ((uri: string) => boolean))[];

	/**
	 * Enable css support.
	 */
	css?: boolean | CssExperimentOptions;

	/**
	 * Compile entrypoints and import()s only when they are accessed.
	 */
	lazyCompilation?: boolean | LazyCompilationOptions;
}
type ExperimentsNormalized = ExperimentsCommon & ExperimentsNormalizedExtra;

/**
 * Enables/Disables experiments (experimental features with relax SemVer compatibility).
 */
declare interface ExperimentsNormalizedExtra {
	/**
	 * Build http(s): urls using a lockfile and resource content cache.
	 */
	buildHttp?: HttpUriOptions;

	/**
	 * Enable css support.
	 */
	css?: false | CssExperimentOptions;

	/**
	 * Compile entrypoints and import()s only when they are accessed.
	 */
	lazyCompilation?: false | LazyCompilationOptions;
}
declare abstract class ExportInfo {
	name: string;

	/**
	 * true: it is provided
	 * false: it is not provided
	 * null: only the runtime knows if it is provided
	 * undefined: it was not determined if it is provided
	 */
	provided?: null | boolean;

	/**
	 * is the export a terminal binding that should be checked for export star conflicts
	 */
	terminalBinding: boolean;

	/**
	 * true: it can be mangled
	 * false: is can not be mangled
	 * undefined: it was not determined if it can be mangled
	 */
	canMangleProvide?: boolean;

	/**
	 * true: it can be mangled
	 * false: is can not be mangled
	 * undefined: it was not determined if it can be mangled
	 */
	canMangleUse?: boolean;
	exportsInfoOwned: boolean;
	exportsInfo?: ExportsInfo;
	get canMangle(): boolean;
	setUsedInUnknownWay(runtime: RuntimeSpec): boolean;
	setUsedWithoutInfo(runtime: RuntimeSpec): boolean;
	setHasUseInfo(): void;
	setUsedConditionally(
		condition: (arg0: UsageStateType) => boolean,
		newValue: UsageStateType,
		runtime: RuntimeSpec
	): boolean;
	setUsed(newValue: UsageStateType, runtime: RuntimeSpec): boolean;
	unsetTarget(key?: any): boolean;
	setTarget(
		key: any,
		connection: ModuleGraphConnection,
		exportName?: string[],
		priority?: number
	): boolean;
	getUsed(runtime: RuntimeSpec): UsageStateType;

	/**
	 * get used name
	 */
	getUsedName(
		fallbackName: undefined | string,
		runtime: RuntimeSpec
	): string | false;
	hasUsedName(): boolean;

	/**
	 * Sets the mangled name of this export
	 */
	setUsedName(name: string): void;
	getTerminalBinding(
		moduleGraph: ModuleGraph,
		resolveTargetFilter?: (arg0: {
			module: Module;
			export?: string[];
		}) => boolean
	): undefined | ExportsInfo | ExportInfo;
	isReexport(): undefined | boolean;
	findTarget(
		moduleGraph: ModuleGraph,
		validTargetModuleFilter: (arg0: Module) => boolean
	): undefined | false | { module: Module; export?: string[] };
	getTarget(
		moduleGraph: ModuleGraph,
		resolveTargetFilter?: (arg0: {
			module: Module;
			export?: string[];
		}) => boolean
	): undefined | { module: Module; export?: string[] };

	/**
	 * Move the target forward as long resolveTargetFilter is fulfilled
	 */
	moveTarget(
		moduleGraph: ModuleGraph,
		resolveTargetFilter: (arg0: {
			module: Module;
			export?: string[];
		}) => boolean,
		updateOriginalConnection?: (arg0: {
			module: Module;
			export?: string[];
		}) => ModuleGraphConnection
	): undefined | { module: Module; export?: string[] };
	createNestedExportsInfo(): undefined | ExportsInfo;
	getNestedExportsInfo(): undefined | ExportsInfo;
	hasInfo(baseInfo?: any, runtime?: any): boolean;
	updateHash(hash?: any, runtime?: any): void;
	getUsedInfo(): string;
	getProvidedInfo():
		| "no provided info"
		| "maybe provided (runtime-defined)"
		| "provided"
		| "not provided";
	getRenameInfo(): string;
}
declare interface ExportSpec {
	/**
	 * the name of the export
	 */
	name: string;

	/**
	 * can the export be renamed (defaults to true)
	 */
	canMangle?: boolean;

	/**
	 * is the export a terminal binding that should be checked for export star conflicts
	 */
	terminalBinding?: boolean;

	/**
	 * nested exports
	 */
	exports?: (string | ExportSpec)[];

	/**
	 * when reexported: from which module
	 */
	from?: ModuleGraphConnection;

	/**
	 * when reexported: from which export
	 */
	export?: null | string[];

	/**
	 * when reexported: with which priority
	 */
	priority?: number;

	/**
	 * export is not visible, because another export blends over it
	 */
	hidden?: boolean;
}
type ExportedVariableInfo = string | ScopeInfo | VariableInfo;
declare abstract class ExportsInfo {
	get ownedExports(): Iterable<ExportInfo>;
	get orderedOwnedExports(): Iterable<ExportInfo>;
	get exports(): Iterable<ExportInfo>;
	get orderedExports(): Iterable<ExportInfo>;
	get otherExportsInfo(): ExportInfo;
	setRedirectNamedTo(exportsInfo?: any): boolean;
	setHasProvideInfo(): void;
	setHasUseInfo(): void;
	getOwnExportInfo(name: string): ExportInfo;
	getExportInfo(name: string): ExportInfo;
	getReadOnlyExportInfo(name: string): ExportInfo;
	getReadOnlyExportInfoRecursive(name: string[]): undefined | ExportInfo;
	getNestedExportsInfo(name?: string[]): undefined | ExportsInfo;
	setUnknownExportsProvided(
		canMangle?: boolean,
		excludeExports?: Set<string>,
		targetKey?: any,
		targetModule?: ModuleGraphConnection,
		priority?: number
	): boolean;
	setUsedInUnknownWay(runtime: RuntimeSpec): boolean;
	setUsedWithoutInfo(runtime: RuntimeSpec): boolean;
	setAllKnownExportsUsed(runtime: RuntimeSpec): boolean;
	setUsedForSideEffectsOnly(runtime: RuntimeSpec): boolean;
	isUsed(runtime: RuntimeSpec): boolean;
	isModuleUsed(runtime: RuntimeSpec): boolean;
	getUsedExports(runtime: RuntimeSpec): null | boolean | SortableSet<string>;
	getProvidedExports(): null | true | string[];
	getRelevantExports(runtime: RuntimeSpec): ExportInfo[];
	isExportProvided(name: string | string[]): undefined | null | boolean;
	getUsageKey(runtime: RuntimeSpec): string;
	isEquallyUsed(runtimeA: RuntimeSpec, runtimeB: RuntimeSpec): boolean;
	getUsed(name: string | string[], runtime: RuntimeSpec): UsageStateType;
	getUsedName(
		name: string | string[],
		runtime: RuntimeSpec
	): string | false | string[];
	updateHash(hash: Hash, runtime: RuntimeSpec): void;
	getRestoreProvidedData(): any;
	restoreProvided(__0: {
		otherProvided: any;
		otherCanMangleProvide: any;
		otherTerminalBinding: any;
		exports: any;
	}): void;
}
declare interface ExportsSpec {
	/**
	 * exported names, true for unknown exports or null for no exports
	 */
	exports: null | true | (string | ExportSpec)[];

	/**
	 * when exports = true, list of unaffected exports
	 */
	excludeExports?: Set<string>;

	/**
	 * list of maybe prior exposed, but now hidden exports
	 */
	hideExports?: Set<string>;

	/**
	 * when reexported: from which module
	 */
	from?: ModuleGraphConnection;

	/**
	 * when reexported: with which priority
	 */
	priority?: number;

	/**
	 * can the export be renamed (defaults to true)
	 */
	canMangle?: boolean;

	/**
	 * are the exports terminal bindings that should be checked for export star conflicts
	 */
	terminalBinding?: boolean;

	/**
	 * module on which the result depends on
	 */
	dependencies?: Module[];
}
type Exposes = (string | ExposesObject)[] | ExposesObject;

/**
 * Advanced configuration for modules that should be exposed by this container.
 */
declare interface ExposesConfig {
	/**
	 * Request to a module that should be exposed by this container.
	 */
	import: string | string[];

	/**
	 * Custom chunk name for the exposed module.
	 */
	name?: string;
}

/**
 * Modules that should be exposed by this container. Property names are used as public paths.
 */
declare interface ExposesObject {
	[index: string]: string | ExposesConfig | string[];
}
type Expression =
	| UnaryExpression
	| ThisExpression
	| ArrayExpression
	| ObjectExpression
	| FunctionExpression
	| ArrowFunctionExpression
	| YieldExpression
	| SimpleLiteral
	| RegExpLiteral
	| BigIntLiteral
	| UpdateExpression
	| BinaryExpression
	| AssignmentExpression
	| LogicalExpression
	| MemberExpression
	| ConditionalExpression
	| SimpleCallExpression
	| NewExpression
	| SequenceExpression
	| TemplateLiteral
	| TaggedTemplateExpression
	| ClassExpression
	| MetaProperty
	| Identifier
	| AwaitExpression
	| ImportExpression
	| ChainExpression;
declare interface ExpressionExpressionInfo {
	type: "expression";
	rootInfo: string | VariableInfo;
	name: string;
	getMembers: () => string[];
	getMembersOptionals: () => boolean[];
	getMemberRanges: () => [number, number][];
}
declare interface ExtensionAliasOption {
	alias: string | string[];
	extension: string;
}
declare interface ExtensionAliasOptions {
	[index: string]: string | string[];
}
type ExternalItem =
	| string
	| RegExp
	| (ExternalItemObjectKnown & ExternalItemObjectUnknown)
	| ((
			data: ExternalItemFunctionData,
			callback: (
				err?: Error,
				result?: string | boolean | string[] | { [index: string]: any }
			) => void
	  ) => void)
	| ((data: ExternalItemFunctionData) => Promise<ExternalItemValue>);

/**
 * Data object passed as argument when a function is set for 'externals'.
 */
declare interface ExternalItemFunctionData {
	/**
	 * The directory in which the request is placed.
	 */
	context?: string;

	/**
	 * Contextual information.
	 */
	contextInfo?: ModuleFactoryCreateDataContextInfo;

	/**
	 * The category of the referencing dependencies.
	 */
	dependencyType?: string;

	/**
	 * Get a resolve function with the current resolver options.
	 */
	getResolve?: (
		options?: ResolveOptionsWebpackOptions
	) =>
		| ((
				context: string,
				request: string,
				callback: (err?: Error, result?: string) => void
		  ) => void)
		| ((context: string, request: string) => Promise<string>);

	/**
	 * The request as written by the user in the require/import expression/statement.
	 */
	request?: string;
}

/**
 * If an dependency matches exactly a property of the object, the property value is used as dependency.
 */
declare interface ExternalItemObjectKnown {
	/**
	 * Specify externals depending on the layer.
	 */
	byLayer?:
		| { [index: string]: ExternalItem }
		| ((layer: null | string) => ExternalItem);
}

/**
 * If an dependency matches exactly a property of the object, the property value is used as dependency.
 */
declare interface ExternalItemObjectUnknown {
	[index: string]: ExternalItemValue;
}
type ExternalItemValue = string | boolean | string[] | { [index: string]: any };
declare class ExternalModule extends Module {
	constructor(request?: any, type?: any, userRequest?: any);
	request: string | string[] | Record<string, string | string[]>;
	externalType: string;
	userRequest: string;
	restoreFromUnsafeCache(
		unsafeCacheData?: any,
		normalModuleFactory?: any
	): void;
}
declare interface ExternalModuleInfo {
	index: number;
	module: Module;
}
type Externals =
	| string
	| RegExp
	| ExternalItem[]
	| (ExternalItemObjectKnown & ExternalItemObjectUnknown)
	| ((
			data: ExternalItemFunctionData,
			callback: (
				err?: Error,
				result?: string | boolean | string[] | { [index: string]: any }
			) => void
	  ) => void)
	| ((data: ExternalItemFunctionData) => Promise<ExternalItemValue>);
declare class ExternalsPlugin {
	constructor(type: undefined | string, externals: Externals);
	type?: string;
	externals: Externals;

	/**
	 * Apply the plugin
	 */
	apply(compiler: Compiler): void;
}

/**
 * Enable presets of externals for specific targets.
 */
declare interface ExternalsPresets {
	/**
	 * Treat common electron built-in modules in main and preload context like 'electron', 'ipc' or 'shell' as external and load them via require() when used.
	 */
	electron?: boolean;

	/**
	 * Treat electron built-in modules in the main context like 'app', 'ipc-main' or 'shell' as external and load them via require() when used.
	 */
	electronMain?: boolean;

	/**
	 * Treat electron built-in modules in the preload context like 'web-frame', 'ipc-renderer' or 'shell' as external and load them via require() when used.
	 */
	electronPreload?: boolean;

	/**
	 * Treat electron built-in modules in the renderer context like 'web-frame', 'ipc-renderer' or 'shell' as external and load them via require() when used.
	 */
	electronRenderer?: boolean;

	/**
	 * Treat node.js built-in modules like fs, path or vm as external and load them via require() when used.
	 */
	node?: boolean;

	/**
	 * Treat NW.js legacy nw.gui module as external and load it via require() when used.
	 */
	nwjs?: boolean;

	/**
	 * Treat references to 'http(s)://...' and 'std:...' as external and load them via import when used (Note that this changes execution order as externals are executed before any other code in the chunk).
	 */
	web?: boolean;

	/**
	 * Treat references to 'http(s)://...' and 'std:...' as external and load them via async import() when used (Note that this external type is an async module, which has various effects on the execution).
	 */
	webAsync?: boolean;
}
type ExternalsType =
	| "import"
	| "var"
	| "module"
	| "assign"
	| "this"
	| "window"
	| "self"
	| "global"
	| "commonjs"
	| "commonjs2"
	| "commonjs-module"
	| "commonjs-static"
	| "amd"
	| "amd-require"
	| "umd"
	| "umd2"
	| "jsonp"
	| "system"
	| "promise"
	| "script"
	| "node-commonjs";
declare interface FactorizeModuleOptions {
	currentProfile: ModuleProfile;
	factory: ModuleFactory;
	dependencies: Dependency[];

	/**
	 * return full ModuleFactoryResult instead of only module
	 */
	factoryResult?: boolean;
	originModule: null | Module;
	contextInfo?: Partial<ModuleFactoryCreateDataContextInfo>;
	context?: string;
}
type FakeHook<T> = T & FakeHookMarker;
declare interface FakeHookMarker {}
declare interface FallbackCacheGroup {
	chunksFilter: (chunk: Chunk) => undefined | boolean;
	minSize: SplitChunksSizes;
	maxAsyncSize: SplitChunksSizes;
	maxInitialSize: SplitChunksSizes;
	automaticNameDelimiter: string;
}
declare class FetchCompileAsyncWasmPlugin {
	constructor();

	/**
	 * Apply the plugin
	 */
	apply(compiler: Compiler): void;
}
declare class FetchCompileWasmPlugin {
	constructor(options?: FetchCompileWasmPluginOptions);
	options: FetchCompileWasmPluginOptions;

	/**
	 * Apply the plugin
	 */
	apply(compiler: Compiler): void;
}
declare interface FetchCompileWasmPluginOptions {
	/**
	 * mangle imports
	 */
	mangleImports?: boolean;
}

/**
 * Options object for persistent file-based caching.
 */
declare interface FileCacheOptions {
	/**
	 * Allows to collect unused memory allocated during deserialization. This requires copying data into smaller buffers and has a performance cost.
	 */
	allowCollectingMemory?: boolean;

	/**
	 * Dependencies the build depends on (in multiple categories, default categories: 'defaultWebpack').
	 */
	buildDependencies?: { [index: string]: string[] };

	/**
	 * Base directory for the cache (defaults to node_modules/.cache/webpack).
	 */
	cacheDirectory?: string;

	/**
	 * Locations for the cache (defaults to cacheDirectory / name).
	 */
	cacheLocation?: string;

	/**
	 * Compression type used for the cache files.
	 */
	compression?: false | "gzip" | "brotli";

	/**
	 * Algorithm used for generation the hash (see node.js crypto package).
	 */
	hashAlgorithm?: string;

	/**
	 * Time in ms after which idle period the cache storing should happen.
	 */
	idleTimeout?: number;

	/**
	 * Time in ms after which idle period the cache storing should happen when larger changes has been detected (cumulative build time > 2 x avg cache store time).
	 */
	idleTimeoutAfterLargeChanges?: number;

	/**
	 * Time in ms after which idle period the initial cache storing should happen.
	 */
	idleTimeoutForInitialStore?: number;

	/**
	 * List of paths that are managed by a package manager and contain a version or hash in its path so all files are immutable.
	 */
	immutablePaths?: (string | RegExp)[];

	/**
	 * List of paths that are managed by a package manager and can be trusted to not be modified otherwise.
	 */
	managedPaths?: (string | RegExp)[];

	/**
	 * Time for which unused cache entries stay in the filesystem cache at minimum (in milliseconds).
	 */
	maxAge?: number;

	/**
	 * Number of generations unused cache entries stay in memory cache at minimum (0 = no memory cache used, 1 = may be removed after unused for a single compilation, ..., Infinity: kept forever). Cache entries will be deserialized from disk when removed from memory cache.
	 */
	maxMemoryGenerations?: number;

	/**
	 * Additionally cache computation of modules that are unchanged and reference only unchanged modules in memory.
	 */
	memoryCacheUnaffected?: boolean;

	/**
	 * Name for the cache. Different names will lead to different coexisting caches.
	 */
	name?: string;

	/**
	 * Track and log detailed timing information for individual cache items.
	 */
	profile?: boolean;

	/**
	 * Enable/disable readonly mode.
	 */
	readonly?: boolean;

	/**
	 * When to store data to the filesystem. (pack: Store data when compiler is idle in a single file).
	 */
	store?: "pack";

	/**
	 * Filesystem caching.
	 */
	type: "filesystem";

	/**
	 * Version of the cache data. Different versions won't allow to reuse the cache and override existing content. Update the version when config changed in a way which doesn't allow to reuse cache. This will invalidate the cache.
	 */
	version?: string;
}
declare interface FileSystem {
	readFile: {
		(arg0: string, arg1: FileSystemCallback<string | Buffer>): void;
		(
			arg0: string,
			arg1: object,
			arg2: FileSystemCallback<string | Buffer>
		): void;
	};
	readdir: (
		arg0: string,
		arg1?:
			| null
			| "ascii"
			| "utf8"
			| "utf16le"
			| "ucs2"
			| "latin1"
			| "binary"
			| ((
					arg0?: null | NodeJS.ErrnoException,
					arg1?: (string | Buffer)[] | (typeof Dirent)[]
			  ) => void)
			| ReaddirOptions
			| "utf-8"
			| "ucs-2"
			| "base64"
			| "base64url"
			| "hex"
			| "buffer",
		arg2?: (
			arg0?: null | NodeJS.ErrnoException,
			arg1?: (string | Buffer)[] | (typeof Dirent)[]
		) => void
	) => void;
	readJson?: {
		(arg0: string, arg1: FileSystemCallback<object>): void;
		(arg0: string, arg1: object, arg2: FileSystemCallback<object>): void;
	};
	readlink: {
		(arg0: string, arg1: FileSystemCallback<string | Buffer>): void;
		(
			arg0: string,
			arg1: object,
			arg2: FileSystemCallback<string | Buffer>
		): void;
	};
	lstat?: {
		(arg0: string, arg1: FileSystemCallback<FileSystemStats>): void;
		(
			arg0: string,
			arg1: object,
			arg2: FileSystemCallback<string | Buffer>
		): void;
	};
	stat: {
		(arg0: string, arg1: FileSystemCallback<FileSystemStats>): void;
		(
			arg0: string,
			arg1: object,
			arg2: FileSystemCallback<string | Buffer>
		): void;
	};
}
declare interface FileSystemCallback<T> {
	(err?: null | (PossibleFileSystemError & Error), result?: T): any;
}
declare abstract class FileSystemInfo {
	fs: InputFileSystem;
	logger?: WebpackLogger;
	fileTimestampQueue: AsyncQueue<string, string, null | FileSystemInfoEntry>;
	fileHashQueue: AsyncQueue<string, string, null | string>;
	contextTimestampQueue: AsyncQueue<
		string,
		string,
		null | ContextFileSystemInfoEntry
	>;
	contextHashQueue: AsyncQueue<string, string, null | ContextHash>;
	contextTshQueue: AsyncQueue<string, string, null | ContextTimestampAndHash>;
	managedItemQueue: AsyncQueue<string, string, null | string>;
	managedItemDirectoryQueue: AsyncQueue<string, string, Set<string>>;
	managedPaths: (string | RegExp)[];
	managedPathsWithSlash: string[];
	managedPathsRegExps: RegExp[];
	immutablePaths: (string | RegExp)[];
	immutablePathsWithSlash: string[];
	immutablePathsRegExps: RegExp[];
	logStatistics(): void;
	clear(): void;
	addFileTimestamps(
		map: ReadonlyMap<string, null | FileSystemInfoEntry | "ignore">,
		immutable?: boolean
	): void;
	addContextTimestamps(
		map: ReadonlyMap<string, null | FileSystemInfoEntry | "ignore">,
		immutable?: boolean
	): void;
	getFileTimestamp(
		path: string,
		callback: (
			arg0?: null | WebpackError,
			arg1?: null | FileSystemInfoEntry | "ignore"
		) => void
	): void;
	getContextTimestamp(
		path: string,
		callback: (
			arg0?: null | WebpackError,
			arg1?: null | "ignore" | ResolvedContextFileSystemInfoEntry
		) => void
	): void;
	getFileHash(
		path: string,
		callback: (arg0?: null | WebpackError, arg1?: string) => void
	): void;
	getContextHash(
		path: string,
		callback: (arg0?: null | WebpackError, arg1?: string) => void
	): void;
	getContextTsh(
		path: string,
		callback: (
			arg0?: null | WebpackError,
			arg1?: ResolvedContextTimestampAndHash
		) => void
	): void;
	resolveBuildDependencies(
		context: string,
		deps: Iterable<string>,
		callback: (
			arg0?: null | Error,
			arg1?: ResolveBuildDependenciesResult
		) => void
	): void;
	checkResolveResultsValid(
		resolveResults: Map<string, string | false>,
		callback: (arg0?: null | Error, arg1?: boolean) => void
	): void;
	createSnapshot(
		startTime: number,
		files: Iterable<string>,
		directories: Iterable<string>,
		missing: Iterable<string>,
		options: {
			/**
			 * Use hashes of the content of the files/directories to determine invalidation.
			 */
			hash?: boolean;
			/**
			 * Use timestamps of the files/directories to determine invalidation.
			 */
			timestamp?: boolean;
		},
		callback: (arg0?: null | WebpackError, arg1?: null | Snapshot) => void
	): void;
	mergeSnapshots(snapshot1: Snapshot, snapshot2: Snapshot): Snapshot;
	checkSnapshotValid(
		snapshot: Snapshot,
		callback: (arg0?: null | WebpackError, arg1?: boolean) => void
	): void;
	getDeprecatedFileTimestamps(): Map<any, any>;
	getDeprecatedContextTimestamps(): Map<any, any>;
}
declare interface FileSystemInfoEntry {
	safeTime: number;
	timestamp?: number;
}
declare interface FileSystemStats {
	isDirectory: () => boolean;
	isFile: () => boolean;
}
type FilterItemTypes = string | RegExp | ((value: string) => boolean);
declare interface GenerateContext {
	/**
	 * mapping from dependencies to templates
	 */
	dependencyTemplates: DependencyTemplates;

	/**
	 * the runtime template
	 */
	runtimeTemplate: RuntimeTemplate;

	/**
	 * the module graph
	 */
	moduleGraph: ModuleGraph;

	/**
	 * the chunk graph
	 */
	chunkGraph: ChunkGraph;

	/**
	 * the requirements for runtime
	 */
	runtimeRequirements: Set<string>;

	/**
	 * the runtime
	 */
	runtime: RuntimeSpec;

	/**
	 * when in concatenated module, information about other concatenated modules
	 */
	concatenationScope?: ConcatenationScope;

	/**
	 * code generation results of other modules (need to have a codeGenerationDependency to use that)
	 */
	codeGenerationResults?: CodeGenerationResults;

	/**
	 * which kind of code should be generated
	 */
	type: string;

	/**
	 * get access to the code generation data
	 */
	getData?: () => Map<string, any>;
}
declare class Generator {
	constructor();
	getTypes(module: NormalModule): Set<string>;
	getSize(module: NormalModule, type?: string): number;
	generate(module: NormalModule, __1: GenerateContext): Source;
	getConcatenationBailoutReason(
		module: NormalModule,
		context: ConcatenationBailoutReasonContext
	): undefined | string;
	updateHash(hash: Hash, __1: UpdateHashContextGenerator): void;
	static byType(map?: any): ByTypeGenerator;
}
type GeneratorOptionsByModuleType = GeneratorOptionsByModuleTypeKnown &
	GeneratorOptionsByModuleTypeUnknown;

/**
 * Specify options for each generator.
 */
declare interface GeneratorOptionsByModuleTypeKnown {
	/**
	 * Generator options for asset modules.
	 */
	asset?: AssetGeneratorOptions;

	/**
	 * Generator options for asset/inline modules.
	 */
	"asset/inline"?: AssetInlineGeneratorOptions;

	/**
	 * Generator options for asset/resource modules.
	 */
	"asset/resource"?: AssetResourceGeneratorOptions;

	/**
	 * No generator options are supported for this module type.
	 */
	javascript?: EmptyGeneratorOptions;

	/**
	 * No generator options are supported for this module type.
	 */
	"javascript/auto"?: EmptyGeneratorOptions;

	/**
	 * No generator options are supported for this module type.
	 */
	"javascript/dynamic"?: EmptyGeneratorOptions;

	/**
	 * No generator options are supported for this module type.
	 */
	"javascript/esm"?: EmptyGeneratorOptions;
}

/**
 * Specify options for each generator.
 */
declare interface GeneratorOptionsByModuleTypeUnknown {
	[index: string]: { [index: string]: any };
}
declare class GetChunkFilenameRuntimeModule extends RuntimeModule {
	constructor(
		contentType: string,
		name: string,
		global: string,
		getFilenameForChunk: (
			arg0: Chunk
		) => string | ((arg0: PathData, arg1?: AssetInfo) => string),
		allChunks: boolean
	);
	contentType: string;
	global: string;
	getFilenameForChunk: (
		arg0: Chunk
	) => string | ((arg0: PathData, arg1?: AssetInfo) => string);
	allChunks: boolean;

	/**
	 * Runtime modules without any dependencies to other runtime modules
	 */
	static STAGE_NORMAL: number;

	/**
	 * Runtime modules with simple dependencies on other runtime modules
	 */
	static STAGE_BASIC: number;

	/**
	 * Runtime modules which attach to handlers of other runtime modules
	 */
	static STAGE_ATTACH: number;

	/**
	 * Runtime modules which trigger actions on bootstrap
	 */
	static STAGE_TRIGGER: number;
}
declare interface GroupConfig {
	getKeys: (arg0?: any) => string[];
	createGroup: (arg0: string, arg1: any[], arg2: any[]) => object;
	getOptions?: (arg0: string, arg1: any[]) => GroupOptions;
}
declare interface GroupOptions {
	groupChildren?: boolean;
	force?: boolean;
	targetGroupCount?: number;
}
declare interface HMRJavascriptParserHooks {
	hotAcceptCallback: SyncBailHook<[any, string[]], void>;
	hotAcceptWithoutCallback: SyncBailHook<[any, string[]], void>;
}
declare interface HandleModuleCreationOptions {
	factory: ModuleFactory;
	dependencies: Dependency[];
	originModule: null | Module;
	contextInfo?: Partial<ModuleFactoryCreateDataContextInfo>;
	context?: string;

	/**
	 * recurse into dependencies of the created module
	 */
	recursive?: boolean;

	/**
	 * connect the resolved module with the origin module
	 */
	connectOrigin?: boolean;
}
declare class HarmonyImportDependency extends ModuleDependency {
	constructor(request: string, sourceOrder: number, assertions?: Assertions);
	sourceOrder: number;
	getImportVar(moduleGraph: ModuleGraph): string;
	getImportStatement(
		update: boolean,
		__1: DependencyTemplateContext
	): [string, string];
	getLinkingErrors(
		moduleGraph: ModuleGraph,
		ids: string[],
		additionalMessage: string
	): undefined | WebpackError[];
	static Template: typeof HarmonyImportDependencyTemplate;
	static ExportPresenceModes: {
		NONE: 0;
		WARN: 1;
		AUTO: 2;
		ERROR: 3;
		fromUserOption(str?: any): 0 | 1 | 2 | 3;
	};
	static NO_EXPORTS_REFERENCED: string[][];
	static EXPORTS_OBJECT_REFERENCED: string[][];
	static TRANSITIVE: typeof TRANSITIVE;
}
declare class HarmonyImportDependencyTemplate extends DependencyTemplate {
	constructor();
	static getImportEmittedRuntime(
		module: Module,
		referencedModule: Module
	): undefined | string | boolean | SortableSet<string>;
}
declare class Hash {
	constructor();

	/**
	 * Update hash {@link https://nodejs.org/api/crypto.html#crypto_hash_update_data_inputencoding}
	 */
	update(data: string | Buffer, inputEncoding?: string): Hash;

	/**
	 * Calculates the digest {@link https://nodejs.org/api/crypto.html#crypto_hash_digest_encoding}
	 */
	digest(encoding?: string): string | Buffer;
}
declare interface HashableObject {
	updateHash: (arg0: Hash) => void;
}
declare class HashedModuleIdsPlugin {
	constructor(options?: HashedModuleIdsPluginOptions);
	options: HashedModuleIdsPluginOptions;

	/**
	 * Apply the plugin
	 */
	apply(compiler: Compiler): void;
}
declare interface HashedModuleIdsPluginOptions {
	/**
	 * The context directory for creating names.
	 */
	context?: string;

	/**
	 * The encoding to use when generating the hash, defaults to 'base64'. All encodings from Node.JS' hash.digest are supported.
	 */
	hashDigest?: "latin1" | "base64" | "hex";

	/**
	 * The prefix length of the hash digest to use, defaults to 4.
	 */
	hashDigestLength?: number;

	/**
	 * The hashing algorithm to use, defaults to 'md4'. All functions from Node.JS' crypto.createHash are supported.
	 */
	hashFunction?: string | typeof Hash;
}
declare abstract class HelperRuntimeModule extends RuntimeModule {}
declare class HotModuleReplacementPlugin {
	constructor(options?: any);
	options: any;

	/**
	 * Apply the plugin
	 */
	apply(compiler: Compiler): void;
	static getParserHooks(parser: JavascriptParser): HMRJavascriptParserHooks;
}

/**
 * These properties are added by the HotModuleReplacementPlugin
 */
declare interface HotModuleReplacementPluginLoaderContext {
	hot?: boolean;
}
declare class HotUpdateChunk extends Chunk {
	constructor();
}

/**
 * Options for building http resources.
 */
declare interface HttpUriOptions {
	/**
	 * List of allowed URIs (resp. the beginning of them).
	 */
	allowedUris: (string | RegExp | ((uri: string) => boolean))[];

	/**
	 * Location where resource content is stored for lockfile entries. It's also possible to disable storing by passing false.
	 */
	cacheLocation?: string | false;

	/**
	 * When set, anything that would lead to a modification of the lockfile or any resource content, will result in an error.
	 */
	frozen?: boolean;

	/**
	 * Location of the lockfile.
	 */
	lockfileLocation?: string;

	/**
	 * Proxy configuration, which can be used to specify a proxy server to use for HTTP requests.
	 */
	proxy?: string;

	/**
	 * When set, resources of existing lockfile entries will be fetched and entries will be upgraded when resource content has changed.
	 */
	upgrade?: boolean;
}
declare class HttpUriPlugin {
	constructor(options: HttpUriOptions);

	/**
	 * Apply the plugin
	 */
	apply(compiler: Compiler): void;
}
declare interface IDirent {
	isFile: () => boolean;
	isDirectory: () => boolean;
	isBlockDevice: () => boolean;
	isCharacterDevice: () => boolean;
	isSymbolicLink: () => boolean;
	isFIFO: () => boolean;
	isSocket: () => boolean;
	name: string | Buffer;
}
declare interface IStats {
	isFile: () => boolean;
	isDirectory: () => boolean;
	isBlockDevice: () => boolean;
	isCharacterDevice: () => boolean;
	isSymbolicLink: () => boolean;
	isFIFO: () => boolean;
	isSocket: () => boolean;
	dev: number | bigint;
	ino: number | bigint;
	mode: number | bigint;
	nlink: number | bigint;
	uid: number | bigint;
	gid: number | bigint;
	rdev: number | bigint;
	size: number | bigint;
	blksize: number | bigint;
	blocks: number | bigint;
	atimeMs: number | bigint;
	mtimeMs: number | bigint;
	ctimeMs: number | bigint;
	birthtimeMs: number | bigint;
	atime: Date;
	mtime: Date;
	ctime: Date;
	birthtime: Date;
}
declare class IgnorePlugin {
	constructor(options: IgnorePluginOptions);
	options: IgnorePluginOptions;

	/**
	 * Note that if "contextRegExp" is given, both the "resourceRegExp"
	 * and "contextRegExp" have to match.
	 */
	checkIgnore(resolveData: ResolveData): undefined | false;

	/**
	 * Apply the plugin
	 */
	apply(compiler: Compiler): void;
}
type IgnorePluginOptions =
	| {
			/**
			 * A RegExp to test the context (directory) against.
			 */
			contextRegExp?: RegExp;
			/**
			 * A RegExp to test the request against.
			 */
			resourceRegExp: RegExp;
	  }
	| {
			/**
			 * A filter function for resource and context.
			 */
			checkResource: (resource: string, context: string) => boolean;
	  };
declare interface ImportModuleOptions {
	/**
	 * the target layer
	 */
	layer?: string;

	/**
	 * the target public path
	 */
	publicPath?: string;

	/**
	 * target base uri
	 */
	baseUri?: string;
}
type ImportSource =
	| undefined
	| null
	| string
	| SimpleLiteral
	| RegExpLiteral
	| BigIntLiteral;

/**
 * Options for infrastructure level logging.
 */
declare interface InfrastructureLogging {
	/**
	 * Only appends lines to the output. Avoids updating existing output e. g. for status messages. This option is only used when no custom console is provided.
	 */
	appendOnly?: boolean;

	/**
	 * Enables/Disables colorful output. This option is only used when no custom console is provided.
	 */
	colors?: boolean;

	/**
	 * Custom console used for logging.
	 */
	console?: Console;

	/**
	 * Enable debug logging for specific loggers.
	 */
	debug?:
		| string
		| boolean
		| RegExp
		| FilterItemTypes[]
		| ((value: string) => boolean);

	/**
	 * Log level.
	 */
	level?: "none" | "error" | "warn" | "info" | "log" | "verbose";

	/**
	 * Stream used for logging output. Defaults to process.stderr. This option is only used when no custom console is provided.
	 */
	stream?: NodeJS.WritableStream;
}
declare abstract class InitFragment<Context> {
	content: string | Source;
	stage: number;
	position: number;
	key?: string;
	endContent?: string | Source;
	getContent(context: Context): string | Source;
	getEndContent(context: Context): undefined | string | Source;
	serialize(context?: any): void;
	deserialize(context?: any): void;
	merge: any;
}
declare interface InputFileSystem {
	readFile: (
		arg0: string,
		arg1: (arg0?: null | NodeJS.ErrnoException, arg1?: string | Buffer) => void
	) => void;
	readJson?: (
		arg0: string,
		arg1: (arg0?: null | Error | NodeJS.ErrnoException, arg1?: any) => void
	) => void;
	readlink: (
		arg0: string,
		arg1: (arg0?: null | NodeJS.ErrnoException, arg1?: string | Buffer) => void
	) => void;
	readdir: (
		arg0: string,
		arg1: (
			arg0?: null | NodeJS.ErrnoException,
			arg1?: (string | Buffer)[] | IDirent[]
		) => void
	) => void;
	stat: (
		arg0: string,
		arg1: (arg0?: null | NodeJS.ErrnoException, arg1?: IStats) => void
	) => void;
	lstat?: (
		arg0: string,
		arg1: (arg0?: null | NodeJS.ErrnoException, arg1?: IStats) => void
	) => void;
	realpath?: (
		arg0: string,
		arg1: (arg0?: null | NodeJS.ErrnoException, arg1?: string | Buffer) => void
	) => void;
	purge?: (arg0?: string) => void;
	join?: (arg0: string, arg1: string) => string;
	relative?: (arg0: string, arg1: string) => string;
	dirname?: (arg0: string) => string;
}
type IntermediateFileSystem = InputFileSystem &
	OutputFileSystem &
	IntermediateFileSystemExtras;
declare interface IntermediateFileSystemExtras {
	mkdirSync: (arg0: string) => void;
	createWriteStream: (arg0: string) => NodeJS.WritableStream;
	open: (
		arg0: string,
		arg1: string,
		arg2: (arg0?: null | NodeJS.ErrnoException, arg1?: number) => void
	) => void;
	read: (
		arg0: number,
		arg1: Buffer,
		arg2: number,
		arg3: number,
		arg4: number,
		arg5: (arg0?: null | NodeJS.ErrnoException, arg1?: number) => void
	) => void;
	close: (
		arg0: number,
		arg1: (arg0?: null | NodeJS.ErrnoException) => void
	) => void;
	rename: (
		arg0: string,
		arg1: string,
		arg2: (arg0?: null | NodeJS.ErrnoException) => void
	) => void;
}
type InternalCell<T> = T | typeof TOMBSTONE | typeof UNDEFINED_MARKER;
declare abstract class ItemCacheFacade {
	get<T>(callback: CallbackCache<T>): void;
	getPromise<T>(): Promise<T>;
	store<T>(data: T, callback: CallbackCache<void>): void;
	storePromise<T>(data: T): Promise<void>;
	provide<T>(
		computer: (arg0: CallbackNormalErrorCache<T>) => void,
		callback: CallbackNormalErrorCache<T>
	): void;
	providePromise<T>(computer: () => T | Promise<T>): Promise<T>;
}
declare class JavascriptModulesPlugin {
	constructor(options?: object);
	options: object;

	/**
	 * Apply the plugin
	 */
	apply(compiler: Compiler): void;
	renderModule(
		module: Module,
		renderContext: ChunkRenderContext,
		hooks: CompilationHooksJavascriptModulesPlugin,
		factory: boolean
	): Source;
	renderChunk(
		renderContext: RenderContext,
		hooks: CompilationHooksJavascriptModulesPlugin
	): Source;
	renderMain(
		renderContext: MainRenderContext,
		hooks: CompilationHooksJavascriptModulesPlugin,
		compilation: Compilation
	): Source;
	updateHashWithBootstrap(
		hash: Hash,
		renderContext: RenderBootstrapContext,
		hooks: CompilationHooksJavascriptModulesPlugin
	): void;
	renderBootstrap(
		renderContext: RenderBootstrapContext,
		hooks: CompilationHooksJavascriptModulesPlugin
	): {
		header: string[];
		beforeStartup: string[];
		startup: string[];
		afterStartup: string[];
		allowInlineStartup: boolean;
	};
	renderRequire(
		renderContext: RenderBootstrapContext,
		hooks: CompilationHooksJavascriptModulesPlugin
	): string;
	static getCompilationHooks(
		compilation: Compilation
	): CompilationHooksJavascriptModulesPlugin;
	static getChunkFilenameTemplate(chunk?: any, outputOptions?: any): any;
	static chunkHasJs: (chunk: Chunk, chunkGraph: ChunkGraph) => boolean;
}
declare class JavascriptParser extends Parser {
	constructor(sourceType?: "module" | "auto" | "script");
	hooks: Readonly<{
		evaluateTypeof: HookMap<
			SyncBailHook<
				[UnaryExpression],
				undefined | null | BasicEvaluatedExpression
			>
		>;
		evaluate: HookMap<
			SyncBailHook<[Expression], undefined | null | BasicEvaluatedExpression>
		>;
		evaluateIdentifier: HookMap<
			SyncBailHook<
				[ThisExpression | MemberExpression | MetaProperty | Identifier],
				undefined | null | BasicEvaluatedExpression
			>
		>;
		evaluateDefinedIdentifier: HookMap<
			SyncBailHook<
				[ThisExpression | MemberExpression | Identifier],
				undefined | null | BasicEvaluatedExpression
			>
		>;
		evaluateNewExpression: HookMap<
			SyncBailHook<[NewExpression], undefined | null | BasicEvaluatedExpression>
		>;
		evaluateCallExpression: HookMap<
			SyncBailHook<
				[CallExpression],
				undefined | null | BasicEvaluatedExpression
			>
		>;
		evaluateCallExpressionMember: HookMap<
			SyncBailHook<
				[CallExpression, undefined | BasicEvaluatedExpression],
				undefined | null | BasicEvaluatedExpression
			>
		>;
		isPure: HookMap<
			SyncBailHook<
				[
					(
						| UnaryExpression
						| ThisExpression
						| ArrayExpression
						| ObjectExpression
						| FunctionExpression
						| ArrowFunctionExpression
						| YieldExpression
						| SimpleLiteral
						| RegExpLiteral
						| BigIntLiteral
						| UpdateExpression
						| BinaryExpression
						| AssignmentExpression
						| LogicalExpression
						| MemberExpression
						| ConditionalExpression
						| SimpleCallExpression
						| NewExpression
						| SequenceExpression
						| TemplateLiteral
						| TaggedTemplateExpression
						| ClassExpression
						| MetaProperty
						| Identifier
						| AwaitExpression
						| ImportExpression
						| ChainExpression
						| FunctionDeclaration
						| VariableDeclaration
						| ClassDeclaration
						| PrivateIdentifier
					),
					number
				],
				boolean | void
			>
		>;
		preStatement: SyncBailHook<
			[
				| FunctionDeclaration
				| VariableDeclaration
				| ClassDeclaration
				| ExpressionStatement
				| BlockStatement
				| StaticBlock
				| EmptyStatement
				| DebuggerStatement
				| WithStatement
				| ReturnStatement
				| LabeledStatement
				| BreakStatement
				| ContinueStatement
				| IfStatement
				| SwitchStatement
				| ThrowStatement
				| TryStatement
				| WhileStatement
				| DoWhileStatement
				| ForStatement
				| ForInStatement
				| ForOfStatement
				| ImportDeclaration
				| ExportNamedDeclaration
				| ExportDefaultDeclaration
				| ExportAllDeclaration
			],
			boolean | void
		>;
		blockPreStatement: SyncBailHook<
			[
				| FunctionDeclaration
				| VariableDeclaration
				| ClassDeclaration
				| ExpressionStatement
				| BlockStatement
				| StaticBlock
				| EmptyStatement
				| DebuggerStatement
				| WithStatement
				| ReturnStatement
				| LabeledStatement
				| BreakStatement
				| ContinueStatement
				| IfStatement
				| SwitchStatement
				| ThrowStatement
				| TryStatement
				| WhileStatement
				| DoWhileStatement
				| ForStatement
				| ForInStatement
				| ForOfStatement
				| ImportDeclaration
				| ExportNamedDeclaration
				| ExportDefaultDeclaration
				| ExportAllDeclaration
			],
			boolean | void
		>;
		statement: SyncBailHook<
			[
				| FunctionDeclaration
				| VariableDeclaration
				| ClassDeclaration
				| ExpressionStatement
				| BlockStatement
				| StaticBlock
				| EmptyStatement
				| DebuggerStatement
				| WithStatement
				| ReturnStatement
				| LabeledStatement
				| BreakStatement
				| ContinueStatement
				| IfStatement
				| SwitchStatement
				| ThrowStatement
				| TryStatement
				| WhileStatement
				| DoWhileStatement
				| ForStatement
				| ForInStatement
				| ForOfStatement
				| ImportDeclaration
				| ExportNamedDeclaration
				| ExportDefaultDeclaration
				| ExportAllDeclaration
			],
			boolean | void
		>;
		statementIf: SyncBailHook<[IfStatement], boolean | void>;
		classExtendsExpression: SyncBailHook<
			[Expression, ClassExpression | ClassDeclaration],
			boolean | void
		>;
		classBodyElement: SyncBailHook<
			[
				StaticBlock | MethodDefinition | PropertyDefinition,
				ClassExpression | ClassDeclaration
			],
			boolean | void
		>;
		classBodyValue: SyncBailHook<
			[
				Expression,
				MethodDefinition | PropertyDefinition,
				ClassExpression | ClassDeclaration
			],
			boolean | void
		>;
		label: HookMap<SyncBailHook<[LabeledStatement], boolean | void>>;
		import: SyncBailHook<[ImportDeclaration, ImportSource], boolean | void>;
		importSpecifier: SyncBailHook<
			[ImportDeclaration, ImportSource, string, string],
			boolean | void
		>;
		export: SyncBailHook<
			[ExportNamedDeclaration | ExportAllDeclaration],
			boolean | void
		>;
		exportImport: SyncBailHook<
			[ExportNamedDeclaration | ExportAllDeclaration, ImportSource],
			boolean | void
		>;
		exportDeclaration: SyncBailHook<
			[ExportNamedDeclaration | ExportAllDeclaration, Declaration],
			boolean | void
		>;
		exportExpression: SyncBailHook<
			[ExportDefaultDeclaration, Declaration],
			boolean | void
		>;
		exportSpecifier: SyncBailHook<
			[
				ExportNamedDeclaration | ExportAllDeclaration,
				string,
				string,
				undefined | number
			],
			boolean | void
		>;
		exportImportSpecifier: SyncBailHook<
			[
				ExportNamedDeclaration | ExportAllDeclaration,
				ImportSource,
				string,
				string,
				undefined | number
			],
			boolean | void
		>;
		preDeclarator: SyncBailHook<
			[VariableDeclarator, Statement],
			boolean | void
		>;
		declarator: SyncBailHook<[VariableDeclarator, Statement], boolean | void>;
		varDeclaration: HookMap<SyncBailHook<[Declaration], boolean | void>>;
		varDeclarationLet: HookMap<SyncBailHook<[Declaration], boolean | void>>;
		varDeclarationConst: HookMap<SyncBailHook<[Declaration], boolean | void>>;
		varDeclarationVar: HookMap<SyncBailHook<[Declaration], boolean | void>>;
		pattern: HookMap<SyncBailHook<[Identifier], boolean | void>>;
		canRename: HookMap<SyncBailHook<[Expression], boolean | void>>;
		rename: HookMap<SyncBailHook<[Expression], boolean | void>>;
		assign: HookMap<SyncBailHook<[AssignmentExpression], boolean | void>>;
		assignMemberChain: HookMap<
			SyncBailHook<[AssignmentExpression, string[]], boolean | void>
		>;
		typeof: HookMap<SyncBailHook<[Expression], boolean | void>>;
		importCall: SyncBailHook<[ImportExpression], boolean | void>;
		topLevelAwait: SyncBailHook<[Expression], boolean | void>;
		call: HookMap<SyncBailHook<[BaseCallExpression], boolean | void>>;
		callMemberChain: HookMap<
			SyncBailHook<
				[CallExpression, string[], boolean[], [number, number][]],
				boolean | void
			>
		>;
		memberChainOfCallMemberChain: HookMap<
			SyncBailHook<
				[Expression, string[], CallExpression, string[]],
				boolean | void
			>
		>;
		callMemberChainOfCallMemberChain: HookMap<
			SyncBailHook<
				[Expression, string[], CallExpression, string[]],
				boolean | void
			>
		>;
		optionalChaining: SyncBailHook<[ChainExpression], boolean | void>;
		new: HookMap<SyncBailHook<[NewExpression], boolean | void>>;
		binaryExpression: SyncBailHook<[BinaryExpression], boolean | void>;
		expression: HookMap<SyncBailHook<[Expression], boolean | void>>;
		expressionMemberChain: HookMap<
			SyncBailHook<
				[Expression, string[], boolean[], [number, number][]],
				boolean | void
			>
		>;
		unhandledExpressionMemberChain: HookMap<
			SyncBailHook<[Expression, string[]], boolean | void>
		>;
		expressionConditionalOperator: SyncBailHook<
			[ConditionalExpression],
			boolean | void
		>;
		expressionLogicalOperator: SyncBailHook<
			[LogicalExpression],
			boolean | void
		>;
		program: SyncBailHook<[Program, Comment[]], boolean | void>;
		finish: SyncBailHook<[Program, Comment[]], boolean | void>;
	}>;
	sourceType: "module" | "auto" | "script";
	scope: ScopeInfo;
	state: ParserState;
	comments: any;
	semicolons: any;
	statementPath: (
		| UnaryExpression
		| ThisExpression
		| ArrayExpression
		| ObjectExpression
		| FunctionExpression
		| ArrowFunctionExpression
		| YieldExpression
		| SimpleLiteral
		| RegExpLiteral
		| BigIntLiteral
		| UpdateExpression
		| BinaryExpression
		| AssignmentExpression
		| LogicalExpression
		| MemberExpression
		| ConditionalExpression
		| SimpleCallExpression
		| NewExpression
		| SequenceExpression
		| TemplateLiteral
		| TaggedTemplateExpression
		| ClassExpression
		| MetaProperty
		| Identifier
		| AwaitExpression
		| ImportExpression
		| ChainExpression
		| FunctionDeclaration
		| VariableDeclaration
		| ClassDeclaration
		| ExpressionStatement
		| BlockStatement
		| StaticBlock
		| EmptyStatement
		| DebuggerStatement
		| WithStatement
		| ReturnStatement
		| LabeledStatement
		| BreakStatement
		| ContinueStatement
		| IfStatement
		| SwitchStatement
		| ThrowStatement
		| TryStatement
		| WhileStatement
		| DoWhileStatement
		| ForStatement
		| ForInStatement
		| ForOfStatement
		| ImportDeclaration
		| ExportNamedDeclaration
		| ExportDefaultDeclaration
		| ExportAllDeclaration
	)[];
	prevStatement?:
		| UnaryExpression
		| ThisExpression
		| ArrayExpression
		| ObjectExpression
		| FunctionExpression
		| ArrowFunctionExpression
		| YieldExpression
		| SimpleLiteral
		| RegExpLiteral
		| BigIntLiteral
		| UpdateExpression
		| BinaryExpression
		| AssignmentExpression
		| LogicalExpression
		| MemberExpression
		| ConditionalExpression
		| SimpleCallExpression
		| NewExpression
		| SequenceExpression
		| TemplateLiteral
		| TaggedTemplateExpression
		| ClassExpression
		| MetaProperty
		| Identifier
		| AwaitExpression
		| ImportExpression
		| ChainExpression
		| FunctionDeclaration
		| VariableDeclaration
		| ClassDeclaration
		| ExpressionStatement
		| BlockStatement
		| StaticBlock
		| EmptyStatement
		| DebuggerStatement
		| WithStatement
		| ReturnStatement
		| LabeledStatement
		| BreakStatement
		| ContinueStatement
		| IfStatement
		| SwitchStatement
		| ThrowStatement
		| TryStatement
		| WhileStatement
		| DoWhileStatement
		| ForStatement
		| ForInStatement
		| ForOfStatement
		| ImportDeclaration
		| ExportNamedDeclaration
		| ExportDefaultDeclaration
		| ExportAllDeclaration;
	destructuringAssignmentProperties: WeakMap<Expression, Set<string>>;
	currentTagData: any;
	destructuringAssignmentPropertiesFor(
		node: Expression
	): undefined | Set<string>;
	getRenameIdentifier(
		expr: Expression
	): undefined | string | VariableInfoInterface;
	walkClass(classy: ClassExpression | ClassDeclaration): void;

	/**
	 * Pre walking iterates the scope for variable declarations
	 */
	preWalkStatements(
		statements: (
			| FunctionDeclaration
			| VariableDeclaration
			| ClassDeclaration
			| ExpressionStatement
			| BlockStatement
			| StaticBlock
			| EmptyStatement
			| DebuggerStatement
			| WithStatement
			| ReturnStatement
			| LabeledStatement
			| BreakStatement
			| ContinueStatement
			| IfStatement
			| SwitchStatement
			| ThrowStatement
			| TryStatement
			| WhileStatement
			| DoWhileStatement
			| ForStatement
			| ForInStatement
			| ForOfStatement
			| ImportDeclaration
			| ExportNamedDeclaration
			| ExportDefaultDeclaration
			| ExportAllDeclaration
		)[]
	): void;

	/**
	 * Block pre walking iterates the scope for block variable declarations
	 */
	blockPreWalkStatements(
		statements: (
			| FunctionDeclaration
			| VariableDeclaration
			| ClassDeclaration
			| ExpressionStatement
			| BlockStatement
			| StaticBlock
			| EmptyStatement
			| DebuggerStatement
			| WithStatement
			| ReturnStatement
			| LabeledStatement
			| BreakStatement
			| ContinueStatement
			| IfStatement
			| SwitchStatement
			| ThrowStatement
			| TryStatement
			| WhileStatement
			| DoWhileStatement
			| ForStatement
			| ForInStatement
			| ForOfStatement
			| ImportDeclaration
			| ExportNamedDeclaration
			| ExportDefaultDeclaration
			| ExportAllDeclaration
		)[]
	): void;

	/**
	 * Walking iterates the statements and expressions and processes them
	 */
	walkStatements(
		statements: (
			| FunctionDeclaration
			| VariableDeclaration
			| ClassDeclaration
			| ExpressionStatement
			| BlockStatement
			| StaticBlock
			| EmptyStatement
			| DebuggerStatement
			| WithStatement
			| ReturnStatement
			| LabeledStatement
			| BreakStatement
			| ContinueStatement
			| IfStatement
			| SwitchStatement
			| ThrowStatement
			| TryStatement
			| WhileStatement
			| DoWhileStatement
			| ForStatement
			| ForInStatement
			| ForOfStatement
			| ImportDeclaration
			| ExportNamedDeclaration
			| ExportDefaultDeclaration
			| ExportAllDeclaration
		)[]
	): void;

	/**
	 * Walking iterates the statements and expressions and processes them
	 */
	preWalkStatement(
		statement:
			| FunctionDeclaration
			| VariableDeclaration
			| ClassDeclaration
			| ExpressionStatement
			| BlockStatement
			| StaticBlock
			| EmptyStatement
			| DebuggerStatement
			| WithStatement
			| ReturnStatement
			| LabeledStatement
			| BreakStatement
			| ContinueStatement
			| IfStatement
			| SwitchStatement
			| ThrowStatement
			| TryStatement
			| WhileStatement
			| DoWhileStatement
			| ForStatement
			| ForInStatement
			| ForOfStatement
			| ImportDeclaration
			| ExportNamedDeclaration
			| ExportDefaultDeclaration
			| ExportAllDeclaration
	): void;
	blockPreWalkStatement(
		statement:
			| FunctionDeclaration
			| VariableDeclaration
			| ClassDeclaration
			| ExpressionStatement
			| BlockStatement
			| StaticBlock
			| EmptyStatement
			| DebuggerStatement
			| WithStatement
			| ReturnStatement
			| LabeledStatement
			| BreakStatement
			| ContinueStatement
			| IfStatement
			| SwitchStatement
			| ThrowStatement
			| TryStatement
			| WhileStatement
			| DoWhileStatement
			| ForStatement
			| ForInStatement
			| ForOfStatement
			| ImportDeclaration
			| ExportNamedDeclaration
			| ExportDefaultDeclaration
			| ExportAllDeclaration
	): void;
	walkStatement(
		statement:
			| FunctionDeclaration
			| VariableDeclaration
			| ClassDeclaration
			| ExpressionStatement
			| BlockStatement
			| StaticBlock
			| EmptyStatement
			| DebuggerStatement
			| WithStatement
			| ReturnStatement
			| LabeledStatement
			| BreakStatement
			| ContinueStatement
			| IfStatement
			| SwitchStatement
			| ThrowStatement
			| TryStatement
			| WhileStatement
			| DoWhileStatement
			| ForStatement
			| ForInStatement
			| ForOfStatement
			| ImportDeclaration
			| ExportNamedDeclaration
			| ExportDefaultDeclaration
			| ExportAllDeclaration
	): void;

	/**
	 * Walks a statements that is nested within a parent statement
	 * and can potentially be a non-block statement.
	 * This enforces the nested statement to never be in ASI position.
	 */
	walkNestedStatement(statement: Statement): void;
	preWalkBlockStatement(statement: BlockStatement): void;
	walkBlockStatement(statement: BlockStatement): void;
	walkExpressionStatement(statement: ExpressionStatement): void;
	preWalkIfStatement(statement: IfStatement): void;
	walkIfStatement(statement: IfStatement): void;
	preWalkLabeledStatement(statement: LabeledStatement): void;
	walkLabeledStatement(statement: LabeledStatement): void;
	preWalkWithStatement(statement: WithStatement): void;
	walkWithStatement(statement: WithStatement): void;
	preWalkSwitchStatement(statement: SwitchStatement): void;
	walkSwitchStatement(statement: SwitchStatement): void;
	walkTerminatingStatement(statement: ReturnStatement | ThrowStatement): void;
	walkReturnStatement(statement: ReturnStatement): void;
	walkThrowStatement(statement: ThrowStatement): void;
	preWalkTryStatement(statement: TryStatement): void;
	walkTryStatement(statement: TryStatement): void;
	preWalkWhileStatement(statement: WhileStatement): void;
	walkWhileStatement(statement: WhileStatement): void;
	preWalkDoWhileStatement(statement: DoWhileStatement): void;
	walkDoWhileStatement(statement: DoWhileStatement): void;
	preWalkForStatement(statement: ForStatement): void;
	walkForStatement(statement: ForStatement): void;
	preWalkForInStatement(statement: ForInStatement): void;
	walkForInStatement(statement: ForInStatement): void;
	preWalkForOfStatement(statement?: any): void;
	walkForOfStatement(statement: ForOfStatement): void;
	preWalkFunctionDeclaration(statement: FunctionDeclaration): void;
	walkFunctionDeclaration(statement: FunctionDeclaration): void;
	blockPreWalkExpressionStatement(statement: ExpressionStatement): void;
	preWalkAssignmentExpression(expression: AssignmentExpression): void;
	blockPreWalkImportDeclaration(statement?: any): void;
	enterDeclaration(declaration?: any, onIdent?: any): void;
	blockPreWalkExportNamedDeclaration(statement?: any): void;
	walkExportNamedDeclaration(statement: ExportNamedDeclaration): void;
	blockPreWalkExportDefaultDeclaration(statement?: any): void;
	walkExportDefaultDeclaration(statement?: any): void;
	blockPreWalkExportAllDeclaration(statement?: any): void;
	preWalkVariableDeclaration(statement: VariableDeclaration): void;
	blockPreWalkVariableDeclaration(statement: VariableDeclaration): void;
	preWalkVariableDeclarator(declarator: VariableDeclarator): void;
	walkVariableDeclaration(statement: VariableDeclaration): void;
	blockPreWalkClassDeclaration(statement: ClassDeclaration): void;
	walkClassDeclaration(statement: ClassDeclaration): void;
	preWalkSwitchCases(switchCases: SwitchCase[]): void;
	walkSwitchCases(switchCases: SwitchCase[]): void;
	preWalkCatchClause(catchClause: CatchClause): void;
	walkCatchClause(catchClause: CatchClause): void;
	walkPattern(pattern: Pattern): void;
	walkAssignmentPattern(pattern: AssignmentPattern): void;
	walkObjectPattern(pattern?: any): void;
	walkArrayPattern(pattern: ArrayPattern): void;
	walkRestElement(pattern: RestElement): void;
	walkExpressions(
		expressions: (
			| null
			| UnaryExpression
			| ThisExpression
			| ArrayExpression
			| ObjectExpression
			| FunctionExpression
			| ArrowFunctionExpression
			| YieldExpression
			| SimpleLiteral
			| RegExpLiteral
			| BigIntLiteral
			| UpdateExpression
			| BinaryExpression
			| AssignmentExpression
			| LogicalExpression
			| MemberExpression
			| ConditionalExpression
			| SimpleCallExpression
			| NewExpression
			| SequenceExpression
			| TemplateLiteral
			| TaggedTemplateExpression
			| ClassExpression
			| MetaProperty
			| Identifier
			| AwaitExpression
			| ImportExpression
			| ChainExpression
			| SpreadElement
		)[]
	): void;
	walkExpression(expression?: any): void;
	walkAwaitExpression(expression: AwaitExpression): void;
	walkArrayExpression(expression: ArrayExpression): void;
	walkSpreadElement(expression: SpreadElement): void;
	walkObjectExpression(expression: ObjectExpression): void;
	walkProperty(prop: SpreadElement | Property): void;
	walkFunctionExpression(expression: FunctionExpression): void;
	walkArrowFunctionExpression(expression: ArrowFunctionExpression): void;
	walkSequenceExpression(expression: SequenceExpression): void;
	walkUpdateExpression(expression: UpdateExpression): void;
	walkUnaryExpression(expression: UnaryExpression): void;
	walkLeftRightExpression(
		expression: BinaryExpression | LogicalExpression
	): void;
	walkBinaryExpression(expression: BinaryExpression): void;
	walkLogicalExpression(expression: LogicalExpression): void;
	walkAssignmentExpression(expression: AssignmentExpression): void;
	walkConditionalExpression(expression: ConditionalExpression): void;
	walkNewExpression(expression: NewExpression): void;
	walkYieldExpression(expression: YieldExpression): void;
	walkTemplateLiteral(expression: TemplateLiteral): void;
	walkTaggedTemplateExpression(expression: TaggedTemplateExpression): void;
	walkClassExpression(expression: ClassExpression): void;
	walkChainExpression(expression: ChainExpression): void;
	walkImportExpression(expression: ImportExpression): void;
	walkCallExpression(expression?: any): void;
	walkMemberExpression(expression: MemberExpression): void;
	walkMemberExpressionWithExpressionName(
		expression?: any,
		name?: any,
		rootInfo?: any,
		members?: any,
		onUnhandled?: any
	): void;
	walkThisExpression(expression: ThisExpression): void;
	walkIdentifier(expression: Identifier): void;
	walkMetaProperty(metaProperty: MetaProperty): void;
	callHooksForExpression(hookMap: any, expr: any, ...args: any[]): any;
	callHooksForExpressionWithFallback<T, R>(
		hookMap: HookMap<SyncBailHook<T, R>>,
		expr: MemberExpression,
		fallback:
			| undefined
			| ((
					arg0: string,
					arg1: string | ScopeInfo | VariableInfo,
					arg2: () => string[]
			  ) => any),
		defined: undefined | ((arg0: string) => any),
		...args: AsArray<T>
	): undefined | R;
	callHooksForName<T, R>(
		hookMap: HookMap<SyncBailHook<T, R>>,
		name: string,
		...args: AsArray<T>
	): undefined | R;
	callHooksForInfo<T, R>(
		hookMap: HookMap<SyncBailHook<T, R>>,
		info: ExportedVariableInfo,
		...args: AsArray<T>
	): undefined | R;
	callHooksForInfoWithFallback<T, R>(
		hookMap: HookMap<SyncBailHook<T, R>>,
		info: ExportedVariableInfo,
		fallback: undefined | ((arg0: string) => any),
		defined: undefined | (() => any),
		...args: AsArray<T>
	): undefined | R;
	callHooksForNameWithFallback<T, R>(
		hookMap: HookMap<SyncBailHook<T, R>>,
		name: string,
		fallback: undefined | ((arg0: string) => any),
		defined: undefined | (() => any),
		...args: AsArray<T>
	): undefined | R;
	inScope(params: any, fn: () => void): void;
	inClassScope(hasThis: boolean, params: any, fn: () => void): void;
	inFunctionScope(hasThis: boolean, params: any, fn: () => void): void;
	inBlockScope(fn: () => void): void;
	detectMode(
		statements: (
			| FunctionDeclaration
			| VariableDeclaration
			| ClassDeclaration
			| ExpressionStatement
			| BlockStatement
			| StaticBlock
			| EmptyStatement
			| DebuggerStatement
			| WithStatement
			| ReturnStatement
			| LabeledStatement
			| BreakStatement
			| ContinueStatement
			| IfStatement
			| SwitchStatement
			| ThrowStatement
			| TryStatement
			| WhileStatement
			| DoWhileStatement
			| ForStatement
			| ForInStatement
			| ForOfStatement
			| ImportDeclaration
			| ExportNamedDeclaration
			| ExportDefaultDeclaration
			| ExportAllDeclaration
			| Directive
		)[]
	): void;
	enterPatterns(patterns?: any, onIdent?: any): void;
	enterPattern(pattern?: any, onIdent?: any): void;
	enterIdentifier(pattern: Identifier, onIdent?: any): void;
	enterObjectPattern(pattern: ObjectPattern, onIdent?: any): void;
	enterArrayPattern(pattern: ArrayPattern, onIdent?: any): void;
	enterRestElement(pattern: RestElement, onIdent?: any): void;
	enterAssignmentPattern(pattern: AssignmentPattern, onIdent?: any): void;
	evaluateExpression(expression?: any): BasicEvaluatedExpression;
	parseString(expression: Expression): string;
	parseCalculatedString(expression?: any): any;
	evaluate(source: string): BasicEvaluatedExpression;
	isPure(
		expr:
			| undefined
			| null
			| UnaryExpression
			| ThisExpression
			| ArrayExpression
			| ObjectExpression
			| FunctionExpression
			| ArrowFunctionExpression
			| YieldExpression
			| SimpleLiteral
			| RegExpLiteral
			| BigIntLiteral
			| UpdateExpression
			| BinaryExpression
			| AssignmentExpression
			| LogicalExpression
			| MemberExpression
			| ConditionalExpression
			| SimpleCallExpression
			| NewExpression
			| SequenceExpression
			| TemplateLiteral
			| TaggedTemplateExpression
			| ClassExpression
			| MetaProperty
			| Identifier
			| AwaitExpression
			| ImportExpression
			| ChainExpression
			| FunctionDeclaration
			| VariableDeclaration
			| ClassDeclaration
			| PrivateIdentifier,
		commentsStartPos: number
	): boolean;
	getComments(range: [number, number]): any[];
	isAsiPosition(pos: number): boolean;
	unsetAsiPosition(pos: number): void;
	isStatementLevelExpression(expr: Expression): boolean;
	getTagData(name?: any, tag?: any): any;
	tagVariable(name?: any, tag?: any, data?: any): void;
	defineVariable(name: string): void;
	undefineVariable(name: string): void;
	isVariableDefined(name: string): boolean;
	getVariableInfo(name: string): ExportedVariableInfo;
	setVariable(name: string, variableInfo: ExportedVariableInfo): void;
	evaluatedVariable(tagInfo: TagInfo): VariableInfo;
	parseCommentOptions(range: [number, number]): any;
	extractMemberExpressionChain(expression: MemberExpression): {
		members: string[];
		object:
			| UnaryExpression
			| ThisExpression
			| ArrayExpression
			| ObjectExpression
			| FunctionExpression
			| ArrowFunctionExpression
			| YieldExpression
			| SimpleLiteral
			| RegExpLiteral
			| BigIntLiteral
			| UpdateExpression
			| BinaryExpression
			| AssignmentExpression
			| LogicalExpression
			| MemberExpression
			| ConditionalExpression
			| SimpleCallExpression
			| NewExpression
			| SequenceExpression
			| TemplateLiteral
			| TaggedTemplateExpression
			| ClassExpression
			| MetaProperty
			| Identifier
			| AwaitExpression
			| ImportExpression
			| ChainExpression
			| Super;
		membersOptionals: boolean[];
		memberRanges: [number, number][];
	};
	getFreeInfoFromVariable(
		varName: string
	): undefined | { name: string; info: string | VariableInfo };
	getMemberExpressionInfo(
		expression: MemberExpression,
		allowedTypes: number
	): undefined | CallExpressionInfo | ExpressionExpressionInfo;
	getNameForExpression(
		expression: MemberExpression
	):
		| undefined
		| {
				name: string;
				rootInfo: ExportedVariableInfo;
				getMembers: () => string[];
		  };
	static ALLOWED_MEMBER_TYPES_ALL: 3;
	static ALLOWED_MEMBER_TYPES_EXPRESSION: 2;
	static ALLOWED_MEMBER_TYPES_CALL_EXPRESSION: 1;
}

/**
 * Parser options for javascript modules.
 */
declare interface JavascriptParserOptions {
	[index: string]: any;

	/**
	 * Set the value of `require.amd` and `define.amd`. Or disable AMD support.
	 */
	amd?: false | { [index: string]: any };

	/**
	 * Enable/disable special handling for browserify bundles.
	 */
	browserify?: boolean;

	/**
	 * Enable/disable parsing of CommonJs syntax.
	 */
	commonjs?: boolean;

	/**
	 * Enable/disable parsing of magic comments in CommonJs syntax.
	 */
	commonjsMagicComments?: boolean;

	/**
	 * Enable/disable parsing "import { createRequire } from "module"" and evaluating createRequire().
	 */
	createRequire?: string | boolean;

	/**
	 * Specifies global fetchPriority for dynamic import.
	 */
	dynamicImportFetchPriority?: false | "auto" | "low" | "high";

	/**
	 * Specifies global mode for dynamic import.
	 */
	dynamicImportMode?: "weak" | "eager" | "lazy" | "lazy-once";

	/**
	 * Specifies global prefetch for dynamic import.
	 */
	dynamicImportPrefetch?: number | boolean;

	/**
	 * Specifies global preload for dynamic import.
	 */
	dynamicImportPreload?: number | boolean;

	/**
	 * Specifies the behavior of invalid export names in "import ... from ..." and "export ... from ...".
	 */
	exportsPresence?: false | "auto" | "error" | "warn";

	/**
	 * Enable warnings for full dynamic dependencies.
	 */
	exprContextCritical?: boolean;

	/**
	 * Enable recursive directory lookup for full dynamic dependencies.
	 */
	exprContextRecursive?: boolean;

	/**
	 * Sets the default regular expression for full dynamic dependencies.
	 */
	exprContextRegExp?: boolean | RegExp;

	/**
	 * Set the default request for full dynamic dependencies.
	 */
	exprContextRequest?: string;

	/**
	 * Enable/disable parsing of EcmaScript Modules syntax.
	 */
	harmony?: boolean;

	/**
	 * Enable/disable parsing of import() syntax.
	 */
	import?: boolean;

	/**
	 * Specifies the behavior of invalid export names in "import ... from ...".
	 */
	importExportsPresence?: false | "auto" | "error" | "warn";

	/**
	 * Enable/disable evaluating import.meta.
	 */
	importMeta?: boolean;

	/**
	 * Enable/disable evaluating import.meta.webpackContext.
	 */
	importMetaContext?: boolean;

	/**
	 * Include polyfills or mocks for various node stuff.
	 */
	node?: false | NodeOptions;

	/**
	 * Specifies the behavior of invalid export names in "export ... from ...". This might be useful to disable during the migration from "export ... from ..." to "export type ... from ..." when reexporting types in TypeScript.
	 */
	reexportExportsPresence?: false | "auto" | "error" | "warn";

	/**
	 * Enable/disable parsing of require.context syntax.
	 */
	requireContext?: boolean;

	/**
	 * Enable/disable parsing of require.ensure syntax.
	 */
	requireEnsure?: boolean;

	/**
	 * Enable/disable parsing of require.include syntax.
	 */
	requireInclude?: boolean;

	/**
	 * Enable/disable parsing of require.js special syntax like require.config, requirejs.config, require.version and requirejs.onError.
	 */
	requireJs?: boolean;

	/**
	 * Deprecated in favor of "exportsPresence". Emit errors instead of warnings when imported names don't exist in imported module.
	 */
	strictExportPresence?: boolean;

	/**
	 * Handle the this context correctly according to the spec for namespace objects.
	 */
	strictThisContextOnImports?: boolean;

	/**
	 * Enable/disable parsing of System.js special syntax like System.import, System.get, System.set and System.register.
	 */
	system?: boolean;

	/**
	 * Enable warnings when using the require function in a not statically analyse-able way.
	 */
	unknownContextCritical?: boolean;

	/**
	 * Enable recursive directory lookup when using the require function in a not statically analyse-able way.
	 */
	unknownContextRecursive?: boolean;

	/**
	 * Sets the regular expression when using the require function in a not statically analyse-able way.
	 */
	unknownContextRegExp?: boolean | RegExp;

	/**
	 * Sets the request when using the require function in a not statically analyse-able way.
	 */
	unknownContextRequest?: string;

	/**
	 * Enable/disable parsing of new URL() syntax.
	 */
	url?: boolean | "relative";

	/**
	 * Disable or configure parsing of WebWorker syntax like new Worker() or navigator.serviceWorker.register().
	 */
	worker?: boolean | string[];

	/**
	 * Enable warnings for partial dynamic dependencies.
	 */
	wrappedContextCritical?: boolean;

	/**
	 * Enable recursive directory lookup for partial dynamic dependencies.
	 */
	wrappedContextRecursive?: boolean;

	/**
	 * Set the inner regular expression for partial dynamic dependencies.
	 */
	wrappedContextRegExp?: RegExp;
}
type JsonObject = { [index: string]: JsonValue } & {
	[index: string]:
		| undefined
		| null
		| string
		| number
		| boolean
		| JsonObject
		| JsonValue[];
};
type JsonValue = null | string | number | boolean | JsonObject | JsonValue[];
declare class JsonpChunkLoadingRuntimeModule extends RuntimeModule {
	constructor(runtimeRequirements: Set<string>);
	static getCompilationHooks(
		compilation: Compilation
	): JsonpCompilationPluginHooks;

	/**
	 * Runtime modules without any dependencies to other runtime modules
	 */
	static STAGE_NORMAL: number;

	/**
	 * Runtime modules with simple dependencies on other runtime modules
	 */
	static STAGE_BASIC: number;

	/**
	 * Runtime modules which attach to handlers of other runtime modules
	 */
	static STAGE_ATTACH: number;

	/**
	 * Runtime modules which trigger actions on bootstrap
	 */
	static STAGE_TRIGGER: number;
}
declare interface JsonpCompilationPluginHooks {
	linkPreload: SyncWaterfallHook<[string, Chunk]>;
	linkPrefetch: SyncWaterfallHook<[string, Chunk]>;
}
declare class JsonpTemplatePlugin {
	constructor();

	/**
	 * Apply the plugin
	 */
	apply(compiler: Compiler): void;
	static getCompilationHooks(
		compilation: Compilation
	): JsonpCompilationPluginHooks;
}
declare interface KnownAssetInfo {
	/**
	 * true, if the asset can be long term cached forever (contains a hash)
	 */
	immutable?: boolean;

	/**
	 * whether the asset is minimized
	 */
	minimized?: boolean;

	/**
	 * the value(s) of the full hash used for this asset
	 */
	fullhash?: string | string[];

	/**
	 * the value(s) of the chunk hash used for this asset
	 */
	chunkhash?: string | string[];

	/**
	 * the value(s) of the module hash used for this asset
	 */
	modulehash?: string | string[];

	/**
	 * the value(s) of the content hash used for this asset
	 */
	contenthash?: string | string[];

	/**
	 * when asset was created from a source file (potentially transformed), the original filename relative to compilation context
	 */
	sourceFilename?: string;

	/**
	 * size in bytes, only set after asset has been emitted
	 */
	size?: number;

	/**
	 * true, when asset is only used for development and doesn't count towards user-facing assets
	 */
	development?: boolean;

	/**
	 * true, when asset ships data for updating an existing application (HMR)
	 */
	hotModuleReplacement?: boolean;

	/**
	 * true, when asset is javascript and an ESM
	 */
	javascriptModule?: boolean;

	/**
	 * object of pointers to other assets, keyed by type of relation (only points from parent to child)
	 */
	related?: Record<string, string | string[]>;
}
declare interface KnownBuildMeta {
	moduleArgument?: string;
	exportsArgument?: string;
	strict?: boolean;
	moduleConcatenationBailout?: string;
	exportsType?: "namespace" | "dynamic" | "default" | "flagged";
	defaultObject?: false | "redirect" | "redirect-warn";
	strictHarmonyModule?: boolean;
	async?: boolean;
	sideEffectFree?: boolean;
}
declare interface KnownCreateStatsOptionsContext {
	forToString?: boolean;
}
declare interface KnownHooks {
	resolveStep: SyncHook<
		[
			AsyncSeriesBailHook<
				[ResolveRequest, ResolveContext],
				null | ResolveRequest
			>,
			ResolveRequest
		]
	>;
	noResolve: SyncHook<[ResolveRequest, Error]>;
	resolve: AsyncSeriesBailHook<
		[ResolveRequest, ResolveContext],
		null | ResolveRequest
	>;
	result: AsyncSeriesHook<[ResolveRequest, ResolveContext]>;
}
declare interface KnownNormalizedStatsOptions {
	context: string;
	requestShortener: RequestShortener;
	chunksSort: string;
	modulesSort: string;
	chunkModulesSort: string;
	nestedModulesSort: string;
	assetsSort: string;
	ids: boolean;
	cachedAssets: boolean;
	groupAssetsByEmitStatus: boolean;
	groupAssetsByPath: boolean;
	groupAssetsByExtension: boolean;
	assetsSpace: number;
	excludeAssets: ((value: string, asset: StatsAsset) => boolean)[];
	excludeModules: ((
		name: string,
		module: StatsModule,
		type: "module" | "chunk" | "root-of-chunk" | "nested"
	) => boolean)[];
	warningsFilter: ((warning: StatsError, textValue: string) => boolean)[];
	cachedModules: boolean;
	orphanModules: boolean;
	dependentModules: boolean;
	runtimeModules: boolean;
	groupModulesByCacheStatus: boolean;
	groupModulesByLayer: boolean;
	groupModulesByAttributes: boolean;
	groupModulesByPath: boolean;
	groupModulesByExtension: boolean;
	groupModulesByType: boolean;
	entrypoints: boolean | "auto";
	chunkGroups: boolean;
	chunkGroupAuxiliary: boolean;
	chunkGroupChildren: boolean;
	chunkGroupMaxAssets: number;
	modulesSpace: number;
	chunkModulesSpace: number;
	nestedModulesSpace: number;
	logging: false | "none" | "error" | "warn" | "info" | "log" | "verbose";
	loggingDebug: ((value: string) => boolean)[];
	loggingTrace: boolean;
}
declare interface KnownStatsAsset {
	type: string;
	name: string;
	info: AssetInfo;
	size: number;
	emitted: boolean;
	comparedForEmit: boolean;
	cached: boolean;
	related?: StatsAsset[];
	chunkNames?: (string | number)[];
	chunkIdHints?: (string | number)[];
	chunks?: (string | number)[];
	auxiliaryChunkNames?: (string | number)[];
	auxiliaryChunks?: (string | number)[];
	auxiliaryChunkIdHints?: (string | number)[];
	filteredRelated?: number;
	isOverSizeLimit?: boolean;
}
declare interface KnownStatsChunk {
	rendered: boolean;
	initial: boolean;
	entry: boolean;
	recorded: boolean;
	reason?: string;
	size: number;
	sizes?: Record<string, number>;
	names?: string[];
	idHints?: string[];
	runtime?: string[];
	files?: string[];
	auxiliaryFiles?: string[];
	hash: string;
	childrenByOrder?: Record<string, (string | number)[]>;
	id?: string | number;
	siblings?: (string | number)[];
	parents?: (string | number)[];
	children?: (string | number)[];
	modules?: StatsModule[];
	filteredModules?: number;
	origins?: StatsChunkOrigin[];
}
declare interface KnownStatsChunkGroup {
	name?: string;
	chunks?: (string | number)[];
	assets?: { name: string; size?: number }[];
	filteredAssets?: number;
	assetsSize?: number;
	auxiliaryAssets?: { name: string; size?: number }[];
	filteredAuxiliaryAssets?: number;
	auxiliaryAssetsSize?: number;
	children?: { [index: string]: StatsChunkGroup[] };
	childAssets?: { [index: string]: string[] };
	isOverSizeLimit?: boolean;
}
declare interface KnownStatsChunkOrigin {
	module?: string;
	moduleIdentifier?: string;
	moduleName?: string;
	loc?: string;
	request?: string;
	moduleId?: string | number;
}
declare interface KnownStatsCompilation {
	env?: any;
	name?: string;
	hash?: string;
	version?: string;
	time?: number;
	builtAt?: number;
	needAdditionalPass?: boolean;
	publicPath?: string;
	outputPath?: string;
	assetsByChunkName?: Record<string, string[]>;
	assets?: StatsAsset[];
	filteredAssets?: number;
	chunks?: StatsChunk[];
	modules?: StatsModule[];
	filteredModules?: number;
	entrypoints?: Record<string, StatsChunkGroup>;
	namedChunkGroups?: Record<string, StatsChunkGroup>;
	errors?: StatsError[];
	errorsCount?: number;
	warnings?: StatsError[];
	warningsCount?: number;
	children?: StatsCompilation[];
	logging?: Record<string, StatsLogging>;
}
declare interface KnownStatsError {
	message: string;
	chunkName?: string;
	chunkEntry?: boolean;
	chunkInitial?: boolean;
	file?: string;
	moduleIdentifier?: string;
	moduleName?: string;
	loc?: string;
	chunkId?: string | number;
	moduleId?: string | number;
	moduleTrace?: StatsModuleTraceItem[];
	details?: any;
	stack?: string;
}
declare interface KnownStatsFactoryContext {
	type: string;
	makePathsRelative?: (arg0: string) => string;
	compilation?: Compilation;
	rootModules?: Set<Module>;
	compilationFileToChunks?: Map<string, Chunk[]>;
	compilationAuxiliaryFileToChunks?: Map<string, Chunk[]>;
	runtime?: RuntimeSpec;
	cachedGetErrors?: (arg0: Compilation) => WebpackError[];
	cachedGetWarnings?: (arg0: Compilation) => WebpackError[];
}
declare interface KnownStatsLogging {
	entries: StatsLoggingEntry[];
	filteredEntries: number;
	debug: boolean;
}
declare interface KnownStatsLoggingEntry {
	type: string;
	message: string;
	trace?: string[];
	children?: StatsLoggingEntry[];
	args?: any[];
	time?: number;
}
declare interface KnownStatsModule {
	type?: string;
	moduleType?: string;
	layer?: string;
	identifier?: string;
	name?: string;
	nameForCondition?: string;
	index?: number;
	preOrderIndex?: number;
	index2?: number;
	postOrderIndex?: number;
	size?: number;
	sizes?: { [index: string]: number };
	cacheable?: boolean;
	built?: boolean;
	codeGenerated?: boolean;
	buildTimeExecuted?: boolean;
	cached?: boolean;
	optional?: boolean;
	orphan?: boolean;
	id?: string | number;
	issuerId?: string | number;
	chunks?: (string | number)[];
	assets?: (string | number)[];
	dependent?: boolean;
	issuer?: string;
	issuerName?: string;
	issuerPath?: StatsModuleIssuer[];
	failed?: boolean;
	errors?: number;
	warnings?: number;
	profile?: StatsProfile;
	reasons?: StatsModuleReason[];
	usedExports?: boolean | string[];
	providedExports?: string[];
	optimizationBailout?: string[];
	depth?: number;
	modules?: StatsModule[];
	filteredModules?: number;
	source?: string | Buffer;
}
declare interface KnownStatsModuleIssuer {
	identifier?: string;
	name?: string;
	id?: string | number;
	profile?: StatsProfile;
}
declare interface KnownStatsModuleReason {
	moduleIdentifier?: string;
	module?: string;
	moduleName?: string;
	resolvedModuleIdentifier?: string;
	resolvedModule?: string;
	type?: string;
	active: boolean;
	explanation?: string;
	userRequest?: string;
	loc?: string;
	moduleId?: string | number;
	resolvedModuleId?: string | number;
}
declare interface KnownStatsModuleTraceDependency {
	loc?: string;
}
declare interface KnownStatsModuleTraceItem {
	originIdentifier?: string;
	originName?: string;
	moduleIdentifier?: string;
	moduleName?: string;
	dependencies?: StatsModuleTraceDependency[];
	originId?: string | number;
	moduleId?: string | number;
}
declare interface KnownStatsPrinterContext {
	type?: string;
	compilation?: StatsCompilation;
	chunkGroup?: StatsChunkGroup;
	asset?: StatsAsset;
	module?: StatsModule;
	chunk?: StatsChunk;
	moduleReason?: StatsModuleReason;
	bold?: (str: string) => string;
	yellow?: (str: string) => string;
	red?: (str: string) => string;
	green?: (str: string) => string;
	magenta?: (str: string) => string;
	cyan?: (str: string) => string;
	formatFilename?: (file: string, oversize?: boolean) => string;
	formatModuleId?: (id: string) => string;
	formatChunkId?: (
		id: string,
		direction?: "parent" | "child" | "sibling"
	) => string;
	formatSize?: (size: number) => string;
	formatDateTime?: (dateTime: number) => string;
	formatFlag?: (flag: string) => string;
	formatTime?: (time: number, boldQuantity?: boolean) => string;
	chunkGroupKind?: string;
}
declare interface KnownStatsProfile {
	total: number;
	resolving: number;
	restoring: number;
	building: number;
	integration: number;
	storing: number;
	additionalResolving: number;
	additionalIntegration: number;
	factory: number;
	dependencies: number;
}

/**
 * Options for the default backend.
 */
declare interface LazyCompilationDefaultBackendOptions {
	/**
	 * A custom client.
	 */
	client?: string;

	/**
	 * Specifies where to listen to from the server.
	 */
	listen?: number | ListenOptions | ((server: typeof Server) => void);

	/**
	 * Specifies the protocol the client should use to connect to the server.
	 */
	protocol?: "http" | "https";

	/**
	 * Specifies how to create the server handling the EventSource requests.
	 */
	server?:
		| ServerOptionsImport<typeof IncomingMessage>
		| ServerOptionsHttps<typeof IncomingMessage, typeof ServerResponse>
		| (() => typeof Server);
}

/**
 * Options for compiling entrypoints and import()s only when they are accessed.
 */
declare interface LazyCompilationOptions {
	/**
	 * Specifies the backend that should be used for handling client keep alive.
	 */
	backend?:
		| ((
				compiler: Compiler,
				callback: (err?: Error, api?: BackendApi) => void
		  ) => void)
		| ((compiler: Compiler) => Promise<BackendApi>)
		| LazyCompilationDefaultBackendOptions;

	/**
	 * Enable/disable lazy compilation for entries.
	 */
	entries?: boolean;

	/**
	 * Enable/disable lazy compilation for import() modules.
	 */
	imports?: boolean;

	/**
	 * Specify which entrypoints or import()ed modules should be lazily compiled. This is matched with the imported module and not the entrypoint name.
	 */
	test?: string | RegExp | ((module: Module) => boolean);
}
declare class LazySet<T> {
	constructor(iterable?: Iterable<T>);
	get size(): number;
	add(item: T): LazySet<T>;
	addAll(iterable: LazySet<T> | Iterable<T>): LazySet<T>;
	clear(): void;
	delete(value: T): boolean;
	entries(): IterableIterator<[T, T]>;
	forEach(
		callbackFn: (arg0: T, arg1: T, arg2: Set<T>) => void,
		thisArg?: any
	): void;
	has(item: T): boolean;
	keys(): IterableIterator<T>;
	values(): IterableIterator<T>;
	serialize(__0: ObjectSerializerContext): void;
	[Symbol.iterator](): IterableIterator<T>;
	static deserialize<T>(__0: ObjectDeserializerContext): LazySet<T>;
}
declare interface LibIdentOptions {
	/**
	 * absolute context path to which lib ident is relative to
	 */
	context: string;

	/**
	 * object for caching
	 */
	associatedObjectForCache?: Object;
}
declare class LibManifestPlugin {
	constructor(options?: any);
	options: any;

	/**
	 * Apply the plugin
	 */
	apply(compiler: Compiler): void;
}
declare interface LibraryContext<T> {
	compilation: Compilation;
	chunkGraph: ChunkGraph;
	options: T;
}

/**
 * Set explicit comments for `commonjs`, `commonjs2`, `amd`, and `root`.
 */
declare interface LibraryCustomUmdCommentObject {
	/**
	 * Set comment for `amd` section in UMD.
	 */
	amd?: string;

	/**
	 * Set comment for `commonjs` (exports) section in UMD.
	 */
	commonjs?: string;

	/**
	 * Set comment for `commonjs2` (module.exports) section in UMD.
	 */
	commonjs2?: string;

	/**
	 * Set comment for `root` (global variable) section in UMD.
	 */
	root?: string;
}

/**
 * Description object for all UMD variants of the library name.
 */
declare interface LibraryCustomUmdObject {
	/**
	 * Name of the exposed AMD library in the UMD.
	 */
	amd?: string;

	/**
	 * Name of the exposed commonjs export in the UMD.
	 */
	commonjs?: string;

	/**
	 * Name of the property exposed globally by a UMD library.
	 */
	root?: string | string[];
}
type LibraryExport = string | string[];
type LibraryName = string | string[] | LibraryCustomUmdObject;

/**
 * Options for library.
 */
declare interface LibraryOptions {
	/**
	 * Add a container for define/require functions in the AMD module.
	 */
	amdContainer?: string;

	/**
	 * Add a comment in the UMD wrapper.
	 */
	auxiliaryComment?: string | LibraryCustomUmdCommentObject;

	/**
	 * Specify which export should be exposed as library.
	 */
	export?: string | string[];

	/**
	 * The name of the library (some types allow unnamed libraries too).
	 */
	name?: string | string[] | LibraryCustomUmdObject;

	/**
	 * Type of library (types included by default are 'var', 'module', 'assign', 'assign-properties', 'this', 'window', 'self', 'global', 'commonjs', 'commonjs2', 'commonjs-module', 'commonjs-static', 'amd', 'amd-require', 'umd', 'umd2', 'jsonp', 'system', but others might be added by plugins).
	 */
	type: string;

	/**
	 * If `output.libraryTarget` is set to umd and `output.library` is set, setting this to true will name the AMD module.
	 */
	umdNamedDefine?: boolean;
}
declare class LibraryTemplatePlugin {
	constructor(
		name: LibraryName,
		target: string,
		umdNamedDefine: boolean,
		auxiliaryComment: AuxiliaryComment,
		exportProperty: LibraryExport
	);
	library: {
		type: string;
		name: LibraryName;
		umdNamedDefine: boolean;
		auxiliaryComment: AuxiliaryComment;
		export: LibraryExport;
	};

	/**
	 * Apply the plugin
	 */
	apply(compiler: Compiler): void;
}
declare class LimitChunkCountPlugin {
	constructor(options?: LimitChunkCountPluginOptions);
	options?: LimitChunkCountPluginOptions;
	apply(compiler: Compiler): void;
}
declare interface LimitChunkCountPluginOptions {
	/**
	 * Constant overhead for a chunk.
	 */
	chunkOverhead?: number;

	/**
	 * Multiplicator for initial chunks.
	 */
	entryChunkMultiplicator?: number;

	/**
	 * Limit the maximum number of chunks using a value greater greater than or equal to 1.
	 */
	maxChunks: number;
}
declare interface LoadScriptCompilationHooks {
	createScript: SyncWaterfallHook<[string, Chunk]>;
}
declare class LoadScriptRuntimeModule extends HelperRuntimeModule {
	constructor(withCreateScriptUrl?: boolean, withFetchPriority?: boolean);
	static getCompilationHooks(
		compilation: Compilation
	): LoadScriptCompilationHooks;

	/**
	 * Runtime modules without any dependencies to other runtime modules
	 */
	static STAGE_NORMAL: number;

	/**
	 * Runtime modules with simple dependencies on other runtime modules
	 */
	static STAGE_BASIC: number;

	/**
	 * Runtime modules which attach to handlers of other runtime modules
	 */
	static STAGE_ATTACH: number;

	/**
	 * Runtime modules which trigger actions on bootstrap
	 */
	static STAGE_TRIGGER: number;
}

/**
 * Custom values available in the loader context.
 */
declare interface Loader {
	[index: string]: any;
}
type LoaderContext<OptionsType> = NormalModuleLoaderContext<OptionsType> &
	LoaderRunnerLoaderContext<OptionsType> &
	LoaderPluginLoaderContext &
	HotModuleReplacementPluginLoaderContext;
type LoaderDefinition<
	OptionsType = {},
	ContextAdditions = {}
> = LoaderDefinitionFunction<OptionsType, ContextAdditions> & {
	raw?: false;
	pitch?: PitchLoaderDefinitionFunction<OptionsType, ContextAdditions>;
};
declare interface LoaderDefinitionFunction<
	OptionsType = {},
	ContextAdditions = {}
> {
	(
		this: NormalModuleLoaderContext<OptionsType> &
			LoaderRunnerLoaderContext<OptionsType> &
			LoaderPluginLoaderContext &
			HotModuleReplacementPluginLoaderContext &
			ContextAdditions,
		content: string,
		sourceMap?: string | SourceMap,
		additionalData?: AdditionalData
	): string | void | Buffer | Promise<string | Buffer>;
}
declare interface LoaderItem {
	loader: string;
	options: any;
	ident: null | string;
	type: null | string;
}
declare interface LoaderModule<OptionsType = {}, ContextAdditions = {}> {
	default?:
		| RawLoaderDefinitionFunction<OptionsType, ContextAdditions>
		| LoaderDefinitionFunction<OptionsType, ContextAdditions>;
	raw?: false;
	pitch?: PitchLoaderDefinitionFunction<OptionsType, ContextAdditions>;
}
declare class LoaderOptionsPlugin {
	constructor(options?: LoaderOptionsPluginOptions & MatchObject);
	options: LoaderOptionsPluginOptions & MatchObject;

	/**
	 * Apply the plugin
	 */
	apply(compiler: Compiler): void;
}
declare interface LoaderOptionsPluginOptions {
	[index: string]: any;

	/**
	 * Whether loaders should be in debug mode or not. debug will be removed as of webpack 3.
	 */
	debug?: boolean;

	/**
	 * Where loaders can be switched to minimize mode.
	 */
	minimize?: boolean;

	/**
	 * A configuration object that can be used to configure older loaders.
	 */
	options?: {
		[index: string]: any;
		/**
		 * The context that can be used to configure older loaders.
		 */
		context?: string;
	};
}

/**
 * These properties are added by the LoaderPlugin
 */
declare interface LoaderPluginLoaderContext {
	/**
	 * Resolves the given request to a module, applies all configured loaders and calls
	 * back with the generated source, the sourceMap and the module instance (usually an
	 * instance of NormalModule). Use this function if you need to know the source code
	 * of another module to generate the result.
	 */
	loadModule(
		request: string,
		callback: (
			err: null | Error,
			source: string,
			sourceMap: any,
			module: NormalModule
		) => void
	): void;
	importModule(
		request: string,
		options: ImportModuleOptions,
		callback: (err?: null | Error, exports?: any) => any
	): void;
	importModule(request: string, options?: ImportModuleOptions): Promise<any>;
}

/**
 * The properties are added by https://github.com/webpack/loader-runner
 */
declare interface LoaderRunnerLoaderContext<OptionsType> {
	/**
	 * Add a directory as dependency of the loader result.
	 */
	addContextDependency(context: string): void;

	/**
	 * Adds a file as dependency of the loader result in order to make them watchable.
	 * For example, html-loader uses this technique as it finds src and src-set attributes.
	 * Then, it sets the url's for those attributes as dependencies of the html file that is parsed.
	 */
	addDependency(file: string): void;
	addMissingDependency(context: string): void;

	/**
	 * Make this loader async.
	 */
	async(): (
		err?: null | Error,
		content?: string | Buffer,
		sourceMap?: string | SourceMap,
		additionalData?: AdditionalData
	) => void;

	/**
	 * Make this loader result cacheable. By default it's cacheable.
	 * A cacheable loader must have a deterministic result, when inputs and dependencies haven't changed.
	 * This means the loader shouldn't have other dependencies than specified with this.addDependency.
	 * Most loaders are deterministic and cacheable.
	 */
	cacheable(flag?: boolean): void;
	callback: (
		err?: null | Error,
		content?: string | Buffer,
		sourceMap?: string | SourceMap,
		additionalData?: AdditionalData
	) => void;

	/**
	 * Remove all dependencies of the loader result. Even initial dependencies and these of other loaders.
	 */
	clearDependencies(): void;

	/**
	 * The directory of the module. Can be used as context for resolving other stuff.
	 * eg '/workspaces/ts-loader/examples/vanilla/src'
	 */
	context: string;
	readonly currentRequest: string;
	readonly data: any;

	/**
	 * alias of addDependency
	 * Adds a file as dependency of the loader result in order to make them watchable.
	 * For example, html-loader uses this technique as it finds src and src-set attributes.
	 * Then, it sets the url's for those attributes as dependencies of the html file that is parsed.
	 */
	dependency(file: string): void;
	getContextDependencies(): string[];
	getDependencies(): string[];
	getMissingDependencies(): string[];

	/**
	 * The index in the loaders array of the current loader.
	 * In the example: in loader1: 0, in loader2: 1
	 */
	loaderIndex: number;
	readonly previousRequest: string;
	readonly query: string | OptionsType;
	readonly remainingRequest: string;
	readonly request: string;

	/**
	 * An array of all the loaders. It is writeable in the pitch phase.
	 * loaders = [{request: string, path: string, query: string, module: function}]
	 * In the example:
	 * [
	 *   { request: "/abc/loader1.js?xyz",
	 *     path: "/abc/loader1.js",
	 *     query: "?xyz",
	 *     module: [Function]
	 *   },
	 *   { request: "/abc/node_modules/loader2/index.js",
	 *     path: "/abc/node_modules/loader2/index.js",
	 *     query: "",
	 *     module: [Function]
	 *   }
	 * ]
	 */
	loaders: {
		request: string;
		path: string;
		query: string;
		fragment: string;
		options?: string | object;
		ident: string;
		normal?: Function;
		pitch?: Function;
		raw?: boolean;
		data?: object;
		pitchExecuted: boolean;
		normalExecuted: boolean;
		type?: "module" | "commonjs";
	}[];

	/**
	 * The resource path.
	 * In the example: "/abc/resource.js"
	 */
	resourcePath: string;

	/**
	 * The resource query string.
	 * Example: "?query"
	 */
	resourceQuery: string;

	/**
	 * The resource fragment.
	 * Example: "#frag"
	 */
	resourceFragment: string;

	/**
	 * The resource inclusive query and fragment.
	 * Example: "/abc/resource.js?query#frag"
	 */
	resource: string;

	/**
	 * Target of compilation.
	 * Example: "web"
	 */
	target: string;

	/**
	 * Tell what kind of ES-features may be used in the generated runtime-code.
	 * Example: { arrowFunction: true }
	 */
	environment: Environment;
}
declare class LoaderTargetPlugin {
	constructor(target: string);
	target: string;

	/**
	 * Apply the plugin
	 */
	apply(compiler: Compiler): void;
}
declare interface LogEntry {
	type: string;
	args: any[];
	time: number;
	trace?: string[];
}
declare const MEASURE_END_OPERATION: unique symbol;
declare const MEASURE_START_OPERATION: unique symbol;
declare interface MainRenderContext {
	/**
	 * the chunk
	 */
	chunk: Chunk;

	/**
	 * the dependency templates
	 */
	dependencyTemplates: DependencyTemplates;

	/**
	 * the runtime template
	 */
	runtimeTemplate: RuntimeTemplate;

	/**
	 * the module graph
	 */
	moduleGraph: ModuleGraph;

	/**
	 * the chunk graph
	 */
	chunkGraph: ChunkGraph;

	/**
	 * results of code generation
	 */
	codeGenerationResults: CodeGenerationResults;

	/**
	 * hash to be used for render call
	 */
	hash: string;

	/**
	 * rendering in strict context
	 */
	strictMode: boolean;
}
declare abstract class MainTemplate {
	hooks: Readonly<{
		renderManifest: { tap: (options?: any, fn?: any) => void };
		modules: { tap: () => never };
		moduleObj: { tap: () => never };
		require: { tap: (options?: any, fn?: any) => void };
		beforeStartup: { tap: () => never };
		startup: { tap: () => never };
		afterStartup: { tap: () => never };
		render: { tap: (options?: any, fn?: any) => void };
		renderWithEntry: { tap: (options?: any, fn?: any) => void };
		assetPath: {
			tap: (options?: any, fn?: any) => void;
			call: (filename?: any, options?: any) => string;
		};
		hash: { tap: (options?: any, fn?: any) => void };
		hashForChunk: { tap: (options?: any, fn?: any) => void };
		globalHashPaths: { tap: () => void };
		globalHash: { tap: () => void };
		hotBootstrap: { tap: () => never };
		bootstrap: SyncWaterfallHook<
			[string, Chunk, string, ModuleTemplate, DependencyTemplates]
		>;
		localVars: SyncWaterfallHook<[string, Chunk, string]>;
		requireExtensions: SyncWaterfallHook<[string, Chunk, string]>;
		requireEnsure: SyncWaterfallHook<[string, Chunk, string, string]>;
		get jsonpScript(): SyncWaterfallHook<[string, Chunk]>;
		get linkPrefetch(): SyncWaterfallHook<[string, Chunk]>;
		get linkPreload(): SyncWaterfallHook<[string, Chunk]>;
	}>;
	renderCurrentHashCode: (hash: string, length?: number) => string;
	getPublicPath: (options: object) => string;
	getAssetPath: (path?: any, options?: any) => string;
	getAssetPathWithInfo: (
		path?: any,
		options?: any
	) => { path: string; info: AssetInfo };
	get requireFn(): "__webpack_require__";
	get outputOptions(): Output;
}
declare interface MapOptions {
	columns?: boolean;
	module?: boolean;
}
declare interface MatchObject {
	test?: string | RegExp | (string | RegExp)[];
	include?: string | RegExp | (string | RegExp)[];
	exclude?: string | RegExp | (string | RegExp)[];
}
type Matcher = string | RegExp | (string | RegExp)[];

/**
 * Options object for in-memory caching.
 */
declare interface MemoryCacheOptions {
	/**
	 * Additionally cache computation of modules that are unchanged and reference only unchanged modules.
	 */
	cacheUnaffected?: boolean;

	/**
	 * Number of generations unused cache entries stay in memory cache at minimum (1 = may be removed after unused for a single compilation, ..., Infinity: kept forever).
	 */
	maxGenerations?: number;

	/**
	 * In memory caching.
	 */
	type: "memory";
}
declare class MemoryCachePlugin {
	constructor();

	/**
	 * Apply the plugin
	 */
	apply(compiler: Compiler): void;
}
declare class MinChunkSizePlugin {
	constructor(options: MinChunkSizePluginOptions);
	options: MinChunkSizePluginOptions;

	/**
	 * Apply the plugin
	 */
	apply(compiler: Compiler): void;
}
declare interface MinChunkSizePluginOptions {
	/**
	 * Constant overhead for a chunk.
	 */
	chunkOverhead?: number;

	/**
	 * Multiplicator for initial chunks.
	 */
	entryChunkMultiplicator?: number;

	/**
	 * Minimum number of characters.
	 */
	minChunkSize: number;
}
declare class Module extends DependenciesBlock {
	constructor(type: string, context?: null | string, layer?: null | string);
	type: string;
	context: null | string;
	layer: null | string;
	needId: boolean;
	debugId: number;
	resolveOptions?: ResolveOptionsWebpackOptions;
	factoryMeta?: object;
	useSourceMap: boolean;
	useSimpleSourceMap: boolean;
	buildMeta?: BuildMeta;
	buildInfo?: BuildInfo;
	presentationalDependencies?: Dependency[];
	codeGenerationDependencies?: Dependency[];
	id: string | number;
	get hash(): string;
	get renderedHash(): string;
	profile: null | ModuleProfile;
	index: null | number;
	index2: null | number;
	depth: null | number;
	issuer: null | Module;
	get usedExports(): null | boolean | SortableSet<string>;
	get optimizationBailout(): (
		| string
		| ((requestShortener: RequestShortener) => string)
	)[];
	get optional(): boolean;
	addChunk(chunk: Chunk): boolean;
	removeChunk(chunk: Chunk): void;
	isInChunk(chunk: Chunk): boolean;
	isEntryModule(): boolean;
	getChunks(): Chunk[];
	getNumberOfChunks(): number;
	get chunksIterable(): Iterable<Chunk>;
	isProvided(exportName: string): null | boolean;
	get exportsArgument(): string;
	get moduleArgument(): string;
	getExportsType(
		moduleGraph: ModuleGraph,
		strict: boolean
	): "namespace" | "default-only" | "default-with-named" | "dynamic";
	addPresentationalDependency(presentationalDependency: Dependency): void;
	addCodeGenerationDependency(codeGenerationDependency: Dependency): void;
	addWarning(warning: WebpackError): void;
	getWarnings(): undefined | Iterable<WebpackError>;
	getNumberOfWarnings(): number;
	addError(error: WebpackError): void;
	getErrors(): undefined | Iterable<WebpackError>;
	getNumberOfErrors(): number;

	/**
	 * removes all warnings and errors
	 */
	clearWarningsAndErrors(): void;
	isOptional(moduleGraph: ModuleGraph): boolean;
	isAccessibleInChunk(
		chunkGraph: ChunkGraph,
		chunk: Chunk,
		ignoreChunk?: Chunk
	): boolean;
	isAccessibleInChunkGroup(
		chunkGraph: ChunkGraph,
		chunkGroup: ChunkGroup,
		ignoreChunk?: Chunk
	): boolean;
	hasReasonForChunk(
		chunk: Chunk,
		moduleGraph: ModuleGraph,
		chunkGraph: ChunkGraph
	): boolean;
	hasReasons(moduleGraph: ModuleGraph, runtime: RuntimeSpec): boolean;
	needBuild(
		context: NeedBuildContext,
		callback: (arg0?: null | WebpackError, arg1?: boolean) => void
	): void;
	needRebuild(
		fileTimestamps: Map<string, null | number>,
		contextTimestamps: Map<string, null | number>
	): boolean;
	invalidateBuild(): void;
	identifier(): string;
	readableIdentifier(requestShortener: RequestShortener): string;
	build(
		options: WebpackOptionsNormalized,
		compilation: Compilation,
		resolver: ResolverWithOptions,
		fs: InputFileSystem,
		callback: (arg0?: WebpackError) => void
	): void;
	getSourceTypes(): Set<string>;
	source(
		dependencyTemplates: DependencyTemplates,
		runtimeTemplate: RuntimeTemplate,
		type?: string
	): Source;
	size(type?: string): number;
	libIdent(options: LibIdentOptions): null | string;
	nameForCondition(): null | string;
	getConcatenationBailoutReason(
		context: ConcatenationBailoutReasonContext
	): undefined | string;
	getSideEffectsConnectionState(moduleGraph: ModuleGraph): ConnectionState;
	codeGeneration(context: CodeGenerationContext): CodeGenerationResult;
	chunkCondition(chunk: Chunk, compilation: Compilation): boolean;
	hasChunkCondition(): boolean;

	/**
	 * Assuming this module is in the cache. Update the (cached) module with
	 * the fresh module from the factory. Usually updates internal references
	 * and properties.
	 */
	updateCacheModule(module: Module): void;

	/**
	 * Module should be unsafe cached. Get data that's needed for that.
	 * This data will be passed to restoreFromUnsafeCache later.
	 */
	getUnsafeCacheData(): object;

	/**
	 * Assuming this module is in the cache. Remove internal references to allow freeing some memory.
	 */
	cleanupForCache(): void;
	originalSource(): null | Source;
	addCacheDependencies(
		fileDependencies: LazySet<string>,
		contextDependencies: LazySet<string>,
		missingDependencies: LazySet<string>,
		buildDependencies: LazySet<string>
	): void;
	get hasEqualsChunks(): any;
	get isUsed(): any;
	get errors(): any;
	get warnings(): any;
	used: any;
}
declare class ModuleConcatenationPlugin {
	constructor(options?: any);
	options: any;

	/**
	 * Apply the plugin
	 */
	apply(compiler: Compiler): void;
}
declare class ModuleDependency extends Dependency {
	constructor(request: string);
	request: string;
	userRequest: string;
	range: any;
	assertions?: Record<string, any>;
	static Template: typeof DependencyTemplate;
	static NO_EXPORTS_REFERENCED: string[][];
	static EXPORTS_OBJECT_REFERENCED: string[][];
	static TRANSITIVE: typeof TRANSITIVE;
}
declare abstract class ModuleFactory {
	create(
		data: ModuleFactoryCreateData,
		callback: (arg0?: null | Error, arg1?: ModuleFactoryResult) => void
	): void;
}
declare interface ModuleFactoryCreateData {
	contextInfo: ModuleFactoryCreateDataContextInfo;
	resolveOptions?: ResolveOptionsWebpackOptions;
	context: string;
	dependencies: Dependency[];
}
declare interface ModuleFactoryCreateDataContextInfo {
	issuer: string;
	issuerLayer?: null | string;
	compiler: string;
}
declare interface ModuleFactoryResult {
	/**
	 * the created module or unset if no module was created
	 */
	module?: Module;
	fileDependencies?: Set<string>;
	contextDependencies?: Set<string>;
	missingDependencies?: Set<string>;

	/**
	 * allow to use the unsafe cache
	 */
	cacheable?: boolean;
}
declare class ModuleFederationPlugin {
	constructor(options: ModuleFederationPluginOptions);

	/**
	 * Apply the plugin
	 */
	apply(compiler: Compiler): void;
}
declare interface ModuleFederationPluginOptions {
	/**
	 * Modules that should be exposed by this container. When provided, property name is used as public name, otherwise public name is automatically inferred from request.
	 */
	exposes?: (string | ExposesObject)[] | ExposesObject;

	/**
	 * The filename of the container as relative path inside the `output.path` directory.
	 */
	filename?: string;

	/**
	 * Options for library.
	 */
	library?: LibraryOptions;

	/**
	 * The name of the container.
	 */
	name?: string;

	/**
	 * The external type of the remote containers.
	 */
	remoteType?:
		| "import"
		| "var"
		| "module"
		| "assign"
		| "this"
		| "window"
		| "self"
		| "global"
		| "commonjs"
		| "commonjs2"
		| "commonjs-module"
		| "commonjs-static"
		| "amd"
		| "amd-require"
		| "umd"
		| "umd2"
		| "jsonp"
		| "system"
		| "promise"
		| "script"
		| "node-commonjs";

	/**
	 * Container locations and request scopes from which modules should be resolved and loaded at runtime. When provided, property name is used as request scope, otherwise request scope is automatically inferred from container location.
	 */
	remotes?: (string | RemotesObject)[] | RemotesObject;

	/**
	 * The name of the runtime chunk. If set a runtime chunk with this name is created or an existing entrypoint is used as runtime.
	 */
	runtime?: string | false;

	/**
	 * Share scope name used for all shared modules (defaults to 'default').
	 */
	shareScope?: string;

	/**
	 * Modules that should be shared in the share scope. When provided, property names are used to match requested modules in this compilation.
	 */
	shared?: (string | SharedObject)[] | SharedObject;
}
type ModuleFilterItemTypes =
	| string
	| RegExp
	| ((
			name: string,
			module: StatsModule,
			type: "module" | "chunk" | "root-of-chunk" | "nested"
	  ) => boolean);
declare class ModuleGraph {
	constructor();
	setParents(
		dependency: Dependency,
		block: DependenciesBlock,
		module: Module,
		indexInBlock?: number
	): void;
	getParentModule(dependency: Dependency): Module;
	getParentBlock(dependency: Dependency): DependenciesBlock;
	getParentBlockIndex(dependency: Dependency): number;
	setResolvedModule(
		originModule: Module,
		dependency: Dependency,
		module: Module
	): void;
	updateModule(dependency: Dependency, module: Module): void;
	removeConnection(dependency: Dependency): void;
	addExplanation(dependency: Dependency, explanation: string): void;
	cloneModuleAttributes(sourceModule: Module, targetModule: Module): void;
	removeModuleAttributes(module: Module): void;
	removeAllModuleAttributes(): void;
	moveModuleConnections(
		oldModule: Module,
		newModule: Module,
		filterConnection: (arg0: ModuleGraphConnection) => boolean
	): void;
	copyOutgoingModuleConnections(
		oldModule: Module,
		newModule: Module,
		filterConnection: (arg0: ModuleGraphConnection) => boolean
	): void;
	addExtraReason(module: Module, explanation: string): void;
	getResolvedModule(dependency: Dependency): null | Module;
	getConnection(dependency: Dependency): undefined | ModuleGraphConnection;
	getModule(dependency: Dependency): null | Module;
	getOrigin(dependency: Dependency): null | Module;
	getResolvedOrigin(dependency: Dependency): null | Module;
	getIncomingConnections(module: Module): Iterable<ModuleGraphConnection>;
	getOutgoingConnections(module: Module): Iterable<ModuleGraphConnection>;
	getIncomingConnectionsByOriginModule(
		module: Module
	): Map<undefined | Module, ReadonlyArray<ModuleGraphConnection>>;
	getOutgoingConnectionsByModule(
		module: Module
	): undefined | Map<undefined | Module, ReadonlyArray<ModuleGraphConnection>>;
	getProfile(module: Module): null | ModuleProfile;
	setProfile(module: Module, profile: null | ModuleProfile): void;
	getIssuer(module: Module): null | Module;
	setIssuer(module: Module, issuer: null | Module): void;
	setIssuerIfUnset(module: Module, issuer: null | Module): void;
	getOptimizationBailout(
		module: Module
	): (string | ((requestShortener: RequestShortener) => string))[];
	getProvidedExports(module: Module): null | true | string[];
	isExportProvided(
		module: Module,
		exportName: string | string[]
	): null | boolean;
	getExportsInfo(module: Module): ExportsInfo;
	getExportInfo(module: Module, exportName: string): ExportInfo;
	getReadOnlyExportInfo(module: Module, exportName: string): ExportInfo;
	getUsedExports(
		module: Module,
		runtime: RuntimeSpec
	): null | boolean | SortableSet<string>;
	getPreOrderIndex(module: Module): null | number;
	getPostOrderIndex(module: Module): null | number;
	setPreOrderIndex(module: Module, index: number): void;
	setPreOrderIndexIfUnset(module: Module, index: number): boolean;
	setPostOrderIndex(module: Module, index: number): void;
	setPostOrderIndexIfUnset(module: Module, index: number): boolean;
	getDepth(module: Module): null | number;
	setDepth(module: Module, depth: number): void;
	setDepthIfLower(module: Module, depth: number): boolean;
	isAsync(module: Module): boolean;
	setAsync(module: Module): void;
	getMeta(thing?: any): Object;
	getMetaIfExisting(thing?: any): undefined | Object;
	freeze(cacheStage?: string): void;
	unfreeze(): void;
	cached<T extends any[], V>(
		fn: (moduleGraph: ModuleGraph, ...args: T) => V,
		...args: T
	): V;
	setModuleMemCaches(
		moduleMemCaches: Map<Module, WeakTupleMap<any, any>>
	): void;
	dependencyCacheProvide(dependency: Dependency, ...args: any[]): any;
	static getModuleGraphForModule(
		module: Module,
		deprecateMessage: string,
		deprecationCode: string
	): ModuleGraph;
	static setModuleGraphForModule(
		module: Module,
		moduleGraph: ModuleGraph
	): void;
	static clearModuleGraphForModule(module: Module): void;
	static ModuleGraphConnection: typeof ModuleGraphConnection;
}
declare class ModuleGraphConnection {
	constructor(
		originModule: null | Module,
		dependency: null | Dependency,
		module: Module,
		explanation?: string,
		weak?: boolean,
		condition?:
			| false
			| ((arg0: ModuleGraphConnection, arg1: RuntimeSpec) => ConnectionState)
	);
	originModule: null | Module;
	resolvedOriginModule: null | Module;
	dependency: null | Dependency;
	resolvedModule: Module;
	module: Module;
	weak: boolean;
	conditional: boolean;
	condition?: (
		arg0: ModuleGraphConnection,
		arg1: RuntimeSpec
	) => ConnectionState;
	explanations?: Set<string>;
	clone(): ModuleGraphConnection;
	addCondition(
		condition: (
			arg0: ModuleGraphConnection,
			arg1: RuntimeSpec
		) => ConnectionState
	): void;
	addExplanation(explanation: string): void;
	get explanation(): string;
	active: void;
	isActive(runtime: RuntimeSpec): boolean;
	isTargetActive(runtime: RuntimeSpec): boolean;
	getActiveState(runtime: RuntimeSpec): ConnectionState;
	setActive(value: boolean): void;
	static addConnectionStates: (
		a: ConnectionState,
		b: ConnectionState
	) => ConnectionState;
	static TRANSITIVE_ONLY: typeof TRANSITIVE_ONLY;
	static CIRCULAR_CONNECTION: typeof CIRCULAR_CONNECTION;
}
type ModuleInfo = ConcatenatedModuleInfo | ExternalModuleInfo;

/**
 * Options affecting the normal modules (`NormalModuleFactory`).
 */
declare interface ModuleOptions {
	/**
	 * An array of rules applied by default for modules.
	 */
	defaultRules?: (undefined | null | false | "" | 0 | RuleSetRule | "...")[];

	/**
	 * Enable warnings for full dynamic dependencies.
	 */
	exprContextCritical?: boolean;

	/**
	 * Enable recursive directory lookup for full dynamic dependencies. Deprecated: This option has moved to 'module.parser.javascript.exprContextRecursive'.
	 */
	exprContextRecursive?: boolean;

	/**
	 * Sets the default regular expression for full dynamic dependencies. Deprecated: This option has moved to 'module.parser.javascript.exprContextRegExp'.
	 */
	exprContextRegExp?: boolean | RegExp;

	/**
	 * Set the default request for full dynamic dependencies. Deprecated: This option has moved to 'module.parser.javascript.exprContextRequest'.
	 */
	exprContextRequest?: string;

	/**
	 * Specify options for each generator.
	 */
	generator?: GeneratorOptionsByModuleType;

	/**
	 * Don't parse files matching. It's matched against the full resolved request.
	 */
	noParse?: string | Function | RegExp | (string | Function | RegExp)[];

	/**
	 * Specify options for each parser.
	 */
	parser?: ParserOptionsByModuleType;

	/**
	 * An array of rules applied for modules.
	 */
	rules?: (undefined | null | false | "" | 0 | RuleSetRule | "...")[];

	/**
	 * Emit errors instead of warnings when imported names don't exist in imported module. Deprecated: This option has moved to 'module.parser.javascript.strictExportPresence'.
	 */
	strictExportPresence?: boolean;

	/**
	 * Handle the this context correctly according to the spec for namespace objects. Deprecated: This option has moved to 'module.parser.javascript.strictThisContextOnImports'.
	 */
	strictThisContextOnImports?: boolean;

	/**
	 * Enable warnings when using the require function in a not statically analyse-able way. Deprecated: This option has moved to 'module.parser.javascript.unknownContextCritical'.
	 */
	unknownContextCritical?: boolean;

	/**
	 * Enable recursive directory lookup when using the require function in a not statically analyse-able way. Deprecated: This option has moved to 'module.parser.javascript.unknownContextRecursive'.
	 */
	unknownContextRecursive?: boolean;

	/**
	 * Sets the regular expression when using the require function in a not statically analyse-able way. Deprecated: This option has moved to 'module.parser.javascript.unknownContextRegExp'.
	 */
	unknownContextRegExp?: boolean | RegExp;

	/**
	 * Sets the request when using the require function in a not statically analyse-able way. Deprecated: This option has moved to 'module.parser.javascript.unknownContextRequest'.
	 */
	unknownContextRequest?: string;

	/**
	 * Cache the resolving of module requests.
	 */
	unsafeCache?: boolean | Function;

	/**
	 * Enable warnings for partial dynamic dependencies. Deprecated: This option has moved to 'module.parser.javascript.wrappedContextCritical'.
	 */
	wrappedContextCritical?: boolean;

	/**
	 * Enable recursive directory lookup for partial dynamic dependencies. Deprecated: This option has moved to 'module.parser.javascript.wrappedContextRecursive'.
	 */
	wrappedContextRecursive?: boolean;

	/**
	 * Set the inner regular expression for partial dynamic dependencies. Deprecated: This option has moved to 'module.parser.javascript.wrappedContextRegExp'.
	 */
	wrappedContextRegExp?: RegExp;
}

/**
 * Options affecting the normal modules (`NormalModuleFactory`).
 */
declare interface ModuleOptionsNormalized {
	/**
	 * An array of rules applied by default for modules.
	 */
	defaultRules: (undefined | null | false | "" | 0 | RuleSetRule | "...")[];

	/**
	 * Specify options for each generator.
	 */
	generator: GeneratorOptionsByModuleType;

	/**
	 * Don't parse files matching. It's matched against the full resolved request.
	 */
	noParse?: string | Function | RegExp | (string | Function | RegExp)[];

	/**
	 * Specify options for each parser.
	 */
	parser: ParserOptionsByModuleType;

	/**
	 * An array of rules applied for modules.
	 */
	rules: (undefined | null | false | "" | 0 | RuleSetRule | "...")[];

	/**
	 * Cache the resolving of module requests.
	 */
	unsafeCache?: boolean | Function;
}
declare interface ModulePathData {
	id: string | number;
	hash: string;
	hashWithLength?: (arg0: number) => string;
}
declare abstract class ModuleProfile {
	startTime: number;
	factoryStartTime: number;
	factoryEndTime: number;
	factory: number;
	factoryParallelismFactor: number;
	restoringStartTime: number;
	restoringEndTime: number;
	restoring: number;
	restoringParallelismFactor: number;
	integrationStartTime: number;
	integrationEndTime: number;
	integration: number;
	integrationParallelismFactor: number;
	buildingStartTime: number;
	buildingEndTime: number;
	building: number;
	buildingParallelismFactor: number;
	storingStartTime: number;
	storingEndTime: number;
	storing: number;
	storingParallelismFactor: number;
	additionalFactoryTimes: any;
	additionalFactories: number;
	additionalFactoriesParallelismFactor: number;
	additionalIntegration: number;
	markFactoryStart(): void;
	markFactoryEnd(): void;
	markRestoringStart(): void;
	markRestoringEnd(): void;
	markIntegrationStart(): void;
	markIntegrationEnd(): void;
	markBuildingStart(): void;
	markBuildingEnd(): void;
	markStoringStart(): void;
	markStoringEnd(): void;

	/**
	 * Merge this profile into another one
	 */
	mergeInto(realProfile: ModuleProfile): void;
}
declare interface ModuleReferenceOptions {
	/**
	 * the properties/exports of the module
	 */
	ids: string[];

	/**
	 * true, when this referenced export is called
	 */
	call: boolean;

	/**
	 * true, when this referenced export is directly imported (not via property access)
	 */
	directImport: boolean;

	/**
	 * if the position is ASI safe or unknown
	 */
	asiSafe?: boolean;
}
declare interface ModuleSettings {
	/**
	 * Specifies the layer in which the module should be placed in.
	 */
	layer?: string;

	/**
	 * Module type to use for the module.
	 */
	type?: string;

	/**
	 * Options for the resolver.
	 */
	resolve?: ResolveOptionsWebpackOptions;

	/**
	 * Options for parsing.
	 */
	parser?: { [index: string]: any };

	/**
	 * The options for the module generator.
	 */
	generator?: { [index: string]: any };

	/**
	 * Flags a module as with or without side effects.
	 */
	sideEffects?: boolean;
}
declare abstract class ModuleTemplate {
	type: string;
	hooks: Readonly<{
		content: { tap: (options?: any, fn?: any) => void };
		module: { tap: (options?: any, fn?: any) => void };
		render: { tap: (options?: any, fn?: any) => void };
		package: { tap: (options?: any, fn?: any) => void };
		hash: { tap: (options?: any, fn?: any) => void };
	}>;
	get runtimeTemplate(): any;
}
declare class MultiCompiler {
	constructor(
		compilers: Compiler[] | Record<string, Compiler>,
		options: MultiCompilerOptions
	);
	hooks: Readonly<{
		done: SyncHook<[MultiStats]>;
		invalid: MultiHook<SyncHook<[null | string, number]>>;
		run: MultiHook<AsyncSeriesHook<[Compiler]>>;
		watchClose: SyncHook<[]>;
		watchRun: MultiHook<AsyncSeriesHook<[Compiler]>>;
		infrastructureLog: MultiHook<SyncBailHook<[string, string, any[]], true>>;
	}>;
	compilers: Compiler[];
	dependencies: WeakMap<Compiler, string[]>;
	running: boolean;
	get options(): WebpackOptionsNormalized[] & MultiCompilerOptions;
	get outputPath(): string;
	inputFileSystem: InputFileSystem;
	outputFileSystem: OutputFileSystem;
	watchFileSystem: WatchFileSystem;
	intermediateFileSystem: IntermediateFileSystem;
	getInfrastructureLogger(name?: any): WebpackLogger;
	setDependencies(compiler: Compiler, dependencies: string[]): void;
	validateDependencies(callback: CallbackFunction<MultiStats>): boolean;
	runWithDependencies(
		compilers: Compiler[],
		fn: (compiler: Compiler, callback: CallbackFunction<MultiStats>) => any,
		callback: CallbackFunction<MultiStats>
	): void;
	watch(
		watchOptions: WatchOptions | WatchOptions[],
		handler: CallbackFunction<MultiStats>
	): MultiWatching;
	run(callback: CallbackFunction<MultiStats>): void;
	purgeInputFileSystem(): void;
	close(callback: CallbackFunction<void>): void;
}
declare interface MultiCompilerOptions {
	/**
	 * how many Compilers are allows to run at the same time in parallel
	 */
	parallelism?: number;
}
declare abstract class MultiStats {
	stats: Stats[];
	get hash(): string;
	hasErrors(): boolean;
	hasWarnings(): boolean;
	toJson(options?: any): StatsCompilation;
	toString(options?: any): string;
}
declare abstract class MultiWatching {
	watchings: Watching[];
	compiler: MultiCompiler;
	invalidate(callback?: CallbackFunction<void>): void;
	suspend(): void;
	resume(): void;
	close(callback: CallbackFunction<void>): void;
}
declare class NamedChunkIdsPlugin {
	constructor(options?: NamedChunkIdsPluginOptions);
	delimiter: string;
	context?: string;

	/**
	 * Apply the plugin
	 */
	apply(compiler: Compiler): void;
}
declare interface NamedChunkIdsPluginOptions {
	/**
	 * context
	 */
	context?: string;

	/**
	 * delimiter
	 */
	delimiter?: string;
}
declare class NamedModuleIdsPlugin {
	constructor(options?: NamedModuleIdsPluginOptions);
	options: NamedModuleIdsPluginOptions;

	/**
	 * Apply the plugin
	 */
	apply(compiler: Compiler): void;
}
declare interface NamedModuleIdsPluginOptions {
	/**
	 * context
	 */
	context?: string;
}
declare class NaturalModuleIdsPlugin {
	constructor();

	/**
	 * Apply the plugin
	 */
	apply(compiler: Compiler): void;
}
declare interface NeedBuildContext {
	compilation: Compilation;
	fileSystemInfo: FileSystemInfo;
	valueCacheVersions: Map<string, string | Set<string>>;
}
declare class NoEmitOnErrorsPlugin {
	constructor();

	/**
	 * Apply the plugin
	 */
	apply(compiler: Compiler): void;
}
type Node = false | NodeOptions;
declare class NodeEnvironmentPlugin {
	constructor(options: {
		/**
		 * infrastructure logging options
		 */
		infrastructureLogging: InfrastructureLogging;
	});
	options: {
		/**
		 * infrastructure logging options
		 */
		infrastructureLogging: InfrastructureLogging;
	};

	/**
	 * Apply the plugin
	 */
	apply(compiler: Compiler): void;
}
<<<<<<< HEAD
type NodeEstreeIndex =
	| UnaryExpression
	| ThisExpression
	| ArrayExpression
	| ObjectExpression
	| FunctionExpression
	| ArrowFunctionExpression
	| YieldExpression
	| SimpleLiteral
	| RegExpLiteral
	| BigIntLiteral
	| UpdateExpression
	| BinaryExpression
	| AssignmentExpression
	| LogicalExpression
	| MemberExpression
	| ConditionalExpression
	| SimpleCallExpression
	| NewExpression
	| SequenceExpression
	| TemplateLiteral
	| TaggedTemplateExpression
	| ClassExpression
	| MetaProperty
	| Identifier
	| AwaitExpression
	| ImportExpression
	| ChainExpression
	| FunctionDeclaration
	| VariableDeclaration
	| ClassDeclaration
	| PrivateIdentifier
	| ExpressionStatement
	| BlockStatement
	| StaticBlock
	| EmptyStatement
	| DebuggerStatement
	| WithStatement
	| ReturnStatement
	| LabeledStatement
	| BreakStatement
	| ContinueStatement
	| IfStatement
	| SwitchStatement
	| ThrowStatement
	| TryStatement
	| WhileStatement
	| DoWhileStatement
	| ForStatement
	| ForInStatement
	| ForOfStatement
	| ImportDeclaration
	| ExportNamedDeclaration
	| ExportDefaultDeclaration
	| ExportAllDeclaration
	| MethodDefinition
	| PropertyDefinition
	| VariableDeclarator
	| Program
	| SwitchCase
	| CatchClause
	| ObjectPattern
	| ArrayPattern
	| RestElement
	| AssignmentPattern
	| SpreadElement
	| Property
	| AssignmentProperty
	| Super
	| TemplateElement
	| ClassBody
	| ImportSpecifier
	| ImportDefaultSpecifier
	| ImportNamespaceSpecifier
	| ExportSpecifier;
=======
>>>>>>> dc4d9742

/**
 * Options object for node compatibility features.
 */
declare interface NodeOptions {
	/**
	 * Include a polyfill for the '__dirname' variable.
	 */
	__dirname?: boolean | "warn-mock" | "mock" | "eval-only";

	/**
	 * Include a polyfill for the '__filename' variable.
	 */
	__filename?: boolean | "warn-mock" | "mock" | "eval-only";

	/**
	 * Include a polyfill for the 'global' variable.
	 */
	global?: boolean | "warn";
}
declare class NodeSourcePlugin {
	constructor();

	/**
	 * Apply the plugin
	 */
	apply(compiler: Compiler): void;
}
declare class NodeTargetPlugin {
	constructor();

	/**
	 * Apply the plugin
	 */
	apply(compiler: Compiler): void;
}
declare class NodeTemplatePlugin {
	constructor(options?: NodeTemplatePluginOptions);

	/**
	 * Apply the plugin
	 */
	apply(compiler: Compiler): void;
}
declare interface NodeTemplatePluginOptions {
	/**
	 * enable async chunk loading
	 */
	asyncChunkLoading?: boolean;
}
declare class NormalModule extends Module {
	constructor(__0: NormalModuleCreateData);
	request: string;
	userRequest: string;
	rawRequest: string;
	binary: boolean;
	parser: Parser;
	parserOptions?: Record<string, any>;
	generator: Generator;
	generatorOptions?: Record<string, any>;
	resource: string;
	resourceResolveData?: Record<string, any>;
	matchResource?: string;
	loaders: LoaderItem[];
	error?: null | WebpackError;
	restoreFromUnsafeCache(
		unsafeCacheData?: any,
		normalModuleFactory?: any
	): void;
	createSourceForAsset(
		context: string,
		name: string,
		content: string,
		sourceMap?: any,
		associatedObjectForCache?: Object
	): Source;
	getCurrentLoader(loaderContext?: any, index?: any): null | LoaderItem;
	createSource(
		context: string,
		content: string | Buffer,
		sourceMap?: any,
		associatedObjectForCache?: Object
	): Source;
	markModuleAsErrored(error: WebpackError): void;
	applyNoParseRule(rule?: any, content?: any): any;
	shouldPreventParsing(noParseRule?: any, request?: any): any;
	static getCompilationHooks(
		compilation: Compilation
	): NormalModuleCompilationHooks;
	static deserialize(context?: any): NormalModule;
}
declare interface NormalModuleCompilationHooks {
	loader: SyncHook<[object, NormalModule]>;
	beforeLoaders: SyncHook<[LoaderItem[], NormalModule, object]>;
	beforeParse: SyncHook<[NormalModule]>;
	beforeSnapshot: SyncHook<[NormalModule]>;
	readResourceForScheme: HookMap<
		AsyncSeriesBailHook<[string, NormalModule], string | Buffer>
	>;
	readResource: HookMap<AsyncSeriesBailHook<[object], string | Buffer>>;
	needBuild: AsyncSeriesBailHook<[NormalModule, NeedBuildContext], boolean>;
}
declare interface NormalModuleCreateData {
	/**
	 * an optional layer in which the module is
	 */
	layer?: string;

	/**
	 * module type. When deserializing, this is set to an empty string "".
	 */
	type: "" | "javascript/auto" | "javascript/dynamic" | "javascript/esm";

	/**
	 * request string
	 */
	request: string;

	/**
	 * request intended by user (without loaders from config)
	 */
	userRequest: string;

	/**
	 * request without resolving
	 */
	rawRequest: string;

	/**
	 * list of loaders
	 */
	loaders: LoaderItem[];

	/**
	 * path + query of the real resource
	 */
	resource: string;

	/**
	 * resource resolve data
	 */
	resourceResolveData?: Record<string, any>;

	/**
	 * context directory for resolving
	 */
	context: string;

	/**
	 * path + query of the matched resource (virtual)
	 */
	matchResource?: string;

	/**
	 * the parser used
	 */
	parser: Parser;

	/**
	 * the options of the parser used
	 */
	parserOptions?: Record<string, any>;

	/**
	 * the generator used
	 */
	generator: Generator;

	/**
	 * the options of the generator used
	 */
	generatorOptions?: Record<string, any>;

	/**
	 * options used for resolving requests from this module
	 */
	resolveOptions?: ResolveOptionsWebpackOptions;
}
declare abstract class NormalModuleFactory extends ModuleFactory {
	hooks: Readonly<{
		resolve: AsyncSeriesBailHook<[ResolveData], false | void | Module>;
		resolveForScheme: HookMap<
			AsyncSeriesBailHook<[ResourceDataWithData, ResolveData], true | void>
		>;
		resolveInScheme: HookMap<
			AsyncSeriesBailHook<[ResourceDataWithData, ResolveData], true | void>
		>;
		factorize: AsyncSeriesBailHook<[ResolveData], Module>;
		beforeResolve: AsyncSeriesBailHook<[ResolveData], false | void>;
		afterResolve: AsyncSeriesBailHook<[ResolveData], false | void>;
		createModule: AsyncSeriesBailHook<
			[
				Partial<NormalModuleCreateData & { settings: ModuleSettings }>,
				ResolveData
			],
			void | Module
		>;
		module: SyncWaterfallHook<
			[
				Module,
				Partial<NormalModuleCreateData & { settings: ModuleSettings }>,
				ResolveData
			],
			Module
		>;
		createParser: HookMap<SyncBailHook<any, any>>;
		parser: HookMap<SyncHook<any>>;
		createGenerator: HookMap<SyncBailHook<any, any>>;
		generator: HookMap<SyncHook<any>>;
		createModuleClass: HookMap<SyncBailHook<any, any>>;
	}>;
	resolverFactory: ResolverFactory;
	ruleSet: RuleSet;
	context: string;
	fs: InputFileSystem;
	parserCache: Map<string, WeakMap<Object, any>>;
	generatorCache: Map<string, WeakMap<Object, Generator>>;
	cleanupForCache(): void;
	resolveResource(
		contextInfo?: any,
		context?: any,
		unresolvedResource?: any,
		resolver?: any,
		resolveContext?: any,
		callback?: any
	): void;
	resolveRequestArray(
		contextInfo?: any,
		context?: any,
		array?: any,
		resolver?: any,
		resolveContext?: any,
		callback?: any
	): any;
	getParser(type?: any, parserOptions?: object): any;
	createParser(type: string, parserOptions?: { [index: string]: any }): Parser;
	getGenerator(type?: any, generatorOptions?: object): undefined | Generator;
	createGenerator(type?: any, generatorOptions?: object): any;
	getResolver(type?: any, resolveOptions?: any): ResolverWithOptions;
}

/**
 * These properties are added by the NormalModule
 */
declare interface NormalModuleLoaderContext<OptionsType> {
	version: number;
	getOptions(): OptionsType;
	getOptions(schema: Parameters<typeof validateFunction>[0]): OptionsType;
	emitWarning(warning: Error): void;
	emitError(error: Error): void;
	getLogger(name?: string): WebpackLogger;
	resolve(
		context: string,
		request: string,
		callback: (
			err: null | ErrorWithDetail,
			res?: string | false,
			req?: ResolveRequest
		) => void
	): any;
	getResolve(options?: ResolveOptionsWithDependencyType): {
		(
			context: string,
			request: string,
			callback: (
				err: null | ErrorWithDetail,
				res?: string | false,
				req?: ResolveRequest
			) => void
		): void;
		(context: string, request: string): Promise<string>;
	};
	emitFile(
		name: string,
		content: string | Buffer,
		sourceMap?: string,
		assetInfo?: AssetInfo
	): void;
	addBuildDependency(dep: string): void;
	utils: {
		absolutify: (context: string, request: string) => string;
		contextify: (context: string, request: string) => string;
		createHash: (algorithm?: string) => Hash;
	};
	rootContext: string;
	fs: InputFileSystem;
	sourceMap?: boolean;
	mode: "none" | "development" | "production";
	webpack?: boolean;
	_module?: NormalModule;
	_compilation?: Compilation;
	_compiler?: Compiler;
}
declare class NormalModuleReplacementPlugin {
	/**
	 * Create an instance of the plugin
	 */
	constructor(
		resourceRegExp: RegExp,
		newResource: string | ((arg0: ResolveData) => void)
	);
	resourceRegExp: RegExp;
	newResource: string | ((arg0: ResolveData) => void);

	/**
	 * Apply the plugin
	 */
	apply(compiler: Compiler): void;
}
type NormalizedStatsOptions = KnownNormalizedStatsOptions &
	Omit<
		StatsOptions,
		| "context"
		| "chunkGroups"
		| "requestShortener"
		| "chunksSort"
		| "modulesSort"
		| "chunkModulesSort"
		| "nestedModulesSort"
		| "assetsSort"
		| "ids"
		| "cachedAssets"
		| "groupAssetsByEmitStatus"
		| "groupAssetsByPath"
		| "groupAssetsByExtension"
		| "assetsSpace"
		| "excludeAssets"
		| "excludeModules"
		| "warningsFilter"
		| "cachedModules"
		| "orphanModules"
		| "dependentModules"
		| "runtimeModules"
		| "groupModulesByCacheStatus"
		| "groupModulesByLayer"
		| "groupModulesByAttributes"
		| "groupModulesByPath"
		| "groupModulesByExtension"
		| "groupModulesByType"
		| "entrypoints"
		| "chunkGroupAuxiliary"
		| "chunkGroupChildren"
		| "chunkGroupMaxAssets"
		| "modulesSpace"
		| "chunkModulesSpace"
		| "nestedModulesSpace"
		| "logging"
		| "loggingDebug"
		| "loggingTrace"
		| "_env"
	> &
	Record<string, any>;
declare class NullDependency extends Dependency {
	constructor();
	static Template: typeof NullDependencyTemplate;
	static NO_EXPORTS_REFERENCED: string[][];
	static EXPORTS_OBJECT_REFERENCED: string[][];
	static TRANSITIVE: typeof TRANSITIVE;
}
declare class NullDependencyTemplate extends DependencyTemplate {
	constructor();
}
declare interface ObjectDeserializerContext {
	read: () => any;
	setCircularReference: (arg0?: any) => void;
}
declare interface ObjectSerializer {
	serialize: (arg0: any, arg1: ObjectSerializerContext) => void;
	deserialize: (arg0: ObjectDeserializerContext) => any;
}
declare interface ObjectSerializerContext {
	write: (arg0?: any) => void;
	setCircularReference: (arg0?: any) => void;
}
declare class OccurrenceChunkIdsPlugin {
	constructor(options?: OccurrenceChunkIdsPluginOptions);
	options: OccurrenceChunkIdsPluginOptions;

	/**
	 * Apply the plugin
	 */
	apply(compiler: Compiler): void;
}
declare interface OccurrenceChunkIdsPluginOptions {
	/**
	 * Prioritise initial size over total size.
	 */
	prioritiseInitial?: boolean;
}
declare class OccurrenceModuleIdsPlugin {
	constructor(options?: OccurrenceModuleIdsPluginOptions);
	options: OccurrenceModuleIdsPluginOptions;

	/**
	 * Apply the plugin
	 */
	apply(compiler: Compiler): void;
}
declare interface OccurrenceModuleIdsPluginOptions {
	/**
	 * Prioritise initial size over total size.
	 */
	prioritiseInitial?: boolean;
}

/**
 * Enables/Disables integrated optimizations.
 */
declare interface Optimization {
	/**
	 * Check for incompatible wasm types when importing/exporting from/to ESM.
	 */
	checkWasmTypes?: boolean;

	/**
	 * Define the algorithm to choose chunk ids (named: readable ids for better debugging, deterministic: numeric hash ids for better long term caching, size: numeric ids focused on minimal initial download size, total-size: numeric ids focused on minimal total download size, false: no algorithm used, as custom one can be provided via plugin).
	 */
	chunkIds?:
		| false
		| "natural"
		| "named"
		| "deterministic"
		| "size"
		| "total-size";

	/**
	 * Concatenate modules when possible to generate less modules, more efficient code and enable more optimizations by the minimizer.
	 */
	concatenateModules?: boolean;

	/**
	 * Emit assets even when errors occur. Critical errors are emitted into the generated code and will cause errors at runtime.
	 */
	emitOnErrors?: boolean;

	/**
	 * Also flag chunks as loaded which contain a subset of the modules.
	 */
	flagIncludedChunks?: boolean;

	/**
	 * Creates a module-internal dependency graph for top level symbols, exports and imports, to improve unused exports detection.
	 */
	innerGraph?: boolean;

	/**
	 * Rename exports when possible to generate shorter code (depends on optimization.usedExports and optimization.providedExports, true/"deterministic": generate short deterministic names optimized for caching, "size": generate the shortest possible names).
	 */
	mangleExports?: boolean | "deterministic" | "size";

	/**
	 * Reduce size of WASM by changing imports to shorter strings.
	 */
	mangleWasmImports?: boolean;

	/**
	 * Merge chunks which contain the same modules.
	 */
	mergeDuplicateChunks?: boolean;

	/**
	 * Enable minimizing the output. Uses optimization.minimizer.
	 */
	minimize?: boolean;

	/**
	 * Minimizer(s) to use for minimizing the output.
	 */
	minimizer?: (
		| undefined
		| null
		| false
		| ""
		| 0
		| ((this: Compiler, compiler: Compiler) => void)
		| WebpackPluginInstance
		| "..."
	)[];

	/**
	 * Define the algorithm to choose module ids (natural: numeric ids in order of usage, named: readable ids for better debugging, hashed: (deprecated) short hashes as ids for better long term caching, deterministic: numeric hash ids for better long term caching, size: numeric ids focused on minimal initial download size, false: no algorithm used, as custom one can be provided via plugin).
	 */
	moduleIds?: false | "natural" | "named" | "deterministic" | "size" | "hashed";

	/**
	 * Avoid emitting assets when errors occur (deprecated: use 'emitOnErrors' instead).
	 */
	noEmitOnErrors?: boolean;

	/**
	 * Set process.env.NODE_ENV to a specific value.
	 */
	nodeEnv?: string | false;

	/**
	 * Generate records with relative paths to be able to move the context folder.
	 */
	portableRecords?: boolean;

	/**
	 * Figure out which exports are provided by modules to generate more efficient code.
	 */
	providedExports?: boolean;

	/**
	 * Use real [contenthash] based on final content of the assets.
	 */
	realContentHash?: boolean;

	/**
	 * Removes modules from chunks when these modules are already included in all parents.
	 */
	removeAvailableModules?: boolean;

	/**
	 * Remove chunks which are empty.
	 */
	removeEmptyChunks?: boolean;

	/**
	 * Create an additional chunk which contains only the webpack runtime and chunk hash maps.
	 */
	runtimeChunk?:
		| boolean
		| "single"
		| "multiple"
		| {
				/**
				 * The name or name factory for the runtime chunks.
				 */
				name?: string | Function;
		  };

	/**
	 * Skip over modules which contain no side effects when exports are not used (false: disabled, 'flag': only use manually placed side effects flag, true: also analyse source code for side effects).
	 */
	sideEffects?: boolean | "flag";

	/**
	 * Optimize duplication and caching by splitting chunks by shared modules and cache group.
	 */
	splitChunks?: false | OptimizationSplitChunksOptions;

	/**
	 * Figure out which exports are used by modules to mangle export names, omit unused exports and generate more efficient code (true: analyse used exports for each runtime, "global": analyse exports globally for all runtimes combined).
	 */
	usedExports?: boolean | "global";
}

/**
 * Options object for describing behavior of a cache group selecting modules that should be cached together.
 */
declare interface OptimizationSplitChunksCacheGroup {
	/**
	 * Sets the name delimiter for created chunks.
	 */
	automaticNameDelimiter?: string;

	/**
	 * Select chunks for determining cache group content (defaults to "initial", "initial" and "all" requires adding these chunks to the HTML).
	 */
	chunks?: RegExp | "all" | "initial" | "async" | ((chunk: Chunk) => boolean);

	/**
	 * Ignore minimum size, minimum chunks and maximum requests and always create chunks for this cache group.
	 */
	enforce?: boolean;

	/**
	 * Size threshold at which splitting is enforced and other restrictions (minRemainingSize, maxAsyncRequests, maxInitialRequests) are ignored.
	 */
	enforceSizeThreshold?: number | { [index: string]: number };

	/**
	 * Sets the template for the filename for created chunks.
	 */
	filename?: string | ((pathData: PathData, assetInfo?: AssetInfo) => string);

	/**
	 * Sets the hint for chunk id.
	 */
	idHint?: string;

	/**
	 * Assign modules to a cache group by module layer.
	 */
	layer?: string | Function | RegExp;

	/**
	 * Maximum number of requests which are accepted for on-demand loading.
	 */
	maxAsyncRequests?: number;

	/**
	 * Maximal size hint for the on-demand chunks.
	 */
	maxAsyncSize?: number | { [index: string]: number };

	/**
	 * Maximum number of initial chunks which are accepted for an entry point.
	 */
	maxInitialRequests?: number;

	/**
	 * Maximal size hint for the initial chunks.
	 */
	maxInitialSize?: number | { [index: string]: number };

	/**
	 * Maximal size hint for the created chunks.
	 */
	maxSize?: number | { [index: string]: number };

	/**
	 * Minimum number of times a module has to be duplicated until it's considered for splitting.
	 */
	minChunks?: number;

	/**
	 * Minimal size for the chunks the stay after moving the modules to a new chunk.
	 */
	minRemainingSize?: number | { [index: string]: number };

	/**
	 * Minimal size for the created chunk.
	 */
	minSize?: number | { [index: string]: number };

	/**
	 * Minimum size reduction due to the created chunk.
	 */
	minSizeReduction?: number | { [index: string]: number };

	/**
	 * Give chunks for this cache group a name (chunks with equal name are merged).
	 */
	name?: string | false | Function;

	/**
	 * Priority of this cache group.
	 */
	priority?: number;

	/**
	 * Try to reuse existing chunk (with name) when it has matching modules.
	 */
	reuseExistingChunk?: boolean;

	/**
	 * Assign modules to a cache group by module name.
	 */
	test?: string | Function | RegExp;

	/**
	 * Assign modules to a cache group by module type.
	 */
	type?: string | Function | RegExp;

	/**
	 * Compare used exports when checking common modules. Modules will only be put in the same chunk when exports are equal.
	 */
	usedExports?: boolean;
}

/**
 * Options object for splitting chunks into smaller chunks.
 */
declare interface OptimizationSplitChunksOptions {
	/**
	 * Sets the name delimiter for created chunks.
	 */
	automaticNameDelimiter?: string;

	/**
	 * Assign modules to a cache group (modules from different cache groups are tried to keep in separate chunks, default categories: 'default', 'defaultVendors').
	 */
	cacheGroups?: {
		[index: string]:
			| string
			| false
			| Function
			| RegExp
			| OptimizationSplitChunksCacheGroup;
	};

	/**
	 * Select chunks for determining shared modules (defaults to "async", "initial" and "all" requires adding these chunks to the HTML).
	 */
	chunks?: RegExp | "all" | "initial" | "async" | ((chunk: Chunk) => boolean);

	/**
	 * Sets the size types which are used when a number is used for sizes.
	 */
	defaultSizeTypes?: string[];

	/**
	 * Size threshold at which splitting is enforced and other restrictions (minRemainingSize, maxAsyncRequests, maxInitialRequests) are ignored.
	 */
	enforceSizeThreshold?: number | { [index: string]: number };

	/**
	 * Options for modules not selected by any other cache group.
	 */
	fallbackCacheGroup?: {
		/**
		 * Sets the name delimiter for created chunks.
		 */
		automaticNameDelimiter?: string;
		/**
		 * Select chunks for determining shared modules (defaults to "async", "initial" and "all" requires adding these chunks to the HTML).
		 */
		chunks?: RegExp | "all" | "initial" | "async" | ((chunk: Chunk) => boolean);
		/**
		 * Maximal size hint for the on-demand chunks.
		 */
		maxAsyncSize?: number | { [index: string]: number };
		/**
		 * Maximal size hint for the initial chunks.
		 */
		maxInitialSize?: number | { [index: string]: number };
		/**
		 * Maximal size hint for the created chunks.
		 */
		maxSize?: number | { [index: string]: number };
		/**
		 * Minimal size for the created chunk.
		 */
		minSize?: number | { [index: string]: number };
		/**
		 * Minimum size reduction due to the created chunk.
		 */
		minSizeReduction?: number | { [index: string]: number };
	};

	/**
	 * Sets the template for the filename for created chunks.
	 */
	filename?: string | ((pathData: PathData, assetInfo?: AssetInfo) => string);

	/**
	 * Prevents exposing path info when creating names for parts splitted by maxSize.
	 */
	hidePathInfo?: boolean;

	/**
	 * Maximum number of requests which are accepted for on-demand loading.
	 */
	maxAsyncRequests?: number;

	/**
	 * Maximal size hint for the on-demand chunks.
	 */
	maxAsyncSize?: number | { [index: string]: number };

	/**
	 * Maximum number of initial chunks which are accepted for an entry point.
	 */
	maxInitialRequests?: number;

	/**
	 * Maximal size hint for the initial chunks.
	 */
	maxInitialSize?: number | { [index: string]: number };

	/**
	 * Maximal size hint for the created chunks.
	 */
	maxSize?: number | { [index: string]: number };

	/**
	 * Minimum number of times a module has to be duplicated until it's considered for splitting.
	 */
	minChunks?: number;

	/**
	 * Minimal size for the chunks the stay after moving the modules to a new chunk.
	 */
	minRemainingSize?: number | { [index: string]: number };

	/**
	 * Minimal size for the created chunks.
	 */
	minSize?: number | { [index: string]: number };

	/**
	 * Minimum size reduction due to the created chunk.
	 */
	minSizeReduction?: number | { [index: string]: number };

	/**
	 * Give chunks created a name (chunks with equal name are merged).
	 */
	name?: string | false | Function;

	/**
	 * Compare used exports when checking common modules. Modules will only be put in the same chunk when exports are equal.
	 */
	usedExports?: boolean;
}
declare abstract class OptionsApply {
	process(options?: any, compiler?: any): void;
}
declare interface OriginRecord {
	module: Module;
	loc: DependencyLocation;
	request: string;
}
declare class OriginalSource extends Source {
	constructor(source: string | Buffer, name: string);
	getName(): string;
}

/**
 * Options affecting the output of the compilation. `output` options tell webpack how to write the compiled files to disk.
 */
declare interface Output {
	/**
	 * Add a container for define/require functions in the AMD module.
	 */
	amdContainer?: string;

	/**
	 * The filename of asset modules as relative path inside the 'output.path' directory.
	 */
	assetModuleFilename?:
		| string
		| ((pathData: PathData, assetInfo?: AssetInfo) => string);

	/**
	 * Enable/disable creating async chunks that are loaded on demand.
	 */
	asyncChunks?: boolean;

	/**
	 * Add a comment in the UMD wrapper.
	 */
	auxiliaryComment?: string | LibraryCustomUmdCommentObject;

	/**
	 * Add charset attribute for script tag.
	 */
	charset?: boolean;

	/**
	 * Specifies the filename template of output files of non-initial chunks on disk. You must **not** specify an absolute path here, but the path may contain folders separated by '/'! The specified path is joined with the value of the 'output.path' option to determine the location on disk.
	 */
	chunkFilename?:
		| string
		| ((pathData: PathData, assetInfo?: AssetInfo) => string);

	/**
	 * The format of chunks (formats included by default are 'array-push' (web/WebWorker), 'commonjs' (node.js), 'module' (ESM), but others might be added by plugins).
	 */
	chunkFormat?: string | false;

	/**
	 * Number of milliseconds before chunk request expires.
	 */
	chunkLoadTimeout?: number;

	/**
	 * The method of loading chunks (methods included by default are 'jsonp' (web), 'import' (ESM), 'importScripts' (WebWorker), 'require' (sync node.js), 'async-node' (async node.js), but others might be added by plugins).
	 */
	chunkLoading?: string | false;

	/**
	 * The global variable used by webpack for loading of chunks.
	 */
	chunkLoadingGlobal?: string;

	/**
	 * Clean the output directory before emit.
	 */
	clean?: boolean | CleanOptions;

	/**
	 * Check if to be emitted file already exists and have the same content before writing to output filesystem.
	 */
	compareBeforeEmit?: boolean;

	/**
	 * This option enables cross-origin loading of chunks.
	 */
	crossOriginLoading?: false | "anonymous" | "use-credentials";

	/**
	 * Specifies the filename template of non-initial output css files on disk. You must **not** specify an absolute path here, but the path may contain folders separated by '/'! The specified path is joined with the value of the 'output.path' option to determine the location on disk.
	 */
	cssChunkFilename?:
		| string
		| ((pathData: PathData, assetInfo?: AssetInfo) => string);

	/**
	 * Specifies the filename template of output css files on disk. You must **not** specify an absolute path here, but the path may contain folders separated by '/'! The specified path is joined with the value of the 'output.path' option to determine the location on disk.
	 */
	cssFilename?:
		| string
		| ((pathData: PathData, assetInfo?: AssetInfo) => string);

	/**
	 * Similar to `output.devtoolModuleFilenameTemplate`, but used in the case of duplicate module identifiers.
	 */
	devtoolFallbackModuleFilenameTemplate?: string | Function;

	/**
	 * Filename template string of function for the sources array in a generated SourceMap.
	 */
	devtoolModuleFilenameTemplate?: string | Function;

	/**
	 * Module namespace to use when interpolating filename template string for the sources array in a generated SourceMap. Defaults to `output.library` if not set. It's useful for avoiding runtime collisions in sourcemaps from multiple webpack projects built as libraries.
	 */
	devtoolNamespace?: string;

	/**
	 * List of chunk loading types enabled for use by entry points.
	 */
	enabledChunkLoadingTypes?: string[];

	/**
	 * List of library types enabled for use by entry points.
	 */
	enabledLibraryTypes?: string[];

	/**
	 * List of wasm loading types enabled for use by entry points.
	 */
	enabledWasmLoadingTypes?: string[];

	/**
	 * The abilities of the environment where the webpack generated code should run.
	 */
	environment?: Environment;

	/**
	 * Specifies the filename of output files on disk. You must **not** specify an absolute path here, but the path may contain folders separated by '/'! The specified path is joined with the value of the 'output.path' option to determine the location on disk.
	 */
	filename?: string | ((pathData: PathData, assetInfo?: AssetInfo) => string);

	/**
	 * An expression which is used to address the global object/scope in runtime code.
	 */
	globalObject?: string;

	/**
	 * Digest type used for the hash.
	 */
	hashDigest?: string;

	/**
	 * Number of chars which are used for the hash.
	 */
	hashDigestLength?: number;

	/**
	 * Algorithm used for generation the hash (see node.js crypto package).
	 */
	hashFunction?: string | typeof Hash;

	/**
	 * Any string which is added to the hash to salt it.
	 */
	hashSalt?: string;

	/**
	 * The filename of the Hot Update Chunks. They are inside the output.path directory.
	 */
	hotUpdateChunkFilename?: string;

	/**
	 * The global variable used by webpack for loading of hot update chunks.
	 */
	hotUpdateGlobal?: string;

	/**
	 * The filename of the Hot Update Main File. It is inside the 'output.path' directory.
	 */
	hotUpdateMainFilename?: string;

	/**
	 * Ignore warnings in the browser.
	 */
	ignoreBrowserWarnings?: boolean;

	/**
	 * Wrap javascript code into IIFE's to avoid leaking into global scope.
	 */
	iife?: boolean;

	/**
	 * The name of the native import() function (can be exchanged for a polyfill).
	 */
	importFunctionName?: string;

	/**
	 * The name of the native import.meta object (can be exchanged for a polyfill).
	 */
	importMetaName?: string;

	/**
	 * Make the output files a library, exporting the exports of the entry point.
	 */
	library?: string | string[] | LibraryOptions | LibraryCustomUmdObject;

	/**
	 * Specify which export should be exposed as library.
	 */
	libraryExport?: string | string[];

	/**
	 * Type of library (types included by default are 'var', 'module', 'assign', 'assign-properties', 'this', 'window', 'self', 'global', 'commonjs', 'commonjs2', 'commonjs-module', 'commonjs-static', 'amd', 'amd-require', 'umd', 'umd2', 'jsonp', 'system', but others might be added by plugins).
	 */
	libraryTarget?: string;

	/**
	 * Output javascript files as module source type.
	 */
	module?: boolean;

	/**
	 * The output directory as **absolute path** (required).
	 */
	path?: string;

	/**
	 * Include comments with information about the modules.
	 */
	pathinfo?: boolean | "verbose";

	/**
	 * The 'publicPath' specifies the public URL address of the output files when referenced in a browser.
	 */
	publicPath?: string | ((pathData: PathData, assetInfo?: AssetInfo) => string);

	/**
	 * This option enables loading async chunks via a custom script type, such as script type="module".
	 */
	scriptType?: false | "module" | "text/javascript";

	/**
	 * The filename of the SourceMaps for the JavaScript files. They are inside the 'output.path' directory.
	 */
	sourceMapFilename?: string;

	/**
	 * Prefixes every line of the source in the bundle with this string.
	 */
	sourcePrefix?: string;

	/**
	 * Handles error in module loading correctly at a performance cost. This will handle module error compatible with the EcmaScript Modules spec.
	 */
	strictModuleErrorHandling?: boolean;

	/**
	 * Handles exceptions in module loading correctly at a performance cost (Deprecated). This will handle module error compatible with the Node.js CommonJS way.
	 */
	strictModuleExceptionHandling?: boolean;

	/**
	 * Use a Trusted Types policy to create urls for chunks. 'output.uniqueName' is used a default policy name. Passing a string sets a custom policy name.
	 */
	trustedTypes?: string | true | TrustedTypes;

	/**
	 * If `output.libraryTarget` is set to umd and `output.library` is set, setting this to true will name the AMD module.
	 */
	umdNamedDefine?: boolean;

	/**
	 * A unique name of the webpack build to avoid multiple webpack runtimes to conflict when using globals.
	 */
	uniqueName?: string;

	/**
	 * The method of loading WebAssembly Modules (methods included by default are 'fetch' (web/WebWorker), 'async-node' (node.js), but others might be added by plugins).
	 */
	wasmLoading?: string | false;

	/**
	 * The filename of WebAssembly modules as relative path inside the 'output.path' directory.
	 */
	webassemblyModuleFilename?: string;

	/**
	 * The method of loading chunks (methods included by default are 'jsonp' (web), 'import' (ESM), 'importScripts' (WebWorker), 'require' (sync node.js), 'async-node' (async node.js), but others might be added by plugins).
	 */
	workerChunkLoading?: string | false;

	/**
	 * Worker public path. Much like the public path, this sets the location where the worker script file is intended to be found. If not set, webpack will use the publicPath. Don't set this option unless your worker scripts are located at a different path from your other script files.
	 */
	workerPublicPath?: string;

	/**
	 * The method of loading WebAssembly Modules (methods included by default are 'fetch' (web/WebWorker), 'async-node' (node.js), but others might be added by plugins).
	 */
	workerWasmLoading?: string | false;
}
declare interface OutputFileSystem {
	writeFile: (
		arg0: string,
		arg1: string | Buffer,
		arg2: (arg0?: null | NodeJS.ErrnoException) => void
	) => void;
	mkdir: (
		arg0: string,
		arg1: (arg0?: null | NodeJS.ErrnoException) => void
	) => void;
	readdir?: (
		arg0: string,
		arg1: (
			arg0?: null | NodeJS.ErrnoException,
			arg1?: (string | Buffer)[] | IDirent[]
		) => void
	) => void;
	rmdir?: (
		arg0: string,
		arg1: (arg0?: null | NodeJS.ErrnoException) => void
	) => void;
	unlink?: (
		arg0: string,
		arg1: (arg0?: null | NodeJS.ErrnoException) => void
	) => void;
	stat: (
		arg0: string,
		arg1: (arg0?: null | NodeJS.ErrnoException, arg1?: IStats) => void
	) => void;
	lstat?: (
		arg0: string,
		arg1: (arg0?: null | NodeJS.ErrnoException, arg1?: IStats) => void
	) => void;
	readFile: (
		arg0: string,
		arg1: (arg0?: null | NodeJS.ErrnoException, arg1?: string | Buffer) => void
	) => void;
	join?: (arg0: string, arg1: string) => string;
	relative?: (arg0: string, arg1: string) => string;
	dirname?: (arg0: string) => string;
}

/**
 * Normalized options affecting the output of the compilation. `output` options tell webpack how to write the compiled files to disk.
 */
declare interface OutputNormalized {
	/**
	 * The filename of asset modules as relative path inside the 'output.path' directory.
	 */
	assetModuleFilename?:
		| string
		| ((pathData: PathData, assetInfo?: AssetInfo) => string);

	/**
	 * Enable/disable creating async chunks that are loaded on demand.
	 */
	asyncChunks?: boolean;

	/**
	 * Add charset attribute for script tag.
	 */
	charset?: boolean;

	/**
	 * Specifies the filename template of output files of non-initial chunks on disk. You must **not** specify an absolute path here, but the path may contain folders separated by '/'! The specified path is joined with the value of the 'output.path' option to determine the location on disk.
	 */
	chunkFilename?:
		| string
		| ((pathData: PathData, assetInfo?: AssetInfo) => string);

	/**
	 * The format of chunks (formats included by default are 'array-push' (web/WebWorker), 'commonjs' (node.js), 'module' (ESM), but others might be added by plugins).
	 */
	chunkFormat?: string | false;

	/**
	 * Number of milliseconds before chunk request expires.
	 */
	chunkLoadTimeout?: number;

	/**
	 * The method of loading chunks (methods included by default are 'jsonp' (web), 'import' (ESM), 'importScripts' (WebWorker), 'require' (sync node.js), 'async-node' (async node.js), but others might be added by plugins).
	 */
	chunkLoading?: string | false;

	/**
	 * The global variable used by webpack for loading of chunks.
	 */
	chunkLoadingGlobal?: string;

	/**
	 * Clean the output directory before emit.
	 */
	clean?: boolean | CleanOptions;

	/**
	 * Check if to be emitted file already exists and have the same content before writing to output filesystem.
	 */
	compareBeforeEmit?: boolean;

	/**
	 * This option enables cross-origin loading of chunks.
	 */
	crossOriginLoading?: false | "anonymous" | "use-credentials";

	/**
	 * Specifies the filename template of non-initial output css files on disk. You must **not** specify an absolute path here, but the path may contain folders separated by '/'! The specified path is joined with the value of the 'output.path' option to determine the location on disk.
	 */
	cssChunkFilename?:
		| string
		| ((pathData: PathData, assetInfo?: AssetInfo) => string);

	/**
	 * Specifies the filename template of output css files on disk. You must **not** specify an absolute path here, but the path may contain folders separated by '/'! The specified path is joined with the value of the 'output.path' option to determine the location on disk.
	 */
	cssFilename?:
		| string
		| ((pathData: PathData, assetInfo?: AssetInfo) => string);

	/**
	 * Similar to `output.devtoolModuleFilenameTemplate`, but used in the case of duplicate module identifiers.
	 */
	devtoolFallbackModuleFilenameTemplate?: string | Function;

	/**
	 * Filename template string of function for the sources array in a generated SourceMap.
	 */
	devtoolModuleFilenameTemplate?: string | Function;

	/**
	 * Module namespace to use when interpolating filename template string for the sources array in a generated SourceMap. Defaults to `output.library` if not set. It's useful for avoiding runtime collisions in sourcemaps from multiple webpack projects built as libraries.
	 */
	devtoolNamespace?: string;

	/**
	 * List of chunk loading types enabled for use by entry points.
	 */
	enabledChunkLoadingTypes?: string[];

	/**
	 * List of library types enabled for use by entry points.
	 */
	enabledLibraryTypes?: string[];

	/**
	 * List of wasm loading types enabled for use by entry points.
	 */
	enabledWasmLoadingTypes?: string[];

	/**
	 * The abilities of the environment where the webpack generated code should run.
	 */
	environment?: Environment;

	/**
	 * Specifies the filename of output files on disk. You must **not** specify an absolute path here, but the path may contain folders separated by '/'! The specified path is joined with the value of the 'output.path' option to determine the location on disk.
	 */
	filename?: string | ((pathData: PathData, assetInfo?: AssetInfo) => string);

	/**
	 * An expression which is used to address the global object/scope in runtime code.
	 */
	globalObject?: string;

	/**
	 * Digest type used for the hash.
	 */
	hashDigest?: string;

	/**
	 * Number of chars which are used for the hash.
	 */
	hashDigestLength?: number;

	/**
	 * Algorithm used for generation the hash (see node.js crypto package).
	 */
	hashFunction?: string | typeof Hash;

	/**
	 * Any string which is added to the hash to salt it.
	 */
	hashSalt?: string;

	/**
	 * The filename of the Hot Update Chunks. They are inside the output.path directory.
	 */
	hotUpdateChunkFilename?: string;

	/**
	 * The global variable used by webpack for loading of hot update chunks.
	 */
	hotUpdateGlobal?: string;

	/**
	 * The filename of the Hot Update Main File. It is inside the 'output.path' directory.
	 */
	hotUpdateMainFilename?: string;

	/**
	 * Ignore warnings in the browser.
	 */
	ignoreBrowserWarnings?: boolean;

	/**
	 * Wrap javascript code into IIFE's to avoid leaking into global scope.
	 */
	iife?: boolean;

	/**
	 * The name of the native import() function (can be exchanged for a polyfill).
	 */
	importFunctionName?: string;

	/**
	 * The name of the native import.meta object (can be exchanged for a polyfill).
	 */
	importMetaName?: string;

	/**
	 * Options for library.
	 */
	library?: LibraryOptions;

	/**
	 * Output javascript files as module source type.
	 */
	module?: boolean;

	/**
	 * The output directory as **absolute path** (required).
	 */
	path?: string;

	/**
	 * Include comments with information about the modules.
	 */
	pathinfo?: boolean | "verbose";

	/**
	 * The 'publicPath' specifies the public URL address of the output files when referenced in a browser.
	 */
	publicPath?: string | ((pathData: PathData, assetInfo?: AssetInfo) => string);

	/**
	 * This option enables loading async chunks via a custom script type, such as script type="module".
	 */
	scriptType?: false | "module" | "text/javascript";

	/**
	 * The filename of the SourceMaps for the JavaScript files. They are inside the 'output.path' directory.
	 */
	sourceMapFilename?: string;

	/**
	 * Prefixes every line of the source in the bundle with this string.
	 */
	sourcePrefix?: string;

	/**
	 * Handles error in module loading correctly at a performance cost. This will handle module error compatible with the EcmaScript Modules spec.
	 */
	strictModuleErrorHandling?: boolean;

	/**
	 * Handles exceptions in module loading correctly at a performance cost (Deprecated). This will handle module error compatible with the Node.js CommonJS way.
	 */
	strictModuleExceptionHandling?: boolean;

	/**
	 * Use a Trusted Types policy to create urls for chunks.
	 */
	trustedTypes?: TrustedTypes;

	/**
	 * A unique name of the webpack build to avoid multiple webpack runtimes to conflict when using globals.
	 */
	uniqueName?: string;

	/**
	 * The method of loading WebAssembly Modules (methods included by default are 'fetch' (web/WebWorker), 'async-node' (node.js), but others might be added by plugins).
	 */
	wasmLoading?: string | false;

	/**
	 * The filename of WebAssembly modules as relative path inside the 'output.path' directory.
	 */
	webassemblyModuleFilename?: string;

	/**
	 * The method of loading chunks (methods included by default are 'jsonp' (web), 'import' (ESM), 'importScripts' (WebWorker), 'require' (sync node.js), 'async-node' (async node.js), but others might be added by plugins).
	 */
	workerChunkLoading?: string | false;

	/**
	 * Worker public path. Much like the public path, this sets the location where the worker script file is intended to be found. If not set, webpack will use the publicPath. Don't set this option unless your worker scripts are located at a different path from your other script files.
	 */
	workerPublicPath?: string;

	/**
	 * The method of loading WebAssembly Modules (methods included by default are 'fetch' (web/WebWorker), 'async-node' (node.js), but others might be added by plugins).
	 */
	workerWasmLoading?: string | false;
}
declare interface ParameterizedComparator<TArg, T> {
	(arg0: TArg): Comparator<T>;
}
declare interface ParsedIdentifier {
	request: string;
	query: string;
	fragment: string;
	directory: boolean;
	module: boolean;
	file: boolean;
	internal: boolean;
}
declare class Parser {
	constructor();
	parse(
		source: string | Buffer | PreparsedAst,
		state: ParserState
	): ParserState;
}
type ParserOptionsByModuleType = ParserOptionsByModuleTypeKnown &
	ParserOptionsByModuleTypeUnknown;

/**
 * Specify options for each parser.
 */
declare interface ParserOptionsByModuleTypeKnown {
	/**
	 * Parser options for asset modules.
	 */
	asset?: AssetParserOptions;

	/**
	 * No parser options are supported for this module type.
	 */
	"asset/inline"?: EmptyParserOptions;

	/**
	 * No parser options are supported for this module type.
	 */
	"asset/resource"?: EmptyParserOptions;

	/**
	 * No parser options are supported for this module type.
	 */
	"asset/source"?: EmptyParserOptions;

	/**
	 * Parser options for javascript modules.
	 */
	javascript?: JavascriptParserOptions;

	/**
	 * Parser options for javascript modules.
	 */
	"javascript/auto"?: JavascriptParserOptions;

	/**
	 * Parser options for javascript modules.
	 */
	"javascript/dynamic"?: JavascriptParserOptions;

	/**
	 * Parser options for javascript modules.
	 */
	"javascript/esm"?: JavascriptParserOptions;
}

/**
 * Specify options for each parser.
 */
declare interface ParserOptionsByModuleTypeUnknown {
	[index: string]: { [index: string]: any };
}
type ParserState = Record<string, any> & ParserStateBase;
declare interface ParserStateBase {
	source: string | Buffer;
	current: NormalModule;
	module: NormalModule;
	compilation: Compilation;
	options: { [index: string]: any };
}
declare interface PathData {
	chunkGraph?: ChunkGraph;
	hash?: string;
	hashWithLength?: (arg0: number) => string;
	chunk?: Chunk | ChunkPathData;
	module?: Module | ModulePathData;
	runtime?: RuntimeSpec;
	filename?: string;
	basename?: string;
	query?: string;
	contentHashType?: string;
	contentHash?: string;
	contentHashWithLength?: (arg0: number) => string;
	noChunkHash?: boolean;
	url?: string;
}
type Pattern =
	| MemberExpression
	| Identifier
	| ObjectPattern
	| ArrayPattern
	| RestElement
	| AssignmentPattern;

/**
 * Configuration object for web performance recommendations.
 */
declare interface PerformanceOptions {
	/**
	 * Filter function to select assets that are checked.
	 */
	assetFilter?: Function;

	/**
	 * Sets the format of the hints: warnings, errors or nothing at all.
	 */
	hints?: false | "error" | "warning";

	/**
	 * File size limit (in bytes) when exceeded, that webpack will provide performance hints.
	 */
	maxAssetSize?: number;

	/**
	 * Total size of an entry point (in bytes).
	 */
	maxEntrypointSize?: number;
}
declare interface PitchLoaderDefinitionFunction<
	OptionsType = {},
	ContextAdditions = {}
> {
	(
		this: NormalModuleLoaderContext<OptionsType> &
			LoaderRunnerLoaderContext<OptionsType> &
			LoaderPluginLoaderContext &
			HotModuleReplacementPluginLoaderContext &
			ContextAdditions,
		remainingRequest: string,
		previousRequest: string,
		data: object
	): string | void | Buffer | Promise<string | Buffer>;
}
type Plugin =
	| undefined
	| null
	| false
	| ""
	| 0
	| { apply: (arg0: Resolver) => void }
	| ((this: Resolver, arg1: Resolver) => void);
declare interface PnpApiImpl {
	resolveToUnqualified: (arg0: string, arg1: string, arg2: object) => string;
}
declare interface PossibleFileSystemError {
	code?: string;
	errno?: number;
	path?: string;
	syscall?: string;
}
declare class PrefetchPlugin {
	constructor(context: string, request?: string);
	context: null | string;
	request: string;

	/**
	 * Apply the plugin
	 */
	apply(compiler: Compiler): void;
}
declare class PrefixSource extends Source {
	constructor(prefix: string, source: string | Source);
	original(): Source;
	getPrefix(): string;
}
declare interface PreparsedAst {
	[index: string]: any;
}
declare interface PrintedElement {
	element: string;
	content: string;
}
declare interface Problem {
	type: ProblemType;
	path: string;
	argument: string;
	value?: any;
	index?: number;
	expected?: string;
}
type ProblemType =
	| "unknown-argument"
	| "unexpected-non-array-in-path"
	| "unexpected-non-object-in-path"
	| "multiple-values-unexpected"
	| "invalid-value";
declare interface ProcessAssetsAdditionalOptions {
	additionalAssets?: true | Function;
}
declare class Profiler {
	constructor(inspector?: any);
	session: any;
	inspector: any;
	hasSession(): boolean;
	startProfiling(): Promise<void> | Promise<[any, any, any]>;
	sendCommand(method: string, params?: object): Promise<any>;
	destroy(): Promise<void>;
	stopProfiling(): Promise<{ profile: any }>;
}
declare class ProfilingPlugin {
	constructor(options?: ProfilingPluginOptions);
	outputPath: string;

	/**
	 * Apply the plugin
	 */
	apply(compiler: Compiler): void;
	static Profiler: typeof Profiler;
}
declare interface ProfilingPluginOptions {
	/**
	 * Path to the output file e.g. `path.resolve(__dirname, 'profiling/events.json')`. Defaults to `events.json`.
	 */
	outputPath?: string;
}
declare class ProgressPlugin {
	constructor(options?: ProgressPluginArgument);
	profile?: null | boolean;
	handler?: (percentage: number, msg: string, ...args: string[]) => void;
	modulesCount?: number;
	dependenciesCount?: number;
	showEntries?: boolean;
	showModules?: boolean;
	showDependencies?: boolean;
	showActiveModules?: boolean;
	percentBy?: null | "entries" | "modules" | "dependencies";
	apply(compiler: Compiler | MultiCompiler): void;
	static getReporter(
		compiler: Compiler
	): undefined | ((p: number, ...args: string[]) => void);
	static defaultOptions: {
		profile: boolean;
		modulesCount: number;
		dependenciesCount: number;
		modules: boolean;
		dependencies: boolean;
		activeModules: boolean;
		entries: boolean;
	};
	static createDefaultHandler: (
		profile: undefined | null | boolean,
		logger: WebpackLogger
	) => (percentage: number, msg: string, ...args: string[]) => void;
}
type ProgressPluginArgument =
	| ProgressPluginOptions
	| ((percentage: number, msg: string, ...args: string[]) => void);

/**
 * Options object for the ProgressPlugin.
 */
declare interface ProgressPluginOptions {
	/**
	 * Show active modules count and one active module in progress message.
	 */
	activeModules?: boolean;

	/**
	 * Show dependencies count in progress message.
	 */
	dependencies?: boolean;

	/**
	 * Minimum dependencies count to start with. For better progress calculation. Default: 10000.
	 */
	dependenciesCount?: number;

	/**
	 * Show entries count in progress message.
	 */
	entries?: boolean;

	/**
	 * Function that executes for every progress step.
	 */
	handler?: (percentage: number, msg: string, ...args: string[]) => void;

	/**
	 * Show modules count in progress message.
	 */
	modules?: boolean;

	/**
	 * Minimum modules count to start with. For better progress calculation. Default: 5000.
	 */
	modulesCount?: number;

	/**
	 * Collect percent algorithm. By default it calculates by a median from modules, entries and dependencies percent.
	 */
	percentBy?: null | "entries" | "modules" | "dependencies";

	/**
	 * Collect profile data for progress steps. Default: false.
	 */
	profile?: null | boolean;
}
declare class ProvidePlugin {
	constructor(definitions: Record<string, string | string[]>);
	definitions: Record<string, string | string[]>;

	/**
	 * Apply the plugin
	 */
	apply(compiler: Compiler): void;
}
declare class ProvideSharedPlugin {
	constructor(options: ProvideSharedPluginOptions);

	/**
	 * Apply the plugin
	 */
	apply(compiler: Compiler): void;
}
declare interface ProvideSharedPluginOptions {
	/**
	 * Modules that should be provided as shared modules to the share scope. When provided, property name is used to match modules, otherwise this is automatically inferred from share key.
	 */
	provides: Provides;

	/**
	 * Share scope name used for all provided modules (defaults to 'default').
	 */
	shareScope?: string;
}
type Provides = (string | ProvidesObject)[] | ProvidesObject;

/**
 * Advanced configuration for modules that should be provided as shared modules to the share scope.
 */
declare interface ProvidesConfig {
	/**
	 * Include the provided module directly instead behind an async request. This allows to use this shared module in initial load too. All possible shared modules need to be eager too.
	 */
	eager?: boolean;

	/**
	 * Exclude the module from sharing in specific contexts, identified by a string or a regular expression, or a function test
	 */
	exclude?:
		| string
		| RegExp
		| (string | RegExp)[]
		| ((context: string, request: string) => boolean);

	/**
	 * A source or array of sources or a regular expression that gives preference to certain containers over others as sources if versions match
	 */
	prefer?: string | RegExp | (string | RegExp)[];

	/**
	 * Key in the share scope under which the shared modules should be stored.
	 */
	shareKey?: string;

	/**
	 * Share scope name.
	 */
	shareScope?: string;

	/**
	 * Version of the provided module. Will replace lower matching versions, but not higher.
	 */
	version?: string | false;
}

/**
 * Modules that should be provided as shared modules to the share scope. Property names are used as share keys.
 */
declare interface ProvidesObject {
	[index: string]: string | ProvidesConfig;
}
declare interface RawChunkGroupOptions {
	preloadOrder?: number;
	prefetchOrder?: number;
	fetchPriority?: "auto" | "low" | "high";
}
type RawLoaderDefinition<
	OptionsType = {},
	ContextAdditions = {}
> = RawLoaderDefinitionFunction<OptionsType, ContextAdditions> & {
	raw: true;
	pitch?: PitchLoaderDefinitionFunction<OptionsType, ContextAdditions>;
};
declare interface RawLoaderDefinitionFunction<
	OptionsType = {},
	ContextAdditions = {}
> {
	(
		this: NormalModuleLoaderContext<OptionsType> &
			LoaderRunnerLoaderContext<OptionsType> &
			LoaderPluginLoaderContext &
			HotModuleReplacementPluginLoaderContext &
			ContextAdditions,
		content: Buffer,
		sourceMap?: string | SourceMap,
		additionalData?: AdditionalData
	): string | void | Buffer | Promise<string | Buffer>;
}
declare class RawSource extends Source {
	constructor(source: string | Buffer, convertToString?: boolean);
	isBuffer(): boolean;
}
declare interface RawSourceMap {
	version: number;
	sources: string[];
	names: string[];
	sourceRoot?: string;
	sourcesContent?: string[];
	mappings: string;
	file: string;
}
declare class ReadFileCompileWasmPlugin {
	constructor(options?: ReadFileCompileWasmPluginOptions);
	options: ReadFileCompileWasmPluginOptions;

	/**
	 * Apply the plugin
	 */
	apply(compiler: Compiler): void;
}
declare interface ReadFileCompileWasmPluginOptions {
	/**
	 * mangle imports
	 */
	mangleImports?: boolean;
}
declare interface ReaddirOptions {
	encoding?:
		| null
		| "ascii"
		| "utf8"
		| "utf16le"
		| "ucs2"
		| "latin1"
		| "binary"
		| "utf-8"
		| "ucs-2"
		| "base64"
		| "base64url"
		| "hex"
		| "buffer";
	withFileTypes?: boolean;
}
declare class RealContentHashPlugin {
	constructor(__0: {
		/**
		 * the hash function to use
		 */
		hashFunction: string | typeof Hash;
		/**
		 * the hash digest to use
		 */
		hashDigest: string;
	});

	/**
	 * Apply the plugin
	 */
	apply(compiler: Compiler): void;
	static getCompilationHooks(
		compilation: Compilation
	): CompilationHooksRealContentHashPlugin;
}
declare interface RealDependencyLocation {
	start: SourcePosition;
	end?: SourcePosition;
	index?: number;
}
type RecursiveArrayOrRecord<T> =
	| { [index: string]: RecursiveArrayOrRecord<T> }
	| RecursiveArrayOrRecord<T>[]
	| T;
declare interface ReferencedExport {
	/**
	 * name of the referenced export
	 */
	name: string[];

	/**
	 * when false, referenced export can not be mangled, defaults to true
	 */
	canMangle?: boolean;
}
type Remotes = (string | RemotesObject)[] | RemotesObject;

/**
 * Advanced configuration for container locations from which modules should be resolved and loaded at runtime.
 */
declare interface RemotesConfig {
	/**
	 * Container locations from which modules should be resolved and loaded at runtime.
	 */
	external: string | string[];

	/**
	 * The name of the share scope shared with this remote.
	 */
	shareScope?: string;
}

/**
 * Container locations from which modules should be resolved and loaded at runtime. Property names are used as request scopes.
 */
declare interface RemotesObject {
	[index: string]: string | RemotesConfig | string[];
}
declare interface RenderBootstrapContext {
	/**
	 * the chunk
	 */
	chunk: Chunk;

	/**
	 * results of code generation
	 */
	codeGenerationResults: CodeGenerationResults;

	/**
	 * the runtime template
	 */
	runtimeTemplate: RuntimeTemplate;

	/**
	 * the module graph
	 */
	moduleGraph: ModuleGraph;

	/**
	 * the chunk graph
	 */
	chunkGraph: ChunkGraph;

	/**
	 * hash to be used for render call
	 */
	hash: string;
}
declare interface RenderContext {
	/**
	 * the chunk
	 */
	chunk: Chunk;

	/**
	 * the dependency templates
	 */
	dependencyTemplates: DependencyTemplates;

	/**
	 * the runtime template
	 */
	runtimeTemplate: RuntimeTemplate;

	/**
	 * the module graph
	 */
	moduleGraph: ModuleGraph;

	/**
	 * the chunk graph
	 */
	chunkGraph: ChunkGraph;

	/**
	 * results of code generation
	 */
	codeGenerationResults: CodeGenerationResults;

	/**
	 * rendering in strict context
	 */
	strictMode: boolean;
}
type RenderManifestEntry =
	| RenderManifestEntryTemplated
	| RenderManifestEntryStatic;
declare interface RenderManifestEntryStatic {
	render: () => Source;
	filename: string;
	info: AssetInfo;
	identifier: string;
	hash?: string;
	auxiliary?: boolean;
}
declare interface RenderManifestEntryTemplated {
	render: () => Source;
	filenameTemplate: string | ((arg0: PathData, arg1?: AssetInfo) => string);
	pathOptions?: PathData;
	info?: AssetInfo;
	identifier: string;
	hash?: string;
	auxiliary?: boolean;
}
declare interface RenderManifestOptions {
	/**
	 * the chunk used to render
	 */
	chunk: Chunk;
	hash: string;
	fullHash: string;
	outputOptions: Output;
	codeGenerationResults: CodeGenerationResults;
	moduleTemplates: { javascript: ModuleTemplate };
	dependencyTemplates: DependencyTemplates;
	runtimeTemplate: RuntimeTemplate;
	moduleGraph: ModuleGraph;
	chunkGraph: ChunkGraph;
}
declare class ReplaceSource extends Source {
	constructor(source: Source, name?: string);
	replace(start: number, end: number, newValue: string, name?: string): void;
	insert(pos: number, newValue: string, name?: string): void;
	getName(): string;
	original(): string;
	getReplacements(): {
		start: number;
		end: number;
		content: string;
		insertIndex: number;
		name: string;
	}[];
}
declare abstract class RequestShortener {
	contextify: (arg0: string) => string;
	shorten(request?: null | string): undefined | null | string;
}
declare interface ResolveBuildDependenciesResult {
	/**
	 * list of files
	 */
	files: Set<string>;

	/**
	 * list of directories
	 */
	directories: Set<string>;

	/**
	 * list of missing entries
	 */
	missing: Set<string>;

	/**
	 * stored resolve results
	 */
	resolveResults: Map<string, string | false>;

	/**
	 * dependencies of the resolving
	 */
	resolveDependencies: {
		/**
		 * list of files
		 */
		files: Set<string>;
		/**
		 * list of directories
		 */
		directories: Set<string>;
		/**
		 * list of missing entries
		 */
		missing: Set<string>;
	};
}

/**
 * Resolve context
 */
declare interface ResolveContext {
	contextDependencies?: WriteOnlySet<string>;

	/**
	 * files that was found on file system
	 */
	fileDependencies?: WriteOnlySet<string>;

	/**
	 * dependencies that was not found on file system
	 */
	missingDependencies?: WriteOnlySet<string>;

	/**
	 * set of hooks' calls. For instance, `resolve → parsedResolve → describedResolve`,
	 */
	stack?: Set<string>;

	/**
	 * log function
	 */
	log?: (arg0: string) => void;

	/**
	 * yield result, if provided plugins can return several results
	 */
	yield?: (arg0: ResolveRequest) => void;
}
declare interface ResolveData {
	contextInfo: ModuleFactoryCreateDataContextInfo;
	resolveOptions?: ResolveOptionsWebpackOptions;
	context: string;
	request: string;
	assertions?: Record<string, any>;
	dependencies: ModuleDependency[];
	dependencyType: string;
	createData: Partial<NormalModuleCreateData & { settings: ModuleSettings }>;
	fileDependencies: LazySet<string>;
	missingDependencies: LazySet<string>;
	contextDependencies: LazySet<string>;

	/**
	 * allow to use the unsafe cache
	 */
	cacheable: boolean;
}
declare interface ResolveOptionsTypes {
	alias: AliasOption[];
	fallback: AliasOption[];
	aliasFields: Set<string | string[]>;
	extensionAlias: ExtensionAliasOption[];
	cachePredicate: (arg0: ResolveRequest) => boolean;
	cacheWithContext: boolean;

	/**
	 * A list of exports field condition names.
	 */
	conditionNames: Set<string>;
	descriptionFiles: string[];
	enforceExtension: boolean;
	exportsFields: Set<string | string[]>;
	importsFields: Set<string | string[]>;
	extensions: Set<string>;
	fileSystem: FileSystem;
	unsafeCache: false | object;
	symlinks: boolean;
	resolver?: Resolver;
	modules: (string | string[])[];
	mainFields: { name: string[]; forceRelative: boolean }[];
	mainFiles: Set<string>;
	plugins: Plugin[];
	pnpApi: null | PnpApiImpl;
	roots: Set<string>;
	fullySpecified: boolean;
	resolveToContext: boolean;
	restrictions: Set<string | RegExp>;
	preferRelative: boolean;
	preferAbsolute: boolean;
}

/**
 * Options object for resolving requests.
 */
declare interface ResolveOptionsWebpackOptions {
	/**
	 * Redirect module requests.
	 */
	alias?:
		| {
				/**
				 * New request.
				 */
				alias: string | false | string[];
				/**
				 * Request to be redirected.
				 */
				name: string;
				/**
				 * Redirect only exact matching request.
				 */
				onlyModule?: boolean;
		  }[]
		| { [index: string]: string | false | string[] };

	/**
	 * Fields in the description file (usually package.json) which are used to redirect requests inside the module.
	 */
	aliasFields?: (string | string[])[];

	/**
	 * Extra resolve options per dependency category. Typical categories are "commonjs", "amd", "esm".
	 */
	byDependency?: { [index: string]: ResolveOptionsWebpackOptions };

	/**
	 * Enable caching of successfully resolved requests (cache entries are revalidated).
	 */
	cache?: boolean;

	/**
	 * Predicate function to decide which requests should be cached.
	 */
	cachePredicate?: (request: ResolveRequest) => boolean;

	/**
	 * Include the context information in the cache identifier when caching.
	 */
	cacheWithContext?: boolean;

	/**
	 * Condition names for exports field entry point.
	 */
	conditionNames?: string[];

	/**
	 * Filenames used to find a description file (like a package.json).
	 */
	descriptionFiles?: string[];

	/**
	 * Enforce the resolver to use one of the extensions from the extensions option (User must specify requests without extension).
	 */
	enforceExtension?: boolean;

	/**
	 * Field names from the description file (usually package.json) which are used to provide entry points of a package.
	 */
	exportsFields?: string[];

	/**
	 * An object which maps extension to extension aliases.
	 */
	extensionAlias?: { [index: string]: string | string[] };

	/**
	 * Extensions added to the request when trying to find the file.
	 */
	extensions?: string[];

	/**
	 * Redirect module requests when normal resolving fails.
	 */
	fallback?:
		| {
				/**
				 * New request.
				 */
				alias: string | false | string[];
				/**
				 * Request to be redirected.
				 */
				name: string;
				/**
				 * Redirect only exact matching request.
				 */
				onlyModule?: boolean;
		  }[]
		| { [index: string]: string | false | string[] };

	/**
	 * Filesystem for the resolver.
	 */
	fileSystem?: InputFileSystem;

	/**
	 * Treats the request specified by the user as fully specified, meaning no extensions are added and the mainFiles in directories are not resolved (This doesn't affect requests from mainFields, aliasFields or aliases).
	 */
	fullySpecified?: boolean;

	/**
	 * Field names from the description file (usually package.json) which are used to provide internal request of a package (requests starting with # are considered as internal).
	 */
	importsFields?: string[];

	/**
	 * Field names from the description file (package.json) which are used to find the default entry point.
	 */
	mainFields?: (string | string[])[];

	/**
	 * Filenames used to find the default entry point if there is no description file or main field.
	 */
	mainFiles?: string[];

	/**
	 * Folder names or directory paths where to find modules.
	 */
	modules?: string[];

	/**
	 * Plugins for the resolver.
	 */
	plugins?: (
		| undefined
		| null
		| false
		| ""
		| 0
		| ResolvePluginInstance
		| "..."
	)[];

	/**
	 * Prefer to resolve server-relative URLs (starting with '/') as absolute paths before falling back to resolve in 'resolve.roots'.
	 */
	preferAbsolute?: boolean;

	/**
	 * Prefer to resolve module requests as relative request and fallback to resolving as module.
	 */
	preferRelative?: boolean;

	/**
	 * Custom resolver.
	 */
	resolver?: Resolver;

	/**
	 * A list of resolve restrictions. Resolve results must fulfill all of these restrictions to resolve successfully. Other resolve paths are taken when restrictions are not met.
	 */
	restrictions?: (string | RegExp)[];

	/**
	 * A list of directories in which requests that are server-relative URLs (starting with '/') are resolved.
	 */
	roots?: string[];

	/**
	 * Enable resolving symlinks to the original location.
	 */
	symlinks?: boolean;

	/**
	 * Enable caching of successfully resolved requests (cache entries are not revalidated).
	 */
	unsafeCache?: boolean | { [index: string]: any };

	/**
	 * Use synchronous filesystem calls for the resolver.
	 */
	useSyncFileSystemCalls?: boolean;
}
type ResolveOptionsWithDependencyType = ResolveOptionsWebpackOptions & {
	dependencyType?: string;
	resolveToContext?: boolean;
};

/**
 * Plugin instance.
 */
declare interface ResolvePluginInstance {
	[index: string]: any;

	/**
	 * The run point of the plugin, required method.
	 */
	apply: (resolver: Resolver) => void;
}
type ResolveRequest = BaseResolveRequest & Partial<ParsedIdentifier>;
declare interface ResolvedContextFileSystemInfoEntry {
	safeTime: number;
	timestampHash?: string;
}
declare interface ResolvedContextTimestampAndHash {
	safeTime: number;
	timestampHash?: string;
	hash: string;
}
declare abstract class Resolver {
	fileSystem: FileSystem;
	options: ResolveOptionsTypes;
	hooks: KnownHooks;
	ensureHook(
		name:
			| string
			| AsyncSeriesBailHook<
					[ResolveRequest, ResolveContext],
					null | ResolveRequest
			  >
	): AsyncSeriesBailHook<
		[ResolveRequest, ResolveContext],
		null | ResolveRequest
	>;
	getHook(
		name:
			| string
			| AsyncSeriesBailHook<
					[ResolveRequest, ResolveContext],
					null | ResolveRequest
			  >
	): AsyncSeriesBailHook<
		[ResolveRequest, ResolveContext],
		null | ResolveRequest
	>;
	resolveSync(context: object, path: string, request: string): string | false;
	resolve(
		context: object,
		path: string,
		request: string,
		resolveContext: ResolveContext,
		callback: (
			err: null | ErrorWithDetail,
			res?: string | false,
			req?: ResolveRequest
		) => void
	): void;
	doResolve(
		hook: AsyncSeriesBailHook<
			[ResolveRequest, ResolveContext],
			null | ResolveRequest
		>,
		request: ResolveRequest,
		message: null | string,
		resolveContext: ResolveContext,
		callback: (err?: null | Error, result?: ResolveRequest) => void
	): void;
	parse(identifier: string): ParsedIdentifier;
	isModule(path: string): boolean;
	isPrivate(path: string): boolean;
	isDirectory(path: string): boolean;
	join(path: string, request: string): string;
	normalize(path: string): string;
}
declare interface ResolverCache {
	direct: WeakMap<Object, ResolverWithOptions>;
	stringified: Map<string, ResolverWithOptions>;
}
declare abstract class ResolverFactory {
	hooks: Readonly<{
		resolveOptions: HookMap<
			SyncWaterfallHook<[ResolveOptionsWithDependencyType]>
		>;
		resolver: HookMap<
			SyncHook<[Resolver, UserResolveOptions, ResolveOptionsWithDependencyType]>
		>;
	}>;
	cache: Map<string, ResolverCache>;
	get(
		type: string,
		resolveOptions?: ResolveOptionsWithDependencyType
	): ResolverWithOptions;
}
type ResolverWithOptions = Resolver & WithOptions;

declare interface ResourceDataWithData {
	resource: string;
	path: string;
	query: string;
	fragment: string;
	context?: string;
	data: Record<string, any>;
}
type Rule = string | RegExp;
declare interface RuleSet {
	/**
	 * map of references in the rule set (may grow over time)
	 */
	references: Map<string, any>;

	/**
	 * execute the rule set
	 */
	exec: (arg0: object) => Effect[];
}
type RuleSetCondition =
	| string
	| RegExp
	| ((value: string) => boolean)
	| RuleSetLogicalConditions
	| RuleSetCondition[];
type RuleSetConditionAbsolute =
	| string
	| RegExp
	| ((value: string) => boolean)
	| RuleSetLogicalConditionsAbsolute
	| RuleSetConditionAbsolute[];
type RuleSetConditionOrConditions =
	| string
	| RegExp
	| ((value: string) => boolean)
	| RuleSetLogicalConditions
	| RuleSetCondition[];

/**
 * Logic operators used in a condition matcher.
 */
declare interface RuleSetLogicalConditions {
	/**
	 * Logical AND.
	 */
	and?: RuleSetCondition[];

	/**
	 * Logical NOT.
	 */
	not?:
		| string
		| RegExp
		| ((value: string) => boolean)
		| RuleSetLogicalConditions
		| RuleSetCondition[];

	/**
	 * Logical OR.
	 */
	or?: RuleSetCondition[];
}

/**
 * Logic operators used in a condition matcher.
 */
declare interface RuleSetLogicalConditionsAbsolute {
	/**
	 * Logical AND.
	 */
	and?: RuleSetConditionAbsolute[];

	/**
	 * Logical NOT.
	 */
	not?:
		| string
		| RegExp
		| ((value: string) => boolean)
		| RuleSetLogicalConditionsAbsolute
		| RuleSetConditionAbsolute[];

	/**
	 * Logical OR.
	 */
	or?: RuleSetConditionAbsolute[];
}

/**
 * A rule description with conditions and effects for modules.
 */
declare interface RuleSetRule {
	/**
	 * Match on import assertions of the dependency.
	 */
	assert?: { [index: string]: RuleSetConditionOrConditions };

	/**
	 * Match the child compiler name.
	 */
	compiler?:
		| string
		| RegExp
		| ((value: string) => boolean)
		| RuleSetLogicalConditions
		| RuleSetCondition[];

	/**
	 * Match dependency type.
	 */
	dependency?:
		| string
		| RegExp
		| ((value: string) => boolean)
		| RuleSetLogicalConditions
		| RuleSetCondition[];

	/**
	 * Match values of properties in the description file (usually package.json).
	 */
	descriptionData?: { [index: string]: RuleSetConditionOrConditions };

	/**
	 * Enforce this rule as pre or post step.
	 */
	enforce?: "pre" | "post";

	/**
	 * Shortcut for resource.exclude.
	 */
	exclude?:
		| string
		| RegExp
		| ((value: string) => boolean)
		| RuleSetLogicalConditionsAbsolute
		| RuleSetConditionAbsolute[];

	/**
	 * The options for the module generator.
	 */
	generator?: { [index: string]: any };

	/**
	 * Shortcut for resource.include.
	 */
	include?:
		| string
		| RegExp
		| ((value: string) => boolean)
		| RuleSetLogicalConditionsAbsolute
		| RuleSetConditionAbsolute[];

	/**
	 * Match the issuer of the module (The module pointing to this module).
	 */
	issuer?:
		| string
		| RegExp
		| ((value: string) => boolean)
		| RuleSetLogicalConditionsAbsolute
		| RuleSetConditionAbsolute[];

	/**
	 * Match layer of the issuer of this module (The module pointing to this module).
	 */
	issuerLayer?:
		| string
		| RegExp
		| ((value: string) => boolean)
		| RuleSetLogicalConditions
		| RuleSetCondition[];

	/**
	 * Specifies the layer in which the module should be placed in.
	 */
	layer?: string;

	/**
	 * Shortcut for use.loader.
	 */
	loader?: string;

	/**
	 * Match module mimetype when load from Data URI.
	 */
	mimetype?:
		| string
		| RegExp
		| ((value: string) => boolean)
		| RuleSetLogicalConditions
		| RuleSetCondition[];

	/**
	 * Only execute the first matching rule in this array.
	 */
	oneOf?: (undefined | null | false | "" | 0 | RuleSetRule)[];

	/**
	 * Shortcut for use.options.
	 */
	options?: string | { [index: string]: any };

	/**
	 * Options for parsing.
	 */
	parser?: { [index: string]: any };

	/**
	 * Match the real resource path of the module.
	 */
	realResource?:
		| string
		| RegExp
		| ((value: string) => boolean)
		| RuleSetLogicalConditionsAbsolute
		| RuleSetConditionAbsolute[];

	/**
	 * Options for the resolver.
	 */
	resolve?: ResolveOptionsWebpackOptions;

	/**
	 * Match the resource path of the module.
	 */
	resource?:
		| string
		| RegExp
		| ((value: string) => boolean)
		| RuleSetLogicalConditionsAbsolute
		| RuleSetConditionAbsolute[];

	/**
	 * Match the resource fragment of the module.
	 */
	resourceFragment?:
		| string
		| RegExp
		| ((value: string) => boolean)
		| RuleSetLogicalConditions
		| RuleSetCondition[];

	/**
	 * Match the resource query of the module.
	 */
	resourceQuery?:
		| string
		| RegExp
		| ((value: string) => boolean)
		| RuleSetLogicalConditions
		| RuleSetCondition[];

	/**
	 * Match and execute these rules when this rule is matched.
	 */
	rules?: (undefined | null | false | "" | 0 | RuleSetRule)[];

	/**
	 * Match module scheme.
	 */
	scheme?:
		| string
		| RegExp
		| ((value: string) => boolean)
		| RuleSetLogicalConditions
		| RuleSetCondition[];

	/**
	 * Flags a module as with or without side effects.
	 */
	sideEffects?: boolean;

	/**
	 * Shortcut for resource.test.
	 */
	test?:
		| string
		| RegExp
		| ((value: string) => boolean)
		| RuleSetLogicalConditionsAbsolute
		| RuleSetConditionAbsolute[];

	/**
	 * Module type to use for the module.
	 */
	type?: string;

	/**
	 * Modifiers applied to the module when rule is matched.
	 */
	use?:
		| string
		| (
				| undefined
				| null
				| string
				| false
				| 0
				| {
						/**
						 * Unique loader options identifier.
						 */
						ident?: string;
						/**
						 * Loader name.
						 */
						loader?: string;
						/**
						 * Loader options.
						 */
						options?: string | { [index: string]: any };
				  }
				| ((data: object) =>
						| string
						| {
								/**
								 * Unique loader options identifier.
								 */
								ident?: string;
								/**
								 * Loader name.
								 */
								loader?: string;
								/**
								 * Loader options.
								 */
								options?: string | { [index: string]: any };
						  }
						| __TypeWebpackOptions
						| __Type_2[])
		  )[]
		| ((data: {
				resource: string;
				realResource: string;
				resourceQuery: string;
				issuer: string;
				compiler: string;
		  }) => __Type_2[])
		| {
				/**
				 * Unique loader options identifier.
				 */
				ident?: string;
				/**
				 * Loader name.
				 */
				loader?: string;
				/**
				 * Loader options.
				 */
				options?: string | { [index: string]: any };
		  }
		| __TypeWebpackOptions;
}
type RuleSetUse =
	| string
	| (
			| undefined
			| null
			| string
			| false
			| 0
			| {
					/**
					 * Unique loader options identifier.
					 */
					ident?: string;
					/**
					 * Loader name.
					 */
					loader?: string;
					/**
					 * Loader options.
					 */
					options?: string | { [index: string]: any };
			  }
			| ((data: object) =>
					| string
					| {
							/**
							 * Unique loader options identifier.
							 */
							ident?: string;
							/**
							 * Loader name.
							 */
							loader?: string;
							/**
							 * Loader options.
							 */
							options?: string | { [index: string]: any };
					  }
					| __TypeWebpackOptions
					| __Type_2[])
	  )[]
	| ((data: {
			resource: string;
			realResource: string;
			resourceQuery: string;
			issuer: string;
			compiler: string;
	  }) => __Type_2[])
	| {
			/**
			 * Unique loader options identifier.
			 */
			ident?: string;
			/**
			 * Loader name.
			 */
			loader?: string;
			/**
			 * Loader options.
			 */
			options?: string | { [index: string]: any };
	  }
	| __TypeWebpackOptions;
type RuleSetUseItem =
	| string
	| {
			/**
			 * Unique loader options identifier.
			 */
			ident?: string;
			/**
			 * Loader name.
			 */
			loader?: string;
			/**
			 * Loader options.
			 */
			options?: string | { [index: string]: any };
	  }
	| __TypeWebpackOptions;
declare class RuntimeChunkPlugin {
	constructor(options?: any);
	options: any;

	/**
	 * Apply the plugin
	 */
	apply(compiler: Compiler): void;
}
type RuntimeCondition = undefined | string | boolean | SortableSet<string>;
declare class RuntimeModule extends Module {
	constructor(name: string, stage?: number);
	name: string;
	stage: number;
	compilation?: Compilation;
	chunk?: Chunk;
	chunkGraph?: ChunkGraph;
	fullHash: boolean;
	dependentHash: boolean;
	attach(compilation: Compilation, chunk: Chunk, chunkGraph?: ChunkGraph): void;
	generate(): string;
	getGeneratedCode(): string;
	shouldIsolate(): boolean;

	/**
	 * Runtime modules without any dependencies to other runtime modules
	 */
	static STAGE_NORMAL: number;

	/**
	 * Runtime modules with simple dependencies on other runtime modules
	 */
	static STAGE_BASIC: number;

	/**
	 * Runtime modules which attach to handlers of other runtime modules
	 */
	static STAGE_ATTACH: number;

	/**
	 * Runtime modules which trigger actions on bootstrap
	 */
	static STAGE_TRIGGER: number;
}
declare interface RuntimeRequirementsContext {
	/**
	 * the chunk graph
	 */
	chunkGraph: ChunkGraph;

	/**
	 * the code generation results
	 */
	codeGenerationResults: CodeGenerationResults;
}
type RuntimeSpec = undefined | string | SortableSet<string>;
declare class RuntimeSpecMap<T> {
	constructor(clone?: RuntimeSpecMap<T>);
	get(runtime: RuntimeSpec): undefined | T;
	has(runtime: RuntimeSpec): boolean;
	set(runtime?: any, value?: any): void;
	provide(runtime?: any, computer?: any): any;
	delete(runtime: RuntimeSpec): void;
	update(runtime?: any, fn?: any): void;
	keys(): RuntimeSpec[];
	values(): IterableIterator<T>;
	get size(): number;
}
declare class RuntimeSpecSet {
	constructor(iterable?: Iterable<RuntimeSpec>);
	add(runtime: RuntimeSpec): void;
	has(runtime: RuntimeSpec): boolean;
	get size(): number;
	[Symbol.iterator](): IterableIterator<RuntimeSpec>;
}
declare abstract class RuntimeTemplate {
	compilation: Compilation;
	outputOptions: OutputNormalized;
	requestShortener: RequestShortener;
	globalObject: string;
	contentHashReplacement: string;
	isIIFE(): undefined | boolean;
	isModule(): undefined | boolean;
	supportsConst(): undefined | boolean;
	supportsArrowFunction(): undefined | boolean;
	supportsOptionalChaining(): undefined | boolean;
	supportsForOf(): undefined | boolean;
	supportsDestructuring(): undefined | boolean;
	supportsBigIntLiteral(): undefined | boolean;
	supportsDynamicImport(): undefined | boolean;
	supportsEcmaScriptModuleSyntax(): undefined | boolean;
	supportTemplateLiteral(): undefined | boolean;
	returningFunction(returnValue?: any, args?: string): string;
	basicFunction(args?: any, body?: any): string;
	concatenation(...args: (string | { expr: string })[]): string;
	expressionFunction(expression?: any, args?: string): string;
	emptyFunction(): "x => {}" | "function() {}";
	destructureArray(items?: any, value?: any): string;
	destructureObject(items?: any, value?: any): string;
	iife(args?: any, body?: any): string;
	forEach(variable?: any, array?: any, body?: any): string;

	/**
	 * Add a comment
	 */
	comment(__0: {
		/**
		 * request string used originally
		 */
		request?: string;
		/**
		 * name of the chunk referenced
		 */
		chunkName?: string;
		/**
		 * reason information of the chunk
		 */
		chunkReason?: string;
		/**
		 * additional message
		 */
		message?: string;
		/**
		 * name of the export
		 */
		exportName?: string;
	}): string;
	throwMissingModuleErrorBlock(__0: {
		/**
		 * request string used originally
		 */
		request?: string;
	}): string;
	throwMissingModuleErrorFunction(__0: {
		/**
		 * request string used originally
		 */
		request?: string;
	}): string;
	missingModule(__0: {
		/**
		 * request string used originally
		 */
		request?: string;
	}): string;
	missingModuleStatement(__0: {
		/**
		 * request string used originally
		 */
		request?: string;
	}): string;
	missingModulePromise(__0: {
		/**
		 * request string used originally
		 */
		request?: string;
	}): string;
	weakError(__0: {
		/**
		 * the chunk graph
		 */
		chunkGraph: ChunkGraph;
		/**
		 * the module
		 */
		module: Module;
		/**
		 * the request that should be printed as comment
		 */
		request: string;
		/**
		 * expression to use as id expression
		 */
		idExpr?: string;
		/**
		 * which kind of code should be returned
		 */
		type: "promise" | "expression" | "statements";
	}): string;
	moduleId(__0: {
		/**
		 * the module
		 */
		module: Module;
		/**
		 * the chunk graph
		 */
		chunkGraph: ChunkGraph;
		/**
		 * the request that should be printed as comment
		 */
		request: string;
		/**
		 * if the dependency is weak (will create a nice error message)
		 */
		weak?: boolean;
	}): string;
	moduleRaw(__0: {
		/**
		 * the module
		 */
		module: Module;
		/**
		 * the chunk graph
		 */
		chunkGraph: ChunkGraph;
		/**
		 * the request that should be printed as comment
		 */
		request: string;
		/**
		 * if the dependency is weak (will create a nice error message)
		 */
		weak?: boolean;
		/**
		 * if set, will be filled with runtime requirements
		 */
		runtimeRequirements: Set<string>;
	}): string;
	moduleExports(__0: {
		/**
		 * the module
		 */
		module: Module;
		/**
		 * the chunk graph
		 */
		chunkGraph: ChunkGraph;
		/**
		 * the request that should be printed as comment
		 */
		request: string;
		/**
		 * if the dependency is weak (will create a nice error message)
		 */
		weak?: boolean;
		/**
		 * if set, will be filled with runtime requirements
		 */
		runtimeRequirements: Set<string>;
	}): string;
	moduleNamespace(__0: {
		/**
		 * the module
		 */
		module: Module;
		/**
		 * the chunk graph
		 */
		chunkGraph: ChunkGraph;
		/**
		 * the request that should be printed as comment
		 */
		request: string;
		/**
		 * if the current module is in strict esm mode
		 */
		strict?: boolean;
		/**
		 * if the dependency is weak (will create a nice error message)
		 */
		weak?: boolean;
		/**
		 * if set, will be filled with runtime requirements
		 */
		runtimeRequirements: Set<string>;
	}): string;
	moduleNamespacePromise(__0: {
		/**
		 * the chunk graph
		 */
		chunkGraph: ChunkGraph;
		/**
		 * the current dependencies block
		 */
		block?: AsyncDependenciesBlock;
		/**
		 * the module
		 */
		module: Module;
		/**
		 * the request that should be printed as comment
		 */
		request: string;
		/**
		 * a message for the comment
		 */
		message: string;
		/**
		 * if the current module is in strict esm mode
		 */
		strict?: boolean;
		/**
		 * if the dependency is weak (will create a nice error message)
		 */
		weak?: boolean;
		/**
		 * if set, will be filled with runtime requirements
		 */
		runtimeRequirements: Set<string>;
	}): string;
	runtimeConditionExpression(__0: {
		/**
		 * the chunk graph
		 */
		chunkGraph: ChunkGraph;
		/**
		 * runtime for which this code will be generated
		 */
		runtime?: RuntimeSpec;
		/**
		 * only execute the statement in some runtimes
		 */
		runtimeCondition?: string | boolean | SortableSet<string>;
		/**
		 * if set, will be filled with runtime requirements
		 */
		runtimeRequirements: Set<string>;
	}): string;
	importStatement(__0: {
		/**
		 * whether a new variable should be created or the existing one updated
		 */
		update?: boolean;
		/**
		 * the module
		 */
		module: Module;
		/**
		 * the chunk graph
		 */
		chunkGraph: ChunkGraph;
		/**
		 * the request that should be printed as comment
		 */
		request: string;
		/**
		 * name of the import variable
		 */
		importVar: string;
		/**
		 * module in which the statement is emitted
		 */
		originModule: Module;
		/**
		 * true, if this is a weak dependency
		 */
		weak?: boolean;
		/**
		 * if set, will be filled with runtime requirements
		 */
		runtimeRequirements: Set<string>;
	}): [string, string];
	exportFromImport(__0: {
		/**
		 * the module graph
		 */
		moduleGraph: ModuleGraph;
		/**
		 * the module
		 */
		module: Module;
		/**
		 * the request
		 */
		request: string;
		/**
		 * the export name
		 */
		exportName: string | string[];
		/**
		 * the origin module
		 */
		originModule: Module;
		/**
		 * true, if location is safe for ASI, a bracket can be emitted
		 */
		asiSafe?: boolean;
		/**
		 * true, if expression will be called
		 */
		isCall: boolean;
		/**
		 * when false, call context will not be preserved
		 */
		callContext: null | boolean;
		/**
		 * when true and accessing the default exports, interop code will be generated
		 */
		defaultInterop: boolean;
		/**
		 * the identifier name of the import variable
		 */
		importVar: string;
		/**
		 * init fragments will be added here
		 */
		initFragments: InitFragment<any>[];
		/**
		 * runtime for which this code will be generated
		 */
		runtime: RuntimeSpec;
		/**
		 * if set, will be filled with runtime requirements
		 */
		runtimeRequirements: Set<string>;
	}): string;
	blockPromise(__0: {
		/**
		 * the async block
		 */
		block: AsyncDependenciesBlock;
		/**
		 * the message
		 */
		message: string;
		/**
		 * the chunk graph
		 */
		chunkGraph: ChunkGraph;
		/**
		 * if set, will be filled with runtime requirements
		 */
		runtimeRequirements: Set<string>;
	}): string;
	asyncModuleFactory(__0: {
		/**
		 * the async block
		 */
		block: AsyncDependenciesBlock;
		/**
		 * the chunk graph
		 */
		chunkGraph: ChunkGraph;
		/**
		 * if set, will be filled with runtime requirements
		 */
		runtimeRequirements: Set<string>;
		/**
		 * request string used originally
		 */
		request?: string;
	}): string;
	syncModuleFactory(__0: {
		/**
		 * the dependency
		 */
		dependency: Dependency;
		/**
		 * the chunk graph
		 */
		chunkGraph: ChunkGraph;
		/**
		 * if set, will be filled with runtime requirements
		 */
		runtimeRequirements: Set<string>;
		/**
		 * request string used originally
		 */
		request?: string;
	}): string;
	defineEsModuleFlagStatement(__0: {
		/**
		 * the name of the exports object
		 */
		exportsArgument: string;
		/**
		 * if set, will be filled with runtime requirements
		 */
		runtimeRequirements: Set<string>;
	}): string;
	assetUrl(__0: {
		/**
		 * the module
		 */
		module: Module;
		/**
		 * the public path
		 */
		publicPath: string;
		/**
		 * runtime
		 */
		runtime?: RuntimeSpec;
		/**
		 * the code generation results
		 */
		codeGenerationResults: CodeGenerationResults;
	}): string;
}
declare abstract class RuntimeValue {
	fn: (arg0: {
		module: NormalModule;
		key: string;
		readonly version?: string;
	}) => CodeValuePrimitive;
	options: true | RuntimeValueOptions;
	get fileDependencies(): true | string[];
	exec(
		parser: JavascriptParser,
		valueCacheVersions: Map<string, string | Set<string>>,
		key: string
	): CodeValuePrimitive;
	getCacheVersion(): undefined | string;
}
declare interface RuntimeValueOptions {
	fileDependencies?: string[];
	contextDependencies?: string[];
	missingDependencies?: string[];
	buildDependencies?: string[];
	version?: string | (() => string);
}

/**
 * Helper function for joining two ranges into a single range. This is useful
 * when working with AST nodes, as it allows you to combine the ranges of child nodes
 * to create the range of the _parent node_.
 */
declare interface ScopeInfo {
	definitions: StackedMap<string, ScopeInfo | VariableInfo>;
	topLevelScope: boolean | "arrow";
	inShorthand: string | boolean;
	isStrict: boolean;
	isAsmJs: boolean;
	inTry: boolean;
}
declare interface Selector<A, B> {
	(input: A): B;
}
declare abstract class Serializer {
	serializeMiddlewares: any;
	deserializeMiddlewares: any;
	context: any;
	serialize(obj?: any, context?: any): any;
	deserialize(value?: any, context?: any): any;
}
type ServerOptionsHttps<
	Request extends typeof IncomingMessage = typeof IncomingMessage,
	Response extends typeof ServerResponse = typeof ServerResponse
> = SecureContextOptions & TlsOptions & ServerOptionsImport<Request, Response>;
declare class SharePlugin {
	constructor(options: SharePluginOptions);

	/**
	 * Apply the plugin
	 */
	apply(compiler: Compiler): void;
}

/**
 * Options for shared modules.
 */
declare interface SharePluginOptions {
	/**
	 * Share scope name used for all shared modules (defaults to 'default').
	 */
	shareScope?: string;

	/**
	 * Modules that should be shared in the share scope. When provided, property names are used to match requested modules in this compilation.
	 */
	shared: Shared;
}
type Shared = (string | SharedObject)[] | SharedObject;

/**
 * Advanced configuration for modules that should be shared in the share scope.
 */
declare interface SharedConfig {
	/**
	 * Include the provided and fallback module directly instead behind an async request. This allows to use this shared module in initial load too. All possible shared modules need to be eager too.
	 */
	eager?: boolean;

	/**
	 * Exclude the module from sharing in specific contexts, identified by a string or a regular expression, or a function test
	 */
	exclude?:
		| string
		| RegExp
		| (string | RegExp)[]
		| ((context: string, request: string) => boolean);

	/**
	 * Provided module that should be provided to share scope. Also acts as fallback module if no shared module is found in share scope or version isn't valid. Defaults to the property name.
	 */
	import?: string | false;

	/**
	 * Package name to determine required version from description file. This is only needed when package name can't be automatically determined from request.
	 */
	packageName?: string;

	/**
	 * A source or array of sources or a regular expression that gives preference to certain containers over others as sources if versions match
	 */
	prefer?: string | RegExp | (string | RegExp)[];

	/**
	 * Version requirement from module in share scope.
	 */
	requiredVersion?: string | false;

	/**
	 * Module is looked up under this key from the share scope.
	 */
	shareKey?: string;

	/**
	 * Share scope name.
	 */
	shareScope?: string;

	/**
	 * Allow only a single version of the shared module in share scope (disabled by default).
	 */
	singleton?: boolean;

	/**
	 * Do not accept shared module if version is not valid (defaults to yes, if local fallback module is available and shared module is not a singleton, otherwise no, has no effect if there is no required version specified).
	 */
	strictVersion?: boolean;

	/**
	 * Version of the provided module. Will replace lower matching versions, but not higher.
	 */
	version?: string | false;
}

/**
 * Modules that should be shared in the share scope. Property names are used to match requested modules in this compilation. Relative requests are resolved, module requests are matched unresolved, absolute paths will match resolved requests. A trailing slash will match all requests with this prefix. In this case shareKey must also have a trailing slash.
 */
declare interface SharedObject {
	[index: string]: string | SharedConfig;
}
declare class SideEffectsFlagPlugin {
	constructor(analyseSource?: boolean);

	/**
	 * Apply the plugin
	 */
	apply(compiler: Compiler): void;
	static moduleHasSideEffects(
		moduleName: string,
		flagValue: undefined | string | boolean | string[],
		cache: Map<string, RegExp>
	): undefined | boolean;
}
declare class SizeOnlySource extends Source {
	constructor(size: number);
}
declare abstract class Snapshot {
	startTime?: number;
	fileTimestamps?: Map<string, null | FileSystemInfoEntry>;
	fileHashes?: Map<string, null | string>;
	fileTshs?: Map<string, null | string | TimestampAndHash>;
	contextTimestamps?: Map<string, null | ResolvedContextFileSystemInfoEntry>;
	contextHashes?: Map<string, null | string>;
	contextTshs?: Map<string, null | ResolvedContextTimestampAndHash>;
	missingExistence?: Map<string, boolean>;
	managedItemInfo?: Map<string, string>;
	managedFiles?: Set<string>;
	managedContexts?: Set<string>;
	managedMissing?: Set<string>;
	children?: Set<Snapshot>;
	hasStartTime(): boolean;
	setStartTime(value?: any): void;
	setMergedStartTime(value?: any, snapshot?: any): void;
	hasFileTimestamps(): boolean;
	setFileTimestamps(value?: any): void;
	hasFileHashes(): boolean;
	setFileHashes(value?: any): void;
	hasFileTshs(): boolean;
	setFileTshs(value?: any): void;
	hasContextTimestamps(): boolean;
	setContextTimestamps(value?: any): void;
	hasContextHashes(): boolean;
	setContextHashes(value?: any): void;
	hasContextTshs(): boolean;
	setContextTshs(value?: any): void;
	hasMissingExistence(): boolean;
	setMissingExistence(value?: any): void;
	hasManagedItemInfo(): boolean;
	setManagedItemInfo(value?: any): void;
	hasManagedFiles(): boolean;
	setManagedFiles(value?: any): void;
	hasManagedContexts(): boolean;
	setManagedContexts(value?: any): void;
	hasManagedMissing(): boolean;
	setManagedMissing(value?: any): void;
	hasChildren(): boolean;
	setChildren(value?: any): void;
	addChild(child?: any): void;
	serialize(__0: ObjectSerializerContext): void;
	deserialize(__0: ObjectDeserializerContext): void;
	getFileIterable(): Iterable<string>;
	getContextIterable(): Iterable<string>;
	getMissingIterable(): Iterable<string>;
}

/**
 * Options affecting how file system snapshots are created and validated.
 */
declare interface SnapshotOptions {
	/**
	 * Options for snapshotting build dependencies to determine if the whole cache need to be invalidated.
	 */
	buildDependencies?: {
		/**
		 * Use hashes of the content of the files/directories to determine invalidation.
		 */
		hash?: boolean;
		/**
		 * Use timestamps of the files/directories to determine invalidation.
		 */
		timestamp?: boolean;
	};

	/**
	 * List of paths that are managed by a package manager and contain a version or hash in its path so all files are immutable.
	 */
	immutablePaths?: (string | RegExp)[];

	/**
	 * List of paths that are managed by a package manager and can be trusted to not be modified otherwise.
	 */
	managedPaths?: (string | RegExp)[];

	/**
	 * Options for snapshotting dependencies of modules to determine if they need to be built again.
	 */
	module?: {
		/**
		 * Use hashes of the content of the files/directories to determine invalidation.
		 */
		hash?: boolean;
		/**
		 * Use timestamps of the files/directories to determine invalidation.
		 */
		timestamp?: boolean;
	};

	/**
	 * Options for snapshotting dependencies of request resolving to determine if requests need to be re-resolved.
	 */
	resolve?: {
		/**
		 * Use hashes of the content of the files/directories to determine invalidation.
		 */
		hash?: boolean;
		/**
		 * Use timestamps of the files/directories to determine invalidation.
		 */
		timestamp?: boolean;
	};

	/**
	 * Options for snapshotting the resolving of build dependencies to determine if the build dependencies need to be re-resolved.
	 */
	resolveBuildDependencies?: {
		/**
		 * Use hashes of the content of the files/directories to determine invalidation.
		 */
		hash?: boolean;
		/**
		 * Use timestamps of the files/directories to determine invalidation.
		 */
		timestamp?: boolean;
	};
}
declare abstract class SortableSet<T> extends Set<T> {
	/**
	 * Sort with a comparer function
	 */
	sortWith(sortFn: (arg0: T, arg1: T) => number): void;
	sort(): SortableSet<T>;

	/**
	 * Get data from cache
	 */
	getFromCache<R>(fn: (arg0: SortableSet<T>) => R): R;

	/**
	 * Get data from cache (ignoring sorting)
	 */
	getFromUnorderedCache<R>(fn: (arg0: SortableSet<T>) => R): R;
	toJSON(): T[];

	/**
	 * Iterates over values in the set.
	 */
	[Symbol.iterator](): IterableIterator<T>;
}
declare class Source {
	constructor();
	size(): number;
	map(options?: MapOptions): null | RawSourceMap;
	sourceAndMap(options?: MapOptions): { source: string | Buffer; map: Object };
	updateHash(hash: Hash): void;
	source(): string | Buffer;
	buffer(): Buffer;
}
declare interface SourceLike {
	source(): string | Buffer;
}
declare interface SourceMap {
	version: number;
	sources: string[];
	mappings: string;
	file?: string;
	sourceRoot?: string;
	sourcesContent?: string[];
	names?: string[];
}
declare class SourceMapDevToolPlugin {
	constructor(options?: SourceMapDevToolPluginOptions);
	sourceMapFilename: string | false;
	sourceMappingURLComment:
		| string
		| false
		| ((arg0: PathData, arg1?: AssetInfo) => string);
	moduleFilenameTemplate: string | Function;
	fallbackModuleFilenameTemplate: string | Function;
	namespace: string;
	options: SourceMapDevToolPluginOptions;

	/**
	 * Apply the plugin
	 */
	apply(compiler: Compiler): void;
}
declare interface SourceMapDevToolPluginOptions {
	/**
	 * Appends the given value to the original asset. Usually the #sourceMappingURL comment. [url] is replaced with a URL to the source map file. false disables the appending.
	 */
	append?:
		| null
		| string
		| false
		| ((pathData: PathData, assetInfo?: AssetInfo) => string);

	/**
	 * Indicates whether column mappings should be used (defaults to true).
	 */
	columns?: boolean;

	/**
	 * Exclude modules that match the given value from source map generation.
	 */
	exclude?: string | RegExp | Rule[];

	/**
	 * Generator string or function to create identifiers of modules for the 'sources' array in the SourceMap used only if 'moduleFilenameTemplate' would result in a conflict.
	 */
	fallbackModuleFilenameTemplate?: string | Function;

	/**
	 * Path prefix to which the [file] placeholder is relative to.
	 */
	fileContext?: string;

	/**
	 * Defines the output filename of the SourceMap (will be inlined if no value is provided).
	 */
	filename?: null | string | false;

	/**
	 * Include source maps for module paths that match the given value.
	 */
	include?: string | RegExp | Rule[];

	/**
	 * Indicates whether SourceMaps from loaders should be used (defaults to true).
	 */
	module?: boolean;

	/**
	 * Generator string or function to create identifiers of modules for the 'sources' array in the SourceMap.
	 */
	moduleFilenameTemplate?: string | Function;

	/**
	 * Namespace prefix to allow multiple webpack roots in the devtools.
	 */
	namespace?: string;

	/**
	 * Omit the 'sourceContents' array from the SourceMap.
	 */
	noSources?: boolean;

	/**
	 * Provide a custom public path for the SourceMapping comment.
	 */
	publicPath?: string;

	/**
	 * Provide a custom value for the 'sourceRoot' property in the SourceMap.
	 */
	sourceRoot?: string;

	/**
	 * Include source maps for modules based on their extension (defaults to .js and .css).
	 */
	test?: string | RegExp | Rule[];
}
declare class SourceMapSource extends Source {
	constructor(
		source: string | Buffer,
		name: string,
		sourceMap: string | Object | Buffer,
		originalSource?: string | Buffer,
		innerSourceMap?: string | Object | Buffer,
		removeOriginalSource?: boolean
	);
	getArgsAsBuffers(): [
		Buffer,
		string,
		Buffer,
		undefined | Buffer,
		undefined | Buffer,
		boolean
	];
}
declare interface SourcePosition {
	line: number;
	column?: number;
}
declare interface SplitChunksOptions {
	chunksFilter: (chunk: Chunk) => undefined | boolean;
	defaultSizeTypes: string[];
	minSize: SplitChunksSizes;
	minSizeReduction: SplitChunksSizes;
	minRemainingSize: SplitChunksSizes;
	enforceSizeThreshold: SplitChunksSizes;
	maxInitialSize: SplitChunksSizes;
	maxAsyncSize: SplitChunksSizes;
	minChunks: number;
	maxAsyncRequests: number;
	maxInitialRequests: number;
	hidePathInfo: boolean;
	filename: string | ((arg0: PathData, arg1?: AssetInfo) => string);
	automaticNameDelimiter: string;
	getCacheGroups: (
		module: Module,
		context: CacheGroupsContext
	) => CacheGroupSource[];
	getName: (
		module?: Module,
		chunks?: Chunk[],
		key?: string
	) => undefined | string;
	usedExports: boolean;
	fallbackCacheGroup: FallbackCacheGroup;
}
declare class SplitChunksPlugin {
	constructor(options?: OptimizationSplitChunksOptions);
	options: SplitChunksOptions;

	/**
	 * Apply the plugin
	 */
	apply(compiler: Compiler): void;
}
declare interface SplitChunksSizes {
	[index: string]: number;
}
declare abstract class StackedMap<K, V> {
	map: Map<K, InternalCell<V>>;
	stack: Map<K, InternalCell<V>>[];
	set(item: K, value: V): void;
	delete(item: K): void;
	has(item: K): boolean;
	get(item: K): Cell<V>;
	asArray(): K[];
	asSet(): Set<K>;
	asPairArray(): [K, Cell<V>][];
	asMap(): Map<K, Cell<V>>;
	get size(): number;
	createChild(): StackedMap<K, V>;
}
type StartupRenderContext = RenderContext & { inlined: boolean };
type Statement =
	| FunctionDeclaration
	| VariableDeclaration
	| ClassDeclaration
	| ExpressionStatement
	| BlockStatement
	| StaticBlock
	| EmptyStatement
	| DebuggerStatement
	| WithStatement
	| ReturnStatement
	| LabeledStatement
	| BreakStatement
	| ContinueStatement
	| IfStatement
	| SwitchStatement
	| ThrowStatement
	| TryStatement
	| WhileStatement
	| DoWhileStatement
	| ForStatement
	| ForInStatement
	| ForOfStatement;
declare class Stats {
	constructor(compilation: Compilation);
	compilation: Compilation;
	get hash(): string;
	get startTime(): any;
	get endTime(): any;
	hasWarnings(): boolean;
	hasErrors(): boolean;
	toJson(options?: string | StatsOptions): StatsCompilation;
	toString(options?: any): string;
}
type StatsAsset = KnownStatsAsset & Record<string, any>;
type StatsChunk = KnownStatsChunk & Record<string, any>;
type StatsChunkGroup = KnownStatsChunkGroup & Record<string, any>;
type StatsChunkOrigin = KnownStatsChunkOrigin & Record<string, any>;
type StatsCompilation = KnownStatsCompilation & Record<string, any>;
type StatsError = KnownStatsError & Record<string, any>;
declare abstract class StatsFactory {
	hooks: Readonly<{
		extract: HookMap<SyncBailHook<[Object, any, StatsFactoryContext], any>>;
		filter: HookMap<
			SyncBailHook<[any, StatsFactoryContext, number, number], any>
		>;
		sort: HookMap<
			SyncBailHook<
				[((arg0?: any, arg1?: any) => number)[], StatsFactoryContext],
				any
			>
		>;
		filterSorted: HookMap<
			SyncBailHook<[any, StatsFactoryContext, number, number], any>
		>;
		groupResults: HookMap<
			SyncBailHook<[GroupConfig[], StatsFactoryContext], any>
		>;
		sortResults: HookMap<
			SyncBailHook<
				[((arg0?: any, arg1?: any) => number)[], StatsFactoryContext],
				any
			>
		>;
		filterResults: HookMap<
			SyncBailHook<[any, StatsFactoryContext, number, number], any>
		>;
		merge: HookMap<SyncBailHook<[any[], StatsFactoryContext], any>>;
		result: HookMap<SyncBailHook<[any[], StatsFactoryContext], any>>;
		getItemName: HookMap<SyncBailHook<[any, StatsFactoryContext], any>>;
		getItemFactory: HookMap<SyncBailHook<[any, StatsFactoryContext], any>>;
	}>;
	create(
		type: string,
		data: any,
		baseContext: Omit<StatsFactoryContext, "type">
	): any;
}
type StatsFactoryContext = KnownStatsFactoryContext & Record<string, any>;
type StatsLogging = KnownStatsLogging & Record<string, any>;
type StatsLoggingEntry = KnownStatsLoggingEntry & Record<string, any>;
type StatsModule = KnownStatsModule & Record<string, any>;
type StatsModuleIssuer = KnownStatsModuleIssuer & Record<string, any>;
type StatsModuleReason = KnownStatsModuleReason & Record<string, any>;
type StatsModuleTraceDependency = KnownStatsModuleTraceDependency &
	Record<string, any>;
type StatsModuleTraceItem = KnownStatsModuleTraceItem & Record<string, any>;

/**
 * Stats options object.
 */
declare interface StatsOptions {
	/**
	 * Fallback value for stats options when an option is not defined (has precedence over local webpack defaults).
	 */
	all?: boolean;

	/**
	 * Add assets information.
	 */
	assets?: boolean;

	/**
	 * Sort the assets by that field.
	 */
	assetsSort?: string;

	/**
	 * Space to display assets (groups will be collapsed to fit this space).
	 */
	assetsSpace?: number;

	/**
	 * Add built at time information.
	 */
	builtAt?: boolean;

	/**
	 * Add information about cached (not built) modules (deprecated: use 'cachedModules' instead).
	 */
	cached?: boolean;

	/**
	 * Show cached assets (setting this to `false` only shows emitted files).
	 */
	cachedAssets?: boolean;

	/**
	 * Add information about cached (not built) modules.
	 */
	cachedModules?: boolean;

	/**
	 * Add children information.
	 */
	children?: boolean;

	/**
	 * Display auxiliary assets in chunk groups.
	 */
	chunkGroupAuxiliary?: boolean;

	/**
	 * Display children of chunk groups.
	 */
	chunkGroupChildren?: boolean;

	/**
	 * Limit of assets displayed in chunk groups.
	 */
	chunkGroupMaxAssets?: number;

	/**
	 * Display all chunk groups with the corresponding bundles.
	 */
	chunkGroups?: boolean;

	/**
	 * Add built modules information to chunk information.
	 */
	chunkModules?: boolean;

	/**
	 * Space to display chunk modules (groups will be collapsed to fit this space, value is in number of modules/group).
	 */
	chunkModulesSpace?: number;

	/**
	 * Add the origins of chunks and chunk merging info.
	 */
	chunkOrigins?: boolean;

	/**
	 * Add information about parent, children and sibling chunks to chunk information.
	 */
	chunkRelations?: boolean;

	/**
	 * Add chunk information.
	 */
	chunks?: boolean;

	/**
	 * Sort the chunks by that field.
	 */
	chunksSort?: string;

	/**
	 * Enables/Disables colorful output.
	 */
	colors?:
		| boolean
		| {
				/**
				 * Custom color for bold text.
				 */
				bold?: string;
				/**
				 * Custom color for cyan text.
				 */
				cyan?: string;
				/**
				 * Custom color for green text.
				 */
				green?: string;
				/**
				 * Custom color for magenta text.
				 */
				magenta?: string;
				/**
				 * Custom color for red text.
				 */
				red?: string;
				/**
				 * Custom color for yellow text.
				 */
				yellow?: string;
		  };

	/**
	 * Context directory for request shortening.
	 */
	context?: string;

	/**
	 * Show chunk modules that are dependencies of other modules of the chunk.
	 */
	dependentModules?: boolean;

	/**
	 * Add module depth in module graph.
	 */
	depth?: boolean;

	/**
	 * Display the entry points with the corresponding bundles.
	 */
	entrypoints?: boolean | "auto";

	/**
	 * Add --env information.
	 */
	env?: boolean;

	/**
	 * Add details to errors (like resolving log).
	 */
	errorDetails?: boolean | "auto";

	/**
	 * Add internal stack trace to errors.
	 */
	errorStack?: boolean;

	/**
	 * Add errors.
	 */
	errors?: boolean;

	/**
	 * Add errors count.
	 */
	errorsCount?: boolean;

	/**
	 * Space to display errors (value is in number of lines).
	 */
	errorsSpace?: number;

	/**
	 * Please use excludeModules instead.
	 */
	exclude?:
		| string
		| boolean
		| RegExp
		| ModuleFilterItemTypes[]
		| ((
				name: string,
				module: StatsModule,
				type: "module" | "chunk" | "root-of-chunk" | "nested"
		  ) => boolean);

	/**
	 * Suppress assets that match the specified filters. Filters can be Strings, RegExps or Functions.
	 */
	excludeAssets?:
		| string
		| RegExp
		| AssetFilterItemTypes[]
		| ((name: string, asset: StatsAsset) => boolean);

	/**
	 * Suppress modules that match the specified filters. Filters can be Strings, RegExps, Booleans or Functions.
	 */
	excludeModules?:
		| string
		| boolean
		| RegExp
		| ModuleFilterItemTypes[]
		| ((
				name: string,
				module: StatsModule,
				type: "module" | "chunk" | "root-of-chunk" | "nested"
		  ) => boolean);

	/**
	 * Group assets by how their are related to chunks.
	 */
	groupAssetsByChunk?: boolean;

	/**
	 * Group assets by their status (emitted, compared for emit or cached).
	 */
	groupAssetsByEmitStatus?: boolean;

	/**
	 * Group assets by their extension.
	 */
	groupAssetsByExtension?: boolean;

	/**
	 * Group assets by their asset info (immutable, development, hotModuleReplacement, etc).
	 */
	groupAssetsByInfo?: boolean;

	/**
	 * Group assets by their path.
	 */
	groupAssetsByPath?: boolean;

	/**
	 * Group modules by their attributes (errors, warnings, assets, optional, orphan, or dependent).
	 */
	groupModulesByAttributes?: boolean;

	/**
	 * Group modules by their status (cached or built and cacheable).
	 */
	groupModulesByCacheStatus?: boolean;

	/**
	 * Group modules by their extension.
	 */
	groupModulesByExtension?: boolean;

	/**
	 * Group modules by their layer.
	 */
	groupModulesByLayer?: boolean;

	/**
	 * Group modules by their path.
	 */
	groupModulesByPath?: boolean;

	/**
	 * Group modules by their type.
	 */
	groupModulesByType?: boolean;

	/**
	 * Group reasons by their origin module.
	 */
	groupReasonsByOrigin?: boolean;

	/**
	 * Add the hash of the compilation.
	 */
	hash?: boolean;

	/**
	 * Add ids.
	 */
	ids?: boolean;

	/**
	 * Add logging output.
	 */
	logging?: boolean | "none" | "error" | "warn" | "info" | "log" | "verbose";

	/**
	 * Include debug logging of specified loggers (i. e. for plugins or loaders). Filters can be Strings, RegExps or Functions.
	 */
	loggingDebug?:
		| string
		| boolean
		| RegExp
		| FilterItemTypes[]
		| ((value: string) => boolean);

	/**
	 * Add stack traces to logging output.
	 */
	loggingTrace?: boolean;

	/**
	 * Add information about assets inside modules.
	 */
	moduleAssets?: boolean;

	/**
	 * Add dependencies and origin of warnings/errors.
	 */
	moduleTrace?: boolean;

	/**
	 * Add built modules information.
	 */
	modules?: boolean;

	/**
	 * Sort the modules by that field.
	 */
	modulesSort?: string;

	/**
	 * Space to display modules (groups will be collapsed to fit this space, value is in number of modules/groups).
	 */
	modulesSpace?: number;

	/**
	 * Add information about modules nested in other modules (like with module concatenation).
	 */
	nestedModules?: boolean;

	/**
	 * Space to display modules nested within other modules (groups will be collapsed to fit this space, value is in number of modules/group).
	 */
	nestedModulesSpace?: number;

	/**
	 * Show reasons why optimization bailed out for modules.
	 */
	optimizationBailout?: boolean;

	/**
	 * Add information about orphan modules.
	 */
	orphanModules?: boolean;

	/**
	 * Add output path information.
	 */
	outputPath?: boolean;

	/**
	 * Add performance hint flags.
	 */
	performance?: boolean;

	/**
	 * Preset for the default values.
	 */
	preset?: string | boolean;

	/**
	 * Show exports provided by modules.
	 */
	providedExports?: boolean;

	/**
	 * Add public path information.
	 */
	publicPath?: boolean;

	/**
	 * Add information about the reasons why modules are included.
	 */
	reasons?: boolean;

	/**
	 * Space to display reasons (groups will be collapsed to fit this space).
	 */
	reasonsSpace?: number;

	/**
	 * Add information about assets that are related to other assets (like SourceMaps for assets).
	 */
	relatedAssets?: boolean;

	/**
	 * Add information about runtime modules (deprecated: use 'runtimeModules' instead).
	 */
	runtime?: boolean;

	/**
	 * Add information about runtime modules.
	 */
	runtimeModules?: boolean;

	/**
	 * Add the source code of modules.
	 */
	source?: boolean;

	/**
	 * Add timing information.
	 */
	timings?: boolean;

	/**
	 * Show exports used by modules.
	 */
	usedExports?: boolean;

	/**
	 * Add webpack version information.
	 */
	version?: boolean;

	/**
	 * Add warnings.
	 */
	warnings?: boolean;

	/**
	 * Add warnings count.
	 */
	warningsCount?: boolean;

	/**
	 * Suppress listing warnings that match the specified filters (they will still be counted). Filters can be Strings, RegExps or Functions.
	 */
	warningsFilter?:
		| string
		| RegExp
		| WarningFilterItemTypes[]
		| ((warning: StatsError, value: string) => boolean);

	/**
	 * Space to display warnings (value is in number of lines).
	 */
	warningsSpace?: number;
}
declare abstract class StatsPrinter {
	hooks: Readonly<{
		sortElements: HookMap<SyncBailHook<[string[], StatsPrinterContext], true>>;
		printElements: HookMap<
			SyncBailHook<[PrintedElement[], StatsPrinterContext], string>
		>;
		sortItems: HookMap<SyncBailHook<[any[], StatsPrinterContext], true>>;
		getItemName: HookMap<SyncBailHook<[any, StatsPrinterContext], string>>;
		printItems: HookMap<SyncBailHook<[string[], StatsPrinterContext], string>>;
		print: HookMap<SyncBailHook<[{}, StatsPrinterContext], string>>;
		result: HookMap<SyncWaterfallHook<[string, StatsPrinterContext]>>;
	}>;
	print(type: string, object: Object, baseContext?: Object): string;
}
type StatsPrinterContext = KnownStatsPrinterContext & Record<string, any>;
type StatsProfile = KnownStatsProfile & Record<string, any>;
type StatsValue =
	| boolean
	| StatsOptions
	| "none"
	| "verbose"
	| "summary"
	| "errors-only"
	| "errors-warnings"
	| "minimal"
	| "normal"
	| "detailed";
declare class SyncModuleIdsPlugin {
	constructor(__0: {
		/**
		 * path to file
		 */
		path: string;
		/**
		 * context for module names
		 */
		context?: string;
		/**
		 * selector for modules
		 */
		test: (arg0: Module) => boolean;
		/**
		 * operation mode (defaults to merge)
		 */
		mode?: "read" | "merge" | "create" | "update";
	});

	/**
	 * Apply the plugin
	 */
	apply(compiler: Compiler): void;
}
declare interface SyntheticDependencyLocation {
	name: string;
	index?: number;
}
declare const TOMBSTONE: unique symbol;
declare const TRANSITIVE: unique symbol;
declare const TRANSITIVE_ONLY: unique symbol;

/**
 * Helper function for joining two ranges into a single range. This is useful
 * when working with AST nodes, as it allows you to combine the ranges of child nodes
 * to create the range of the _parent node_.
 */
declare interface TagInfo {
	tag: any;
	data: any;
	next?: TagInfo;
}
declare class Template {
	constructor();
	static getFunctionContent(fn: Function): string;
	static toIdentifier(str: string): string;
	static toComment(str: string): string;
	static toNormalComment(str: string): string;
	static toPath(str: string): string;
	static numberToIdentifier(n: number): string;
	static numberToIdentifierContinuation(n: number): string;
	static indent(s: string | string[]): string;
	static prefix(s: string | string[], prefix: string): string;
	static asString(str: string | string[]): string;
	static getModulesArrayBounds(modules: WithId[]): false | [number, number];
	static renderChunkModules(
		renderContext: ChunkRenderContext,
		modules: Module[],
		renderModule: (arg0: Module) => Source,
		prefix?: string
	): null | Source;
	static renderRuntimeModules(
		runtimeModules: RuntimeModule[],
		renderContext: RenderContext & {
			codeGenerationResults?: CodeGenerationResults;
		}
	): Source;
	static renderChunkRuntimeModules(
		runtimeModules: RuntimeModule[],
		renderContext: RenderContext
	): Source;
	static NUMBER_OF_IDENTIFIER_START_CHARS: number;
	static NUMBER_OF_IDENTIFIER_CONTINUATION_CHARS: number;
}
declare interface TimestampAndHash {
	safeTime: number;
	timestamp?: number;
	hash: string;
}
declare class TopLevelSymbol {
	constructor(name: string);
	name: string;
}

/**
 * Use a Trusted Types policy to create urls for chunks.
 */
declare interface TrustedTypes {
	/**
	 * If the call to `trustedTypes.createPolicy(...)` fails -- e.g., due to the policy name missing from the CSP `trusted-types` list, or it being a duplicate name, etc. -- controls whether to continue with loading in the hope that `require-trusted-types-for 'script'` isn't enforced yet, versus fail immediately. Default behavior is 'stop'.
	 */
	onPolicyCreationFailure?: "continue" | "stop";

	/**
	 * The name of the Trusted Types policy created by webpack to serve bundle chunks.
	 */
	policyName?: string;
}
declare const UNDEFINED_MARKER: unique symbol;
declare interface UpdateHashContextDependency {
	chunkGraph: ChunkGraph;
	runtime: RuntimeSpec;
	runtimeTemplate?: RuntimeTemplate;
}
declare interface UpdateHashContextGenerator {
	/**
	 * the module
	 */
	module: NormalModule;
	chunkGraph: ChunkGraph;
	runtime: RuntimeSpec;
	runtimeTemplate?: RuntimeTemplate;
}
type UsageStateType = 0 | 1 | 2 | 3 | 4;
declare interface UserResolveOptions {
	/**
	 * A list of module alias configurations or an object which maps key to value
	 */
	alias?: AliasOption[] | AliasOptions;

	/**
	 * A list of module alias configurations or an object which maps key to value, applied only after modules option
	 */
	fallback?: AliasOption[] | AliasOptions;

	/**
	 * An object which maps extension to extension aliases
	 */
	extensionAlias?: ExtensionAliasOptions;

	/**
	 * A list of alias fields in description files
	 */
	aliasFields?: (string | string[])[];

	/**
	 * A function which decides whether a request should be cached or not. An object is passed with at least `path` and `request` properties.
	 */
	cachePredicate?: (arg0: ResolveRequest) => boolean;

	/**
	 * Whether or not the unsafeCache should include request context as part of the cache key.
	 */
	cacheWithContext?: boolean;

	/**
	 * A list of description files to read from
	 */
	descriptionFiles?: string[];

	/**
	 * A list of exports field condition names.
	 */
	conditionNames?: string[];

	/**
	 * Enforce that a extension from extensions must be used
	 */
	enforceExtension?: boolean;

	/**
	 * A list of exports fields in description files
	 */
	exportsFields?: (string | string[])[];

	/**
	 * A list of imports fields in description files
	 */
	importsFields?: (string | string[])[];

	/**
	 * A list of extensions which should be tried for files
	 */
	extensions?: string[];

	/**
	 * The file system which should be used
	 */
	fileSystem: FileSystem;

	/**
	 * Use this cache object to unsafely cache the successful requests
	 */
	unsafeCache?: boolean | object;

	/**
	 * Resolve symlinks to their symlinked location
	 */
	symlinks?: boolean;

	/**
	 * A prepared Resolver to which the plugins are attached
	 */
	resolver?: Resolver;

	/**
	 * A list of directories to resolve modules from, can be absolute path or folder name
	 */
	modules?: string | string[];

	/**
	 * A list of main fields in description files
	 */
	mainFields?: (
		| string
		| string[]
		| { name: string | string[]; forceRelative: boolean }
	)[];

	/**
	 * A list of main files in directories
	 */
	mainFiles?: string[];

	/**
	 * A list of additional resolve plugins which should be applied
	 */
	plugins?: Plugin[];

	/**
	 * A PnP API that should be used - null is "never", undefined is "auto"
	 */
	pnpApi?: null | PnpApiImpl;

	/**
	 * A list of root paths
	 */
	roots?: string[];

	/**
	 * The request is already fully specified and no extensions or directories are resolved for it
	 */
	fullySpecified?: boolean;

	/**
	 * Resolve to a context instead of a file
	 */
	resolveToContext?: boolean;

	/**
	 * A list of resolve restrictions
	 */
	restrictions?: (string | RegExp)[];

	/**
	 * Use only the sync constraints of the file system calls
	 */
	useSyncFileSystemCalls?: boolean;

	/**
	 * Prefer to resolve module requests as relative requests before falling back to modules
	 */
	preferRelative?: boolean;

	/**
	 * Prefer to resolve server-relative urls as absolute paths before falling back to resolve in roots
	 */
	preferAbsolute?: boolean;
}
declare abstract class VariableInfo {
	declaredScope: ScopeInfo;
	freeName?: string | true;
	tagInfo?: TagInfo;
}
declare interface VariableInfoInterface {
	declaredScope: ScopeInfo;
	freeName: string | true;
	tagInfo?: TagInfo;
}
type WarningFilterItemTypes =
	| string
	| RegExp
	| ((warning: StatsError, value: string) => boolean);
declare interface WatchFileSystem {
	watch: (
		files: Iterable<string>,
		directories: Iterable<string>,
		missing: Iterable<string>,
		startTime: number,
		options: WatchOptions,
		callback: (
			arg0: undefined | Error,
			arg1: Map<string, FileSystemInfoEntry | "ignore">,
			arg2: Map<string, FileSystemInfoEntry | "ignore">,
			arg3: Set<string>,
			arg4: Set<string>
		) => void,
		callbackUndelayed: (arg0: string, arg1: number) => void
	) => Watcher;
}
declare class WatchIgnorePlugin {
	constructor(options: WatchIgnorePluginOptions);
	paths: (string | RegExp)[];

	/**
	 * Apply the plugin
	 */
	apply(compiler: Compiler): void;
}
declare interface WatchIgnorePluginOptions {
	/**
	 * A list of RegExps or absolute paths to directories or files that should be ignored.
	 */
	paths: (string | RegExp)[];
}

/**
 * Options for the watcher.
 */
declare interface WatchOptions {
	/**
	 * Delay the rebuilt after the first change. Value is a time in ms.
	 */
	aggregateTimeout?: number;

	/**
	 * Resolve symlinks and watch symlink and real file. This is usually not needed as webpack already resolves symlinks ('resolve.symlinks').
	 */
	followSymlinks?: boolean;

	/**
	 * Ignore some files from watching (glob pattern or regexp).
	 */
	ignored?: string | RegExp | string[];

	/**
	 * Enable polling mode for watching.
	 */
	poll?: number | boolean;

	/**
	 * Stop watching when stdin stream has ended.
	 */
	stdin?: boolean;
}
declare interface Watcher {
	/**
	 * closes the watcher and all underlying file watchers
	 */
	close: () => void;

	/**
	 * closes the watcher, but keeps underlying file watchers alive until the next watch call
	 */
	pause: () => void;

	/**
	 * get current aggregated changes that have not yet send to callback
	 */
	getAggregatedChanges?: () => Set<string>;

	/**
	 * get current aggregated removals that have not yet send to callback
	 */
	getAggregatedRemovals?: () => Set<string>;

	/**
	 * get info about files
	 */
	getFileTimeInfoEntries: () => Map<string, FileSystemInfoEntry | "ignore">;

	/**
	 * get info about directories
	 */
	getContextTimeInfoEntries: () => Map<string, FileSystemInfoEntry | "ignore">;

	/**
	 * get info about timestamps and changes
	 */
	getInfo?: () => WatcherInfo;
}
declare interface WatcherInfo {
	/**
	 * get current aggregated changes that have not yet send to callback
	 */
	changes: Set<string>;

	/**
	 * get current aggregated removals that have not yet send to callback
	 */
	removals: Set<string>;

	/**
	 * get info about files
	 */
	fileTimeInfoEntries: Map<string, FileSystemInfoEntry | "ignore">;

	/**
	 * get info about directories
	 */
	contextTimeInfoEntries: Map<string, FileSystemInfoEntry | "ignore">;
}
declare abstract class Watching {
	startTime: null | number;
	invalid: boolean;
	handler: CallbackFunction<Stats>;
	callbacks: CallbackFunction<void>[];
	closed: boolean;
	suspended: boolean;
	blocked: boolean;
	watchOptions: {
		/**
		 * Delay the rebuilt after the first change. Value is a time in ms.
		 */
		aggregateTimeout?: number;
		/**
		 * Resolve symlinks and watch symlink and real file. This is usually not needed as webpack already resolves symlinks ('resolve.symlinks').
		 */
		followSymlinks?: boolean;
		/**
		 * Ignore some files from watching (glob pattern or regexp).
		 */
		ignored?: string | RegExp | string[];
		/**
		 * Enable polling mode for watching.
		 */
		poll?: number | boolean;
		/**
		 * Stop watching when stdin stream has ended.
		 */
		stdin?: boolean;
	};
	compiler: Compiler;
	running: boolean;
	watcher?: null | Watcher;
	pausedWatcher?: null | Watcher;
	lastWatcherStartTime?: number;
	watch(
		files: Iterable<string>,
		dirs: Iterable<string>,
		missing: Iterable<string>
	): void;
	invalidate(callback?: CallbackFunction<void>): void;
	suspend(): void;
	resume(): void;
	close(callback: CallbackFunction<void>): void;
}
declare abstract class WeakTupleMap<T extends any[], V> {
	set(...args: [T, ...V[]]): void;
	has(...args: T): boolean;
	get(...args: T): V;
	provide(...args: [T, ...(() => V)[]]): V;
	delete(...args: T): void;
	clear(): void;
}
declare interface WebAssemblyRenderContext {
	/**
	 * the chunk
	 */
	chunk: Chunk;

	/**
	 * the dependency templates
	 */
	dependencyTemplates: DependencyTemplates;

	/**
	 * the runtime template
	 */
	runtimeTemplate: RuntimeTemplate;

	/**
	 * the module graph
	 */
	moduleGraph: ModuleGraph;

	/**
	 * the chunk graph
	 */
	chunkGraph: ChunkGraph;

	/**
	 * results of code generation
	 */
	codeGenerationResults: CodeGenerationResults;
}
declare class WebWorkerTemplatePlugin {
	constructor();

	/**
	 * Apply the plugin
	 */
	apply(compiler: Compiler): void;
}
declare class WebpackError extends Error {
	/**
	 * Creates an instance of WebpackError.
	 */
	constructor(message?: string);
	details?: string;
	module?: null | Module;
	loc?: SyntheticDependencyLocation | RealDependencyLocation;
	hideStack?: boolean;
	chunk?: Chunk;
	file?: string;
	serialize(__0: ObjectSerializerContext): void;
	deserialize(__0: ObjectDeserializerContext): void;

	/**
	 * Create .stack property on a target object
	 */
	static captureStackTrace(
		targetObject: object,
		constructorOpt?: Function
	): void;

	/**
	 * Optional override for formatting stack traces
	 */
	static prepareStackTrace?: (
		err: Error,
		stackTraces: NodeJS.CallSite[]
	) => any;
	static stackTraceLimit: number;
}
declare abstract class WebpackLogger {
	getChildLogger: (arg0: string | (() => string)) => WebpackLogger;
	error(...args: any[]): void;
	warn(...args: any[]): void;
	info(...args: any[]): void;
	log(...args: any[]): void;
	debug(...args: any[]): void;
	assert(assertion: any, ...args: any[]): void;
	trace(): void;
	clear(): void;
	status(...args: any[]): void;
	group(...args: any[]): void;
	groupCollapsed(...args: any[]): void;
	groupEnd(...args: any[]): void;
	profile(label?: any): void;
	profileEnd(label?: any): void;
	time(label?: any): void;
	timeLog(label?: any): void;
	timeEnd(label?: any): void;
	timeAggregate(label?: any): void;
	timeAggregateEnd(label?: any): void;
}
declare class WebpackOptionsApply extends OptionsApply {
	constructor();
}
declare class WebpackOptionsDefaulter {
	constructor();
	process(options: Configuration): WebpackOptionsNormalized;
}

/**
 * Normalized webpack options object.
 */
declare interface WebpackOptionsNormalized {
	/**
	 * Set the value of `require.amd` and `define.amd`. Or disable AMD support.
	 */
	amd?: false | { [index: string]: any };

	/**
	 * Report the first error as a hard error instead of tolerating it.
	 */
	bail?: boolean;

	/**
	 * Cache generated modules and chunks to improve performance for multiple incremental builds.
	 */
	cache: CacheOptionsNormalized;

	/**
	 * The base directory (absolute path!) for resolving the `entry` option. If `output.pathinfo` is set, the included pathinfo is shortened to this directory.
	 */
	context?: string;

	/**
	 * References to other configurations to depend on.
	 */
	dependencies?: string[];

	/**
	 * Options for the webpack-dev-server.
	 */
	devServer?: DevServer;

	/**
	 * A developer tool to enhance debugging (false | eval | [inline-|hidden-|eval-][nosources-][cheap-[module-]]source-map).
	 */
	devtool?: string | false;

	/**
	 * The entry point(s) of the compilation.
	 */
	entry: EntryNormalized;

	/**
	 * Enables/Disables experiments (experimental features with relax SemVer compatibility).
	 */
	experiments: ExperimentsNormalized;

	/**
	 * Specify dependencies that shouldn't be resolved by webpack, but should become dependencies of the resulting bundle. The kind of the dependency depends on `output.libraryTarget`.
	 */
	externals: Externals;

	/**
	 * Enable presets of externals for specific targets.
	 */
	externalsPresets: ExternalsPresets;

	/**
	 * Specifies the default type of externals ('amd*', 'umd*', 'system' and 'jsonp' depend on output.libraryTarget set to the same value).
	 */
	externalsType?:
		| "import"
		| "var"
		| "module"
		| "assign"
		| "this"
		| "window"
		| "self"
		| "global"
		| "commonjs"
		| "commonjs2"
		| "commonjs-module"
		| "commonjs-static"
		| "amd"
		| "amd-require"
		| "umd"
		| "umd2"
		| "jsonp"
		| "system"
		| "promise"
		| "script"
		| "node-commonjs";

	/**
	 * Ignore specific warnings.
	 */
	ignoreWarnings?: ((
		warning: WebpackError,
		compilation: Compilation
	) => boolean)[];

	/**
	 * Options for infrastructure level logging.
	 */
	infrastructureLogging: InfrastructureLogging;

	/**
	 * Custom values available in the loader context.
	 */
	loader?: Loader;

	/**
	 * Enable production optimizations or development hints.
	 */
	mode?: "none" | "development" | "production";

	/**
	 * Options affecting the normal modules (`NormalModuleFactory`).
	 */
	module: ModuleOptionsNormalized;

	/**
	 * Name of the configuration. Used when loading multiple configurations.
	 */
	name?: string;

	/**
	 * Include polyfills or mocks for various node stuff.
	 */
	node: Node;

	/**
	 * Enables/Disables integrated optimizations.
	 */
	optimization: Optimization;

	/**
	 * Normalized options affecting the output of the compilation. `output` options tell webpack how to write the compiled files to disk.
	 */
	output: OutputNormalized;

	/**
	 * The number of parallel processed modules in the compilation.
	 */
	parallelism?: number;

	/**
	 * Configuration for web performance recommendations.
	 */
	performance?: false | PerformanceOptions;

	/**
	 * Add additional plugins to the compiler.
	 */
	plugins: (
		| undefined
		| null
		| false
		| ""
		| 0
		| ((this: Compiler, compiler: Compiler) => void)
		| WebpackPluginInstance
	)[];

	/**
	 * Capture timing information for each module.
	 */
	profile?: boolean;

	/**
	 * Store compiler state to a json file.
	 */
	recordsInputPath?: string | false;

	/**
	 * Load compiler state from a json file.
	 */
	recordsOutputPath?: string | false;

	/**
	 * Options for the resolver.
	 */
	resolve: ResolveOptionsWebpackOptions;

	/**
	 * Options for the resolver when resolving loaders.
	 */
	resolveLoader: ResolveOptionsWebpackOptions;

	/**
	 * Options affecting how file system snapshots are created and validated.
	 */
	snapshot: SnapshotOptions;

	/**
	 * Stats options object or preset name.
	 */
	stats: StatsValue;

	/**
	 * Environment to build for. An array of environments to build for all of them when possible.
	 */
	target?: string | false | string[];

	/**
	 * Enter watch mode, which rebuilds on file change.
	 */
	watch?: boolean;

	/**
	 * Options for the watcher.
	 */
	watchOptions: WatchOptions;
}

/**
 * Plugin instance.
 */
declare interface WebpackPluginInstance {
	[index: string]: any;

	/**
	 * The run point of the plugin, required method.
	 */
	apply: (compiler: Compiler) => void;
}
declare interface WithId {
	id: string | number;
}
declare interface WithOptions {
	/**
	 * create a resolver with additional/different options
	 */
	withOptions: (
		arg0: Partial<ResolveOptionsWithDependencyType>
	) => ResolverWithOptions;
}
declare interface WriteOnlySet<T> {
	add: (item: T) => void;
}
type __TypeWebpackOptions = (data: object) =>
	| string
	| {
			/**
			 * Unique loader options identifier.
			 */
			ident?: string;
			/**
			 * Loader name.
			 */
			loader?: string;
			/**
			 * Loader options.
			 */
			options?: string | { [index: string]: any };
	  }
	| __TypeWebpackOptions
	| __Type_2[];
type __Type_2 =
	| undefined
	| null
	| string
	| false
	| 0
	| {
			/**
			 * Unique loader options identifier.
			 */
			ident?: string;
			/**
			 * Loader name.
			 */
			loader?: string;
			/**
			 * Loader options.
			 */
			options?: string | { [index: string]: any };
	  }
	| ((data: object) =>
			| string
			| {
					/**
					 * Unique loader options identifier.
					 */
					ident?: string;
					/**
					 * Loader name.
					 */
					loader?: string;
					/**
					 * Loader options.
					 */
					options?: string | { [index: string]: any };
			  }
			| __TypeWebpackOptions
			| __Type_2[]);
declare function exports(
	options: Configuration,
	callback?: CallbackWebpack<Stats>
): Compiler;
declare function exports(
	options: ReadonlyArray<Configuration> & MultiCompilerOptions,
	callback?: CallbackWebpack<MultiStats>
): MultiCompiler;
declare namespace exports {
	export const webpack: {
		(options: Configuration, callback?: CallbackWebpack<Stats>): Compiler;
		(
			options: ReadonlyArray<Configuration> & MultiCompilerOptions,
			callback?: CallbackWebpack<MultiStats>
		): MultiCompiler;
	};
	export const validate: (options?: any) => void;
	export const validateSchema: (
		schema: Parameters<typeof validateFunction>[0],
		options: Parameters<typeof validateFunction>[1],
		validationConfiguration?: ValidationErrorConfiguration
	) => void;
	export const version: string;
	export namespace cli {
		export let getArguments: (schema?: any) => Record<string, Argument>;
		export let processArguments: (
			args: Record<string, Argument>,
			config: any,
			values: Record<
				string,
				| string
				| number
				| boolean
				| RegExp
				| (string | number | boolean | RegExp)[]
			>
		) => null | Problem[];
	}
	export namespace ModuleFilenameHelpers {
		export let ALL_LOADERS_RESOURCE: string;
		export let REGEXP_ALL_LOADERS_RESOURCE: RegExp;
		export let LOADERS_RESOURCE: string;
		export let REGEXP_LOADERS_RESOURCE: RegExp;
		export let RESOURCE: string;
		export let REGEXP_RESOURCE: RegExp;
		export let ABSOLUTE_RESOURCE_PATH: string;
		export let REGEXP_ABSOLUTE_RESOURCE_PATH: RegExp;
		export let RESOURCE_PATH: string;
		export let REGEXP_RESOURCE_PATH: RegExp;
		export let ALL_LOADERS: string;
		export let REGEXP_ALL_LOADERS: RegExp;
		export let LOADERS: string;
		export let REGEXP_LOADERS: RegExp;
		export let QUERY: string;
		export let REGEXP_QUERY: RegExp;
		export let ID: string;
		export let REGEXP_ID: RegExp;
		export let HASH: string;
		export let REGEXP_HASH: RegExp;
		export let NAMESPACE: string;
		export let REGEXP_NAMESPACE: RegExp;
		export let createFilename: (
			module: string | Module,
			options: any,
			__2: {
				/**
				 * requestShortener
				 */
				requestShortener: RequestShortener;
				/**
				 * chunk graph
				 */
				chunkGraph: ChunkGraph;
				/**
				 * the hash function to use
				 */
				hashFunction: string | typeof Hash;
			}
		) => string;
		export let replaceDuplicates: <T>(
			array: T[],
			fn: (
				duplicateItem: T,
				duplicateItemIndex: number,
				numberOfTimesReplaced: number
			) => T,
			comparator?: (firstElement: T, nextElement: T) => 0 | 1 | -1
		) => T[];
		export let matchPart: (str: string, test: Matcher) => boolean;
		export let matchObject: (obj: MatchObject, str: string) => boolean;
	}
	export namespace RuntimeGlobals {
		export let require: "__webpack_require__";
		export let requireScope: "__webpack_require__.*";
		export let exports: "__webpack_exports__";
		export let thisAsExports: "top-level-this-exports";
		export let returnExportsFromRuntime: "return-exports-from-runtime";
		export let module: "module";
		export let moduleId: "module.id";
		export let moduleLoaded: "module.loaded";
		export let publicPath: "__webpack_require__.p";
		export let entryModuleId: "__webpack_require__.s";
		export let moduleCache: "__webpack_require__.c";
		export let moduleFactories: "__webpack_require__.m";
		export let moduleFactoriesAddOnly: "__webpack_require__.m (add only)";
		export let ensureChunk: "__webpack_require__.e";
		export let ensureChunkHandlers: "__webpack_require__.f";
		export let ensureChunkIncludeEntries: "__webpack_require__.f (include entries)";
		export let prefetchChunk: "__webpack_require__.E";
		export let prefetchChunkHandlers: "__webpack_require__.F";
		export let preloadChunk: "__webpack_require__.G";
		export let preloadChunkHandlers: "__webpack_require__.H";
		export let definePropertyGetters: "__webpack_require__.d";
		export let makeNamespaceObject: "__webpack_require__.r";
		export let createFakeNamespaceObject: "__webpack_require__.t";
		export let compatGetDefaultExport: "__webpack_require__.n";
		export let harmonyModuleDecorator: "__webpack_require__.hmd";
		export let nodeModuleDecorator: "__webpack_require__.nmd";
		export let getFullHash: "__webpack_require__.h";
		export let wasmInstances: "__webpack_require__.w";
		export let instantiateWasm: "__webpack_require__.v";
		export let uncaughtErrorHandler: "__webpack_require__.oe";
		export let scriptNonce: "__webpack_require__.nc";
		export let loadScript: "__webpack_require__.l";
		export let createScript: "__webpack_require__.ts";
		export let createScriptUrl: "__webpack_require__.tu";
		export let getTrustedTypesPolicy: "__webpack_require__.tt";
		export let hasFetchPriority: "has fetch priority";
		export let chunkName: "__webpack_require__.cn";
		export let runtimeId: "__webpack_require__.j";
		export let getChunkScriptFilename: "__webpack_require__.u";
		export let getChunkCssFilename: "__webpack_require__.k";
		export let hasCssModules: "has css modules";
		export let getChunkUpdateScriptFilename: "__webpack_require__.hu";
		export let getChunkUpdateCssFilename: "__webpack_require__.hk";
		export let startup: "__webpack_require__.x";
		export let startupNoDefault: "__webpack_require__.x (no default handler)";
		export let startupOnlyAfter: "__webpack_require__.x (only after)";
		export let startupOnlyBefore: "__webpack_require__.x (only before)";
		export let chunkCallback: "webpackChunk";
		export let startupEntrypoint: "__webpack_require__.X";
		export let onChunksLoaded: "__webpack_require__.O";
		export let externalInstallChunk: "__webpack_require__.C";
		export let interceptModuleExecution: "__webpack_require__.i";
		export let global: "__webpack_require__.g";
		export let shareScopeMap: "__webpack_require__.S";
		export let initializeSharing: "__webpack_require__.I";
		export let currentRemoteGetScope: "__webpack_require__.R";
		export let getUpdateManifestFilename: "__webpack_require__.hmrF";
		export let hmrDownloadManifest: "__webpack_require__.hmrM";
		export let hmrDownloadUpdateHandlers: "__webpack_require__.hmrC";
		export let hmrModuleData: "__webpack_require__.hmrD";
		export let hmrInvalidateModuleHandlers: "__webpack_require__.hmrI";
		export let hmrRuntimeStatePrefix: "__webpack_require__.hmrS";
		export let amdDefine: "__webpack_require__.amdD";
		export let amdOptions: "__webpack_require__.amdO";
		export let system: "__webpack_require__.System";
		export let hasOwnProperty: "__webpack_require__.o";
		export let systemContext: "__webpack_require__.y";
		export let baseURI: "__webpack_require__.b";
		export let relativeUrl: "__webpack_require__.U";
		export let asyncModule: "__webpack_require__.a";
	}
	export const UsageState: Readonly<{
		Unused: 0;
		OnlyPropertiesUsed: 1;
		NoInfo: 2;
		Unknown: 3;
		Used: 4;
	}>;
	export namespace cache {
		export { MemoryCachePlugin };
	}
	export namespace config {
		export const getNormalizedWebpackOptions: (
			config: Configuration
		) => WebpackOptionsNormalized;
		export const applyWebpackOptionsDefaults: (
			options: WebpackOptionsNormalized
		) => void;
	}
	export namespace dependencies {
		export {
			ModuleDependency,
			HarmonyImportDependency,
			ConstDependency,
			NullDependency
		};
	}
	export namespace ids {
		export {
			ChunkModuleIdRangePlugin,
			NaturalModuleIdsPlugin,
			OccurrenceModuleIdsPlugin,
			NamedModuleIdsPlugin,
			DeterministicChunkIdsPlugin,
			DeterministicModuleIdsPlugin,
			NamedChunkIdsPlugin,
			OccurrenceChunkIdsPlugin,
			HashedModuleIdsPlugin
		};
	}
	export namespace javascript {
		export {
			EnableChunkLoadingPlugin,
			JavascriptModulesPlugin,
			JavascriptParser
		};
	}
	export namespace optimize {
		export namespace InnerGraph {
			export let bailout: (parserState: ParserState) => void;
			export let enable: (parserState: ParserState) => void;
			export let isEnabled: (parserState: ParserState) => boolean;
			export let addUsage: (
				state: ParserState,
				symbol: null | TopLevelSymbol,
				usage: string | true | TopLevelSymbol
			) => void;
			export let addVariableUsage: (
				parser: JavascriptParser,
				name: string,
				usage: string | true | TopLevelSymbol
			) => void;
			export let inferDependencyUsage: (state: ParserState) => void;
			export let onUsage: (
				state: ParserState,
				onUsageCallback: (arg0?: boolean | Set<string>) => void
			) => void;
			export let setTopLevelSymbol: (
				state: ParserState,
				symbol?: TopLevelSymbol
			) => void;
			export let getTopLevelSymbol: (
				state: ParserState
			) => void | TopLevelSymbol;
			export let tagTopLevelSymbol: (
				parser: JavascriptParser,
				name: string
			) => undefined | TopLevelSymbol;
			export let isDependencyUsedByExports: (
				dependency: Dependency,
				usedByExports: boolean | Set<string>,
				moduleGraph: ModuleGraph,
				runtime: RuntimeSpec
			) => boolean;
			export let getDependencyUsedByExportsCondition: (
				dependency: Dependency,
				usedByExports: boolean | Set<string>,
				moduleGraph: ModuleGraph
			) =>
				| null
				| false
				| ((arg0: ModuleGraphConnection, arg1: RuntimeSpec) => ConnectionState);
			export { TopLevelSymbol, topLevelSymbolTag };
		}
		export {
			AggressiveMergingPlugin,
			AggressiveSplittingPlugin,
			LimitChunkCountPlugin,
			MinChunkSizePlugin,
			ModuleConcatenationPlugin,
			RealContentHashPlugin,
			RuntimeChunkPlugin,
			SideEffectsFlagPlugin,
			SplitChunksPlugin
		};
	}
	export namespace runtime {
		export { GetChunkFilenameRuntimeModule, LoadScriptRuntimeModule };
	}
	export namespace prefetch {
		export { ChunkPrefetchPreloadPlugin };
	}
	export namespace web {
		export {
			FetchCompileAsyncWasmPlugin,
			FetchCompileWasmPlugin,
			JsonpChunkLoadingRuntimeModule,
			JsonpTemplatePlugin
		};
	}
	export namespace webworker {
		export { WebWorkerTemplatePlugin };
	}
	export namespace node {
		export {
			NodeEnvironmentPlugin,
			NodeSourcePlugin,
			NodeTargetPlugin,
			NodeTemplatePlugin,
			ReadFileCompileWasmPlugin
		};
	}
	export namespace electron {
		export { ElectronTargetPlugin };
	}
	export namespace wasm {
		export { AsyncWebAssemblyModulesPlugin, EnableWasmLoadingPlugin };
	}
	export namespace library {
		export { AbstractLibraryPlugin, EnableLibraryPlugin };
	}
	export namespace container {
		export const scope: <T>(
			scope: string,
			options: ContainerOptionsFormat<T>
		) => Record<string, string | string[] | T>;
		export {
			ContainerPlugin,
			ContainerReferencePlugin,
			ModuleFederationPlugin
		};
	}
	export namespace sharing {
		export const scope: <T>(
			scope: string,
			options: ContainerOptionsFormat<T>
		) => Record<string, string | string[] | T>;
		export { ConsumeSharedPlugin, ProvideSharedPlugin, SharePlugin };
	}
	export namespace debug {
		export { ProfilingPlugin };
	}
	export namespace util {
		export const createHash: (algorithm?: string | typeof Hash) => Hash;
		export namespace comparators {
			export let compareChunksById: (a: Chunk, b: Chunk) => 0 | 1 | -1;
			export let compareModulesByIdentifier: (
				a: Module,
				b: Module
			) => 0 | 1 | -1;
			export let compareModulesById: ParameterizedComparator<
				ChunkGraph,
				Module
			>;
			export let compareNumbers: (a: number, b: number) => 0 | 1 | -1;
			export let compareStringsNumeric: (a: string, b: string) => 0 | 1 | -1;
			export let compareModulesByPostOrderIndexOrIdentifier: ParameterizedComparator<
				ModuleGraph,
				Module
			>;
			export let compareModulesByPreOrderIndexOrIdentifier: ParameterizedComparator<
				ModuleGraph,
				Module
			>;
			export let compareModulesByIdOrIdentifier: ParameterizedComparator<
				ChunkGraph,
				Module
			>;
			export let compareChunks: ParameterizedComparator<ChunkGraph, Chunk>;
			export let compareIds: (
				a: string | number,
				b: string | number
			) => 0 | 1 | -1;
			export let compareStrings: (a: string, b: string) => 0 | 1 | -1;
			export let compareChunkGroupsByIndex: (
				a: ChunkGroup,
				b: ChunkGroup
			) => 0 | 1 | -1;
			export let concatComparators: <T>(
				c1: Comparator<T>,
				c2: Comparator<T>,
				...cRest: Comparator<T>[]
			) => Comparator<T>;
			export let compareSelect: <T, R>(
				getter: Selector<T, R>,
				comparator: Comparator<R>
			) => Comparator<T>;
			export let compareIterables: <T>(
				elementComparator: Comparator<T>
			) => Comparator<Iterable<T>>;
			export let keepOriginalOrder: <T>(iterable: Iterable<T>) => Comparator<T>;
			export let compareChunksNatural: (
				chunkGraph: ChunkGraph
			) => Comparator<Chunk>;
			export let compareLocations: (
				a: DependencyLocation,
				b: DependencyLocation
			) => 0 | 1 | -1;
		}
		export namespace runtime {
			export let getEntryRuntime: (
				compilation: Compilation,
				name: string,
				options?: EntryOptions
			) => RuntimeSpec;
			export let forEachRuntime: (
				runtime: RuntimeSpec,
				fn: (arg0: string) => void,
				deterministicOrder?: boolean
			) => void;
			export let getRuntimeKey: (runtime: RuntimeSpec) => string;
			export let keyToRuntime: (key: string) => RuntimeSpec;
			export let runtimeToString: (runtime: RuntimeSpec) => string;
			export let runtimeConditionToString: (
				runtimeCondition: RuntimeCondition
			) => string;
			export let runtimeEqual: (a: RuntimeSpec, b: RuntimeSpec) => boolean;
			export let compareRuntime: (a: RuntimeSpec, b: RuntimeSpec) => 0 | 1 | -1;
			export let mergeRuntime: (a: RuntimeSpec, b: RuntimeSpec) => RuntimeSpec;
			export let mergeRuntimeCondition: (
				a: RuntimeCondition,
				b: RuntimeCondition,
				runtime: RuntimeSpec
			) => RuntimeCondition;
			export let mergeRuntimeConditionNonFalse: (
				a: undefined | string | true | SortableSet<string>,
				b: undefined | string | true | SortableSet<string>,
				runtime: RuntimeSpec
			) => undefined | string | true | SortableSet<string>;
			export let mergeRuntimeOwned: (
				a: RuntimeSpec,
				b: RuntimeSpec
			) => RuntimeSpec;
			export let intersectRuntime: (
				a: RuntimeSpec,
				b: RuntimeSpec
			) => RuntimeSpec;
			export let subtractRuntime: (
				a: RuntimeSpec,
				b: RuntimeSpec
			) => RuntimeSpec;
			export let subtractRuntimeCondition: (
				a: RuntimeCondition,
				b: RuntimeCondition,
				runtime: RuntimeSpec
			) => RuntimeCondition;
			export let filterRuntime: (
				runtime: RuntimeSpec,
				filter: (arg0: RuntimeSpec) => boolean
			) => undefined | string | boolean | SortableSet<string>;
			export { RuntimeSpecMap, RuntimeSpecSet };
		}
		export namespace serialization {
			export const register: (
				Constructor: Constructor,
				request: string,
				name: null | string,
				serializer: ObjectSerializer
			) => void;
			export const registerLoader: (
				regExp: RegExp,
				loader: (arg0: string) => boolean
			) => void;
			export const registerNotSerializable: (Constructor: Constructor) => void;
			export const NOT_SERIALIZABLE: object;
			export const buffersSerializer: Serializer;
			export let createFileSerializer: (
				fs: IntermediateFileSystem,
				hashFunction: string | typeof Hash
			) => Serializer;
			export { MEASURE_START_OPERATION, MEASURE_END_OPERATION };
		}
		export const cleverMerge: <T, O>(first: T, second: O) => T | O | (T & O);
		export { LazySet };
	}
	export namespace sources {
		export {
			Source,
			RawSource,
			OriginalSource,
			ReplaceSource,
			SourceMapSource,
			ConcatSource,
			PrefixSource,
			CachedSource,
			SizeOnlySource,
			CompatSource
		};
	}
	export namespace experiments {
		export namespace schemes {
			export { HttpUriPlugin };
		}
		export namespace ids {
			export { SyncModuleIdsPlugin };
		}
	}
	export type WebpackPluginFunction = (
		this: Compiler,
		compiler: Compiler
	) => void;
	export {
		AutomaticPrefetchPlugin,
		AsyncDependenciesBlock,
		BannerPlugin,
		Cache,
		Chunk,
		ChunkGraph,
		CleanPlugin,
		Compilation,
		Compiler,
		ConcatenationScope,
		ContextExclusionPlugin,
		ContextReplacementPlugin,
		DefinePlugin,
		DelegatedPlugin,
		Dependency,
		DllPlugin,
		DllReferencePlugin,
		DynamicEntryPlugin,
		EntryOptionPlugin,
		EntryPlugin,
		EnvironmentPlugin,
		EvalDevToolModulePlugin,
		EvalSourceMapDevToolPlugin,
		ExternalModule,
		ExternalsPlugin,
		Generator,
		HotUpdateChunk,
		HotModuleReplacementPlugin,
		IgnorePlugin,
		JavascriptModulesPlugin,
		LibManifestPlugin,
		LibraryTemplatePlugin,
		LoaderOptionsPlugin,
		LoaderTargetPlugin,
		Module,
		ModuleGraph,
		ModuleGraphConnection,
		NoEmitOnErrorsPlugin,
		NormalModule,
		NormalModuleReplacementPlugin,
		MultiCompiler,
		Parser,
		PrefetchPlugin,
		ProgressPlugin,
		ProvidePlugin,
		RuntimeModule,
		EntryPlugin as SingleEntryPlugin,
		SourceMapDevToolPlugin,
		Stats,
		Template,
		WatchIgnorePlugin,
		WebpackError,
		WebpackOptionsApply,
		WebpackOptionsDefaulter,
		ValidationError as WebpackOptionsValidationError,
		ValidationError,
		Entry,
		EntryNormalized,
		EntryObject,
		ExternalItemFunctionData,
		ExternalItemObjectKnown,
		ExternalItemObjectUnknown,
		ExternalItemValue,
		Externals,
		FileCacheOptions,
		LibraryOptions,
		MemoryCacheOptions,
		ModuleOptions,
		ResolveOptionsWebpackOptions as ResolveOptions,
		RuleSetCondition,
		RuleSetConditionAbsolute,
		RuleSetRule,
		RuleSetUse,
		RuleSetUseItem,
		StatsOptions,
		Configuration,
		WebpackOptionsNormalized,
		WebpackPluginInstance,
		ChunkGroup,
		Asset,
		AssetInfo,
		EntryOptions,
		PathData,
		AssetEmittedInfo,
		MultiStats,
		ResolveData,
		ParserState,
		ResolvePluginInstance,
		Resolver,
		Watching,
		Argument,
		Problem,
		StatsAsset,
		StatsChunk,
		StatsChunkGroup,
		StatsChunkOrigin,
		StatsCompilation,
		StatsError,
		StatsLogging,
		StatsLoggingEntry,
		StatsModule,
		StatsModuleIssuer,
		StatsModuleReason,
		StatsModuleTraceDependency,
		StatsModuleTraceItem,
		StatsProfile,
		LoaderModule,
		RawLoaderDefinition,
		LoaderDefinition,
		LoaderDefinitionFunction,
		PitchLoaderDefinitionFunction,
		RawLoaderDefinitionFunction,
		LoaderContext
	};
}
declare const topLevelSymbolTag: unique symbol;

export = exports;<|MERGE_RESOLUTION|>--- conflicted
+++ resolved
@@ -8271,84 +8271,6 @@
 	 */
 	apply(compiler: Compiler): void;
 }
-<<<<<<< HEAD
-type NodeEstreeIndex =
-	| UnaryExpression
-	| ThisExpression
-	| ArrayExpression
-	| ObjectExpression
-	| FunctionExpression
-	| ArrowFunctionExpression
-	| YieldExpression
-	| SimpleLiteral
-	| RegExpLiteral
-	| BigIntLiteral
-	| UpdateExpression
-	| BinaryExpression
-	| AssignmentExpression
-	| LogicalExpression
-	| MemberExpression
-	| ConditionalExpression
-	| SimpleCallExpression
-	| NewExpression
-	| SequenceExpression
-	| TemplateLiteral
-	| TaggedTemplateExpression
-	| ClassExpression
-	| MetaProperty
-	| Identifier
-	| AwaitExpression
-	| ImportExpression
-	| ChainExpression
-	| FunctionDeclaration
-	| VariableDeclaration
-	| ClassDeclaration
-	| PrivateIdentifier
-	| ExpressionStatement
-	| BlockStatement
-	| StaticBlock
-	| EmptyStatement
-	| DebuggerStatement
-	| WithStatement
-	| ReturnStatement
-	| LabeledStatement
-	| BreakStatement
-	| ContinueStatement
-	| IfStatement
-	| SwitchStatement
-	| ThrowStatement
-	| TryStatement
-	| WhileStatement
-	| DoWhileStatement
-	| ForStatement
-	| ForInStatement
-	| ForOfStatement
-	| ImportDeclaration
-	| ExportNamedDeclaration
-	| ExportDefaultDeclaration
-	| ExportAllDeclaration
-	| MethodDefinition
-	| PropertyDefinition
-	| VariableDeclarator
-	| Program
-	| SwitchCase
-	| CatchClause
-	| ObjectPattern
-	| ArrayPattern
-	| RestElement
-	| AssignmentPattern
-	| SpreadElement
-	| Property
-	| AssignmentProperty
-	| Super
-	| TemplateElement
-	| ClassBody
-	| ImportSpecifier
-	| ImportDefaultSpecifier
-	| ImportNamespaceSpecifier
-	| ExportSpecifier;
-=======
->>>>>>> dc4d9742
 
 /**
  * Options object for node compatibility features.
